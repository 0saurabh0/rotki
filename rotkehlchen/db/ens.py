--- conflicted
+++ resolved
@@ -47,14 +47,8 @@
         - If the address maps to None in the DB then address maps to last update in return dict
         - If address is not found in the DB it's not in the result
         """
-<<<<<<< HEAD
         cursor.execute(
-            f'SELECT ens_name, address, last_update FROM ens_mappings WHERE address IN (? {", ?"*(len(addresses) - 1)})',  # noqa: E501
-=======
-        cursor = self.db.conn.cursor()
-        data = cursor.execute(
             f'SELECT ens_name, address, last_update FROM ens_mappings WHERE address IN ({",".join("?"*len(addresses))})',  # noqa: E501
->>>>>>> a93bf7fb
             addresses,
         )
         result = {}
