import json
import warnings as test_warnings
from pathlib import Path

import pytest
from eth_utils import is_checksum_address

from rotkehlchen.assets.asset import Asset, EthereumToken
from rotkehlchen.assets.resolver import AssetResolver, asset_type_mapping
from rotkehlchen.assets.unknown_asset import UnknownEthereumToken
from rotkehlchen.assets.utils import get_ethereum_token
from rotkehlchen.constants.assets import A_DAI
from rotkehlchen.errors import DeserializationError, UnknownAsset
from rotkehlchen.externalapis.coingecko import Coingecko, DELISTED_ASSETS
from rotkehlchen.typing import AssetType
from rotkehlchen.utils.hashing import file_md5


def test_unknown_asset():
    """Test than an unknown asset will throw"""
    with pytest.raises(UnknownAsset):
        Asset('jsakdjsladjsakdj')


def test_repr():
    btc_repr = repr(Asset('BTC'))
    assert btc_repr == '<Asset identifier:BTC name:Bitcoin symbol:BTC>'


def test_asset_hashes_properly():
    """Test that assets can be hashed and are equivalent to the canonical string"""
    btc_asset = Asset('BTC')
    eth_asset = Asset('ETH')
    mapping = {btc_asset: 100, 'ETH': 200}

    assert btc_asset in mapping
    assert eth_asset in mapping
    assert 'BTC' in mapping
    assert 'ETH' in mapping

    assert mapping[btc_asset] == 100
    assert mapping[eth_asset] == 200
    assert mapping['BTC'] == 100
    assert mapping['ETH'] == 200


def test_asset_equals():
    btc_asset = Asset('BTC')
    eth_asset = Asset('ETH')
    other_btc_asset = Asset('BTC')

    assert btc_asset == 'BTC'
    assert btc_asset != eth_asset
    assert btc_asset != 'ETH'
    assert btc_asset == other_btc_asset
    assert eth_asset == 'ETH'


def test_ethereum_tokens():
    rdn_asset = EthereumToken('RDN')
    assert rdn_asset.ethereum_address == '0x255Aa6DF07540Cb5d3d297f0D0D4D84cb52bc8e6'
    assert rdn_asset.decimals == 18
    assert rdn_asset.is_eth_token()

    with pytest.raises(DeserializationError):
        EthereumToken('BTC')


def test_cryptocompare_asset_support(cryptocompare):
    """Try to detect if a token that we have as not supported by cryptocompare got added"""
    cc_assets = cryptocompare.all_coins()
    exceptions = (
        'BKC',     # Bankcoin Cash but Balkan Coin in CC
        'BNC',     # Bionic but Benja Coin in CC
        'BTG-2',   # Bitgem but Bitcoin Gold in CC
        'BTR',     # Bitether but Bither in CC
        'CBC-2',   # Cashbery coin but Casino Betting Coin in CC
        'CCN',     # CustomContractnetwork but CannaCoin in CC
        'CMCT-2',  # Cyber Movie Chain but Crowd Machine in CC
        'CORN-2',  # Cornichon but Corn in CC
        'CTX',     # Centauri coin but CarTaxi in CC
        'DIT',     # Direct insurance token but DitCoin in CC
        'DRM',     # Dreamcoin but Dreamchain in CC
        'DTX-2',   # Digital Ticks but Data Exchange in CC
        'GNC',     # Galaxy network but Greencoin in CC
        'KNT',     # Kora network but Knekted in CC
        'LKY',     # Linkey but LuckyCoin in CC
        'NTK-2',   # Netkoin but Neurotoken in CC
        'PAN',     # Panvala but Pantos in CC
        'PTT',     # Proton token but Pink Taxi Token in CC
        'RMC',     # Remicoin but Russian Miner Coin in CC
        'SOUL-2',  # Cryptosoul but Phantasma in CC
        'TIC',     # Thingschain but True Investment Coin in CC
        'TOK',     # TOKOK but Tokugawa Coin in CC
        'VD',      # Bitcoin card but Vindax Coin in CC
        'DT',      # Dragon Token but Dark Token in CC
        'MUST',    # Must (Cometh) but Must protocol in CC
        'SDT-2',   # Stake DAO token but TerraSDT in CC
        'BAC',     # Basis Cash but BACoin in CC
        'IHF',     # waiting until cryptocompare fixes historical price for this. https://github.com/rotki/rotki/pull/2176  # noqa: E501
        'FLOW',    # FLOW from dapper labs but "Flow Protocol" in CC
        'NCT-2',   # Name change token but Polyswarm in CC
        'NDX',     # newdex token but Index token in CC
        'ARCH-2',  # Archer DAO Governance token but Archcoin in CC
    )
    for identifier, asset_data in AssetResolver().assets.items():
        potential_support = (
            asset_data.get('cryptocompare', None) == '' and
            asset_data['symbol'] in cc_assets and
            identifier not in exceptions
        )
        if potential_support:
            msg = (
                f'We have {identifier} as not supported by cryptocompare but '
                f'the symbol appears in its supported assets'
            )
            test_warnings.warn(UserWarning(msg))


def test_tokens_address_is_checksummed():
    """Test that all ethereum saved token asset addresses are checksummed"""
    for _, asset_data in AssetResolver().assets.items():
        asset_type = asset_type_mapping[asset_data['type']]
        if asset_type not in (AssetType.ETH_TOKEN_AND_MORE, AssetType.ETH_TOKEN):
            continue

        msg = (
            f'Ethereum token\'s {asset_data["name"]} ethereum address '
            f'is not checksummed {asset_data["ethereum_address"]}'
        )
        assert is_checksum_address(asset_data['ethereum_address']), msg


def test_asset_identifiers_are_unique_all_lowercased():
    """Test that all asset identifiers would be unique if we do a lowercase comparison"""
    identifier_set = set()
    for asset_id, _ in AssetResolver().assets.items():
        assert asset_id.lower() not in identifier_set, f'id {asset_id} already in the assets set'
        identifier_set.add(asset_id)


def test_coingecko_identifiers_are_reachable(data_dir):
    """
    Test that all assets have a coingecko entry and that all the identifiers exist in coingecko
    """
    coingecko = Coingecko(data_directory=data_dir)
    all_coins = coingecko.all_coins()

    for identifier, asset_data in AssetResolver().assets.items():
        if identifier in DELISTED_ASSETS:
            # delisted assets won't be in the mapping
            continue

        asset_type = asset_type_mapping[asset_data['type']]
        if asset_type == AssetType.FIAT:
            continue

        found = True
        coingecko_str = asset_data.get('coingecko', None)
        msg = f'Asset {identifier} does not have a coingecko entry'
        assert coingecko_str is not None, msg
        if coingecko_str != '':
            found = False
            for entry in all_coins:
                if coingecko_str == entry['id']:
                    found = True
                    break

        suggestions = []
        if not found:
            for entry in all_coins:
                if entry['symbol'].upper() == asset_data['symbol'].upper():
                    suggestions.append((entry['id'], entry['name'], entry['symbol']))
                    continue

                if entry['name'].upper() == asset_data['symbol'].upper():
                    suggestions.append((entry['id'], entry['name'], entry['symbol']))
                    continue

        msg = f'Asset {identifier} coingecko mapping does not exist.'
        if len(suggestions) != 0:
            for s in suggestions:
                msg += f'\nSuggestion: id:{s[0]} name:{s[1]} symbol:{s[2]}'
        if not found:
            test_warnings.warn(UserWarning(msg))


def test_assets_json_meta():
    """Test that all_assets.json md5 matches and that if md5 changes since last
    time then version is also bumped"""
<<<<<<< HEAD
    last_meta = {'md5': '6ffbfb27e631568c9c43ff09190c192d', 'version': 53}
=======
    last_meta = {'md5': 'd165367b3fcd68331fd8a265ba8eca0b', 'version': 54}
>>>>>>> 5607cf2a
    data_dir = Path(__file__).resolve().parent.parent.parent / 'data'
    data_md5 = file_md5(data_dir / 'all_assets.json')

    with open(data_dir / 'all_assets.meta', 'r') as f:
        saved_meta = json.loads(f.read())

    assert data_md5 == saved_meta['md5']

    if data_md5 != last_meta['md5']:
        msg = (
            'The md5 has changed since the last time assets.json was edited '
            'and the version has not been bumped',
        )
        assert saved_meta['version'] == last_meta['version'] + 1, msg


@pytest.mark.parametrize('mock_asset_meta_github_response', ['{"md5": "", "version": 99999999}'])
@pytest.mark.parametrize('use_clean_caching_directory', [True])
@pytest.mark.parametrize('mock_asset_github_response', ["""{
"COMPRLASSET": {
    "coingecko": "",
    "name": "Completely real asset, totally not for testing only",
    "symbol": "COMPRLASSET",
    "type": "own chain"
}
}"""])
@pytest.mark.parametrize('force_reinitialize_asset_resolver', [True])
def test_assets_pulling_from_github_works(asset_resolver):  # pylint: disable=unused-argument
    """Test that pulling assets from mock github (due to super high version) makes the
    pulled assets available to the local Rotki instance"""
    new_asset = Asset("COMPRLASSET")
    assert new_asset.name == 'Completely real asset, totally not for testing only'
    # After the test runs we must reset the asset resolver so that it goes back to
    # the normal list of assets
    AssetResolver._AssetResolver__instance = None


@pytest.mark.parametrize('mock_asset_meta_github_response', ['{"md5": "", "version": 99999999}'])
@pytest.mark.parametrize('use_clean_caching_directory', [True])
@pytest.mark.parametrize('mock_asset_github_response', ["""{
"COMPRLASSET": {
    "coingecko": "",
    "name": "Completely real asset, totally not for testing only",
    "symbol": "COMPRLASSET",
    "type": "not existing type"
}
}"""])
@pytest.mark.parametrize('force_reinitialize_asset_resolver', [True])
def test_asset_with_unknown_type_does_not_crash(asset_resolver):  # pylint: disable=unused-argument
    """Test that finding an asset with an unknown type does not crash Rotki"""
    new_asset = Asset("COMPRLASSET")
    assert new_asset.name == 'Completely real asset, totally not for testing only'
    token_list = AssetResolver().get_all_eth_token_info()
    assert len(token_list) == 0
    # After the test runs we must reset the asset resolver so that it goes back to
    # the normal list of assets
    AssetResolver._AssetResolver__instance = None


def test_get_ethereum_token():
    assert A_DAI == get_ethereum_token(
        symbol='DAI',
        ethereum_address='0x6B175474E89094C44Da98b954EedeAC495271d0F',
    )
    unknown_token = UnknownEthereumToken(
        symbol='DAI',
        ethereum_address='0xA379B8204A49A72FF9703e18eE61402FAfCCdD60',
        decimals=18,
    )
    assert unknown_token == get_ethereum_token(
        symbol='DAI',
        ethereum_address='0xA379B8204A49A72FF9703e18eE61402FAfCCdD60',
    ), 'correct symbol but wrong address should result in unknown token'
    unknown_token = UnknownEthereumToken(
        symbol='DOT',
        ethereum_address='0xA379B8204A49A72FF9703e18eE61402FAfCCdD60',
        decimals=18,
    )
    assert unknown_token == get_ethereum_token(
        symbol='DOT',
        ethereum_address='0xA379B8204A49A72FF9703e18eE61402FAfCCdD60',
    ), 'symbol of normal chain (polkadot here) should result in unknown token'<|MERGE_RESOLUTION|>--- conflicted
+++ resolved
@@ -188,11 +188,7 @@
 def test_assets_json_meta():
     """Test that all_assets.json md5 matches and that if md5 changes since last
     time then version is also bumped"""
-<<<<<<< HEAD
-    last_meta = {'md5': '6ffbfb27e631568c9c43ff09190c192d', 'version': 53}
-=======
     last_meta = {'md5': 'd165367b3fcd68331fd8a265ba8eca0b', 'version': 54}
->>>>>>> 5607cf2a
     data_dir = Path(__file__).resolve().parent.parent.parent / 'data'
     data_md5 = file_md5(data_dir / 'all_assets.json')
 
