from http import HTTPStatus
from typing import Any
from unittest.mock import patch

import pytest
import requests

from rotkehlchen.chain.ethereum.constants import ETHEREUM_ETHERSCAN_NODE_NAME
from rotkehlchen.constants.misc import DEFAULT_MAX_LOG_BACKUP_FILES, DEFAULT_SQL_VM_INSTRUCTIONS_CB
from rotkehlchen.fval import FVal
from rotkehlchen.tests.utils.api import (
    api_url_for,
    assert_error_response,
    assert_proper_response,
    assert_proper_response_with_result,
)
from rotkehlchen.types import SupportedBlockchain
from rotkehlchen.utils.misc import get_system_spec


def test_query_info_version_when_up_to_date(rotkehlchen_api_server):
    """Test that endpoint to query the rotki version works if no new version is available"""
    expected_version = 'v1.1.0'
    rotki = rotkehlchen_api_server.rest_api.rotkehlchen

    def patched_get_system_spec() -> dict[str, Any]:
        return {'rotkehlchen': expected_version}

    def patched_get_latest_release(_klass):
        return expected_version, f'https://github.com/rotki/rotki/releases/tag/{expected_version}'
    release_patch = patch(
        'rotkehlchen.externalapis.github.Github.get_latest_release',
        patched_get_latest_release,
    )
    version_patch = patch(
        'rotkehlchen.utils.version_check.get_system_spec',
        patched_get_system_spec,
    )

    with version_patch, release_patch:
        response = requests.get(
            api_url_for(
                rotkehlchen_api_server,
                'inforesource',
            ),
        )

    result = assert_proper_response_with_result(response)
    assert result == {
        'version': {
            'our_version': expected_version,
            'latest_version': None,
            'download_url': None,
        },
        'data_directory': str(rotki.data_dir),
        'log_level': 'DEBUG',
    }

    with version_patch, release_patch:
        response = requests.get(
            url=api_url_for(
                rotkehlchen_api_server,
                'inforesource',
            ),
            params={
                'check_for_updates': True,
            },
        )

    result = assert_proper_response_with_result(response)
    assert result == {
        'version': {
            'our_version': expected_version,
            'latest_version': expected_version,
            'download_url': None,
        },
        'data_directory': str(rotki.data_dir),
        'log_level': 'DEBUG',
    }


def test_query_ping(rotkehlchen_api_server):
    """Test that the ping endpoint works"""
    expected_result = True
    expected_message = ''

    response = requests.get(api_url_for(rotkehlchen_api_server, 'pingresource'))
    assert_proper_response(response)
    response_json = response.json()
    assert len(response_json) == 2
    assert response_json['result'] == expected_result
    assert response_json['message'] == expected_message


def test_query_version_when_update_required(rotkehlchen_api_server):
    """
    Test that endpoint to query app version and available updates works
    when a new version is available.
    """
    rotki = rotkehlchen_api_server.rest_api.rotkehlchen

    def patched_get_latest_release(_klass):
        new_latest = 'v99.99.99'
        return new_latest, f'https://github.com/rotki/rotki/releases/tag/{new_latest}'

    release_patch = patch(
        'rotkehlchen.externalapis.github.Github.get_latest_release',
        patched_get_latest_release,
    )
    with release_patch:
        response = requests.get(
            url=api_url_for(
                rotkehlchen_api_server,
                'inforesource',
            ),
            params={
                'check_for_updates': True,
            },
        )

    result = assert_proper_response_with_result(response)
    our_version = get_system_spec()['rotkehlchen']
    assert result == {
        'version': {
            'our_version': our_version,
            'latest_version': 'v99.99.99',
            'download_url': 'https://github.com/rotki/rotki/releases/tag/v99.99.99',
        },
        'data_directory': str(rotki.data_dir),
        'log_level': 'DEBUG',
    }


def test_manage_ethereum_nodes(rotkehlchen_api_server):
    """Test that list of nodes can be correctly updated and queried"""
    database = rotkehlchen_api_server.rest_api.rotkehlchen.data.db
    blockchain = SupportedBlockchain.ETHEREUM
    nodes_at_start = len(database.get_rpc_nodes(blockchain=blockchain, only_active=True))
    response = requests.get(
        api_url_for(rotkehlchen_api_server, 'rpcnodesresource', blockchain='ETH'),
    )
    result = assert_proper_response_with_result(response)
    assert len(result) == 5
    for node in result:
        if node['name'] != ETHEREUM_ETHERSCAN_NODE_NAME:
            assert node['endpoint'] != ''
        else:
            assert node['identifier'] == 1
        if node['active']:
            assert node['weight'] != 0

    # try to delete a node
    response = requests.delete(
<<<<<<< HEAD
        api_url_for(rotkehlchen_api_server, 'rpcnodesresource', blockchain='ETH'),
        json={'identifier': 5},
=======
        api_url_for(rotkehlchen_api_server, 'web3nodesresource', blockchain='ETH'),
        json={'identifier': 2},
>>>>>>> 62540a0e
    )
    assert_proper_response(response)
    # check that is not anymore in the returned list
    response = requests.get(
        api_url_for(rotkehlchen_api_server, 'rpcnodesresource', blockchain='ETH'),
    )
    result = assert_proper_response_with_result(response)
    assert not any([node['name'] == 'cloudflare' for node in result])

    # now try to add it again
    response = requests.put(
        api_url_for(rotkehlchen_api_server, 'rpcnodesresource', blockchain='ETH'),
        json={
            'name': 'cloudflae',
            'endpoint': 'https://cloudflare-eth.com/',
            'owned': False,
            'weight': '20',
            'active': True,
        },
    )
    assert_proper_response(response)
    response = requests.get(
        api_url_for(rotkehlchen_api_server, 'rpcnodesresource', blockchain='ETH'),
    )
    result = assert_proper_response_with_result(response)
    for node in result:
        if node['name'] == 'cloudflare':
            assert FVal(node['weight']) == 20
            assert node['active'] is True
            assert node['endpoint'] == 'https://cloudflare-eth.com/'
            assert node['owned'] is False
            assert node['blockchain'] == 'ETH'
            break

    # Try to add etherscan as node
    response = requests.put(
        api_url_for(rotkehlchen_api_server, 'rpcnodesresource', blockchain='ETH'),
        json={
            'name': 'etherscan',
            'endpoint': 'ewarwae',
            'owned': False,
            'weight': '0.3',
            'active': True,
        },
    )
    assert_error_response(
        response=response,
        contained_in_msg='Name can\'t be empty or etherscan',
        status_code=HTTPStatus.BAD_REQUEST,
    )

    # try to edit an unknown node
    response = requests.patch(
        api_url_for(rotkehlchen_api_server, 'rpcnodesresource', blockchain='ETH'),
        json={
            'identifier': 666,
            'name': '1inch',
            'endpoint': 'ewarwae',
            'owned': True,
            'weight': '40',
            'active': True,
        },
    )
    assert_error_response(
        response=response,
        contained_in_msg="Node with identifier 666 doesn't exist",
        status_code=HTTPStatus.CONFLICT,
    )

    # try to edit a node's endpoint
    response = requests.patch(
        api_url_for(rotkehlchen_api_server, 'rpcnodesresource', blockchain='ETH'),
        json={
            'identifier': 4,
            'name': 'ankr',
            'endpoint': 'ewarwae',
            'owned': True,
            'weight': '20',
            'active': True,
        },
    )
    assert_proper_response(response)
    response = requests.get(
        api_url_for(rotkehlchen_api_server, 'rpcnodesresource', blockchain='ETH'),
    )
    result = assert_proper_response_with_result(response)
    for node in result:
        if node['identifier'] == 4:
            assert FVal(node['weight']) == 20
            assert node['name'] == 'ankr'
            assert node['active'] is True
            assert node['endpoint'] == 'ewarwae'
            assert node['owned'] is True
            assert node['blockchain'] == 'ETH'
            break

    # try to edit a node's name
    response = requests.patch(
        api_url_for(rotkehlchen_api_server, 'rpcnodesresource', blockchain='ETH'),
        json={
            'identifier': 4,
            'name': 'anchor',
            'endpoint': 'ewarwae',
            'owned': True,
            'weight': '20',
            'active': True,
        },
    )
    assert_proper_response(response)
    response = requests.get(
        api_url_for(rotkehlchen_api_server, 'rpcnodesresource', blockchain='ETH'),
    )
    result = assert_proper_response_with_result(response)
    for node in result:
        if node['identifier'] == 4:
            assert FVal(node['weight']) == 20
            assert node['name'] == 'anchor'
            assert node['active'] is True
            assert node['endpoint'] == 'ewarwae'
            assert node['owned'] is True
            assert node['blockchain'] == 'ETH'
            break

    # add a new node
    response = requests.put(
        api_url_for(rotkehlchen_api_server, 'rpcnodesresource', blockchain='ETH'),
        json={
            'name': 'my_super_node',
            'endpoint': 'ewarwae',
            'owned': True,
            'weight': '0.3',
            'active': True,
        },
    )
    result = assert_proper_response_with_result(response)
    # set owned to false and see that we have the expected amount of nodes
    response = requests.patch(
        api_url_for(rotkehlchen_api_server, 'rpcnodesresource', blockchain='ETH'),
        json={
            'identifier': 5,
            'name': 'myetherwallet',
            'endpoint': 'https://https://nodes.mewapi.io/rpc/eth.cloud.ava.do/',
            'owned': False,
            'weight': '10',
            'active': False,
        },
    )
    assert nodes_at_start - len(database.get_rpc_nodes(blockchain=blockchain, only_active=True)) == 0  # noqa: E501
    response = requests.get(
        api_url_for(rotkehlchen_api_server, 'rpcnodesresource', blockchain='ETH'),
    )
    result = assert_proper_response_with_result(response)
    # Check that the rebalancing didn't get affected by the owned node
    for node in result:
        if node['name'] == 'anchor':
            assert FVal(node['weight']) == 20
            break

    # Try to edit etherscan weight
    response = requests.patch(
        api_url_for(rotkehlchen_api_server, 'rpcnodesresource', blockchain='ETH'),
        json={
            'identifier': 1,
            'name': 'etherscan',
            'endpoint': '',
            'owned': False,
            'weight': '20',
            'active': True,
        },
    )
    assert_proper_response_with_result(response)

    # and now let's replicate https://github.com/rotki/rotki/issues/4769 by
    # editing all nodes to have 0% weight.
    response = requests.get(
        api_url_for(rotkehlchen_api_server, 'rpcnodesresource', blockchain='ETH'),
    )
    result = assert_proper_response_with_result(response)
    for node in result:
        response = requests.patch(
            api_url_for(rotkehlchen_api_server, 'rpcnodesresource', blockchain=node['blockchain']),  # noqa: E501
            json={
                'identifier': node['identifier'],
                'name': node['name'],
                'endpoint': node['endpoint'],
                'owned': node['owned'],
                'weight': '0',
                'active': node['active'],
            },
        )
        assert_proper_response(response)


@pytest.mark.parametrize('max_size_in_mb_all_logs', [659])
def test_configuration(rotkehlchen_api_server):
    """Test that the configuration endpoint returns the expected information"""
    response = requests.get(api_url_for(rotkehlchen_api_server, 'configurationsresource'))
    result = assert_proper_response_with_result(response)
    assert result['max_size_in_mb_all_logs']['value'] == 659
    assert result['max_size_in_mb_all_logs']['is_default'] is False
    assert result['max_logfiles_num']['is_default'] is True
    assert result['max_logfiles_num']['value'] == DEFAULT_MAX_LOG_BACKUP_FILES
    assert result['sqlite_instructions']['is_default'] is True
    assert result['sqlite_instructions']['value'] == DEFAULT_SQL_VM_INSTRUCTIONS_CB<|MERGE_RESOLUTION|>--- conflicted
+++ resolved
@@ -151,13 +151,8 @@
 
     # try to delete a node
     response = requests.delete(
-<<<<<<< HEAD
-        api_url_for(rotkehlchen_api_server, 'rpcnodesresource', blockchain='ETH'),
-        json={'identifier': 5},
-=======
-        api_url_for(rotkehlchen_api_server, 'web3nodesresource', blockchain='ETH'),
+        api_url_for(rotkehlchen_api_server, 'rpcnodesresource', blockchain='ETH'),
         json={'identifier': 2},
->>>>>>> 62540a0e
     )
     assert_proper_response(response)
     # check that is not anymore in the returned list
