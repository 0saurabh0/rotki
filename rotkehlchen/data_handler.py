import base64
import hashlib
import logging
import os
import shutil
import tempfile
import time
import zlib
from pathlib import Path
from typing import Dict, List, Optional, Tuple

from rotkehlchen.assets.asset import Asset, EthereumToken
from rotkehlchen.assets.resolver import AssetResolver
from rotkehlchen.constants.misc import ZERO
from rotkehlchen.crypto import decrypt, encrypt
from rotkehlchen.datatyping import BalancesData
from rotkehlchen.db.dbhandler import DBHandler
from rotkehlchen.errors import AuthenticationError
from rotkehlchen.logging import RotkehlchenLogsAdapter
from rotkehlchen.typing import (
<<<<<<< HEAD
    ApiKey,
    ApiSecret,
    AssetAmount,
=======
>>>>>>> 7991d254
    B64EncodedBytes,
    B64EncodedString,
    ChecksumEthAddress,
    FilePath,
    Timestamp,
)
from rotkehlchen.user_messages import MessagesAggregator
from rotkehlchen.utils.misc import timestamp_to_date, ts_now

logger = logging.getLogger(__name__)
log = RotkehlchenLogsAdapter(logger)

DEFAULT_START_DATE = "01/08/2015"


class DataHandler():

    def __init__(self, data_directory: FilePath, msg_aggregator: MessagesAggregator):

        self.logged_in = False
        self.data_directory = data_directory
        self.eth_tokens = AssetResolver().get_all_eth_tokens()
        self.username = 'no_user'
        self.msg_aggregator = msg_aggregator

    def logout(self) -> None:
        if self.logged_in:
            self.username = 'no_user'
            self.user_data_dir: Optional[FilePath] = None
            del self.db
            self.logged_in = False

    def unlock(
            self,
            username: str,
            password: str,
            create_new: bool,
    ) -> FilePath:
        self.username = username
        user_data_dir = FilePath(os.path.join(self.data_directory, username))
        if create_new:
            if os.path.exists(user_data_dir):
                raise AuthenticationError('User {} already exists'.format(username))
            else:
                os.mkdir(user_data_dir)
        else:
            if not os.path.exists(user_data_dir):
                raise AuthenticationError('User {} does not exist'.format(username))

            if not os.path.exists(os.path.join(user_data_dir, 'rotkehlchen.db')):
                # This is bad. User directory exists but database is missing.
                # Make a backup of the directory that user should probably remove
                # on their own. At the same time delete the directory so that a new
                # user account can be created
                shutil.move(
                    user_data_dir,
                    os.path.join(
                        self.data_directory,
                        f'auto_backup_{username}_{ts_now()}',
                    ),
                )

                raise AuthenticationError(
                    'User {} exists but DB is missing. Somehow must have been manually '
                    'deleted or is corrupt. Please recreate the user account. '
                    'A backup of the user directory was created.'.format(username))

        self.db: DBHandler = DBHandler(user_data_dir, password, self.msg_aggregator)
        self.user_data_dir = user_data_dir
        self.logged_in = True
        return user_data_dir

    def main_currency(self) -> Asset:
        return self.db.get_main_currency()

    def save_balances_data(self, data: BalancesData, timestamp: Timestamp) -> None:
        """Save the balances data at the given timestamp"""
        self.db.write_balances_data(data=data, timestamp=timestamp)

    def write_owned_eth_tokens(self, tokens: List[EthereumToken]) -> None:
        self.db.write_owned_tokens(tokens)

    def add_ignored_assets(self, assets: List[Asset]) -> Tuple[List[Asset], str]:
        """Adds ignored assets to the DB.

        If any of the given assets is already in the DB the function does nothing
        and returns an error message.
        """
        ignored_assets = self.db.get_ignored_assets()
        for asset in assets:
            if asset in ignored_assets:
                msg = f'{asset.identifier} is already in ignored assets'
                return [], msg

        for asset in assets:
            self.db.add_to_ignored_assets(asset)

        return self.db.get_ignored_assets(), ''

    def remove_ignored_assets(self, assets: List[Asset]) -> Tuple[List[Asset], str]:
        """Removes ignored assets from the DB.

        If any of the given assets is not in the DB the call function does nothing
        and returns an error message.
        """
        ignored_assets = self.db.get_ignored_assets()
        for asset in assets:
            if asset not in ignored_assets:
                msg = f'{asset.identifier} is not in ignored assets'
                return [], msg

        for asset in assets:
            self.db.remove_from_ignored_assets(asset)

        return self.db.get_ignored_assets(), ''

<<<<<<< HEAD
    def set_premium_credentials(
            self,
            api_key: ApiKey,
            api_secret: ApiSecret,
    ) -> None:
        self.db.set_rotkehlchen_premium(api_key, api_secret)
=======
    def set_main_currency(
            self,
            currency: FiatAsset,
            accountant: 'Accountant',
    ) -> None:
        log.info('Set main currency', currency=currency)
        accountant.set_main_currency(currency)
        self.db.set_main_currency(currency)

    def set_settings(
            self,
            settings_dict: Dict[str, Any],
            accountant: 'Accountant',
    ) -> bool:
        """Takes in a settings dict with setttings to change and dispatches change in the code"""
        settings = db_settings_from_dict(settings_dict, self.msg_aggregator)
        # ignore invalid settings
        invalid = []
        all_okay = True
        for x in list(settings_dict):  # list() makes copy of the dict since we modify it in loop
            if x not in DBSettings._fields:
                invalid.append(x)
                del settings_dict[x]
                all_okay = False
                continue

            # We need to save booleans as strings in the DB
            deserealized_value = getattr(settings, x)
            if isinstance(deserealized_value, bool):
                settings_dict[x] = str(deserealized_value)

        if not all_okay:
            log.warning(f'provided settings: {",".join(invalid)} are invalid')

        if 'main_currency' in settings_dict:
            accountant.set_main_currency(settings_dict['main_currency'])

        self.db.set_settings(settings_dict)
        return True
>>>>>>> 7991d254

    def should_save_balances(self) -> bool:
        """ Returns whether or not we can save data to the database depending on
        the balance data saving frequency setting"""
        last_save = self.db.get_last_balance_save_time()
        settings = self.db.get_settings()
        # Setting is saved in hours, convert to seconds here
        period = settings.balance_save_frequency * 60 * 60
        now = Timestamp(int(time.time()))
        return now - last_save > period

    def get_users(self) -> Dict[str, str]:
        """Returns a dict with all users in the system.

        Each key is a user's name and the value is denoting whether that
        particular user is logged in or not
        """
        users = dict()
        data_dir = Path(self.data_directory)
        for x in data_dir.iterdir():
            if x.is_dir() and (x / 'rotkehlchen.db').exists():
                users[x.stem] = 'loggedin' if x.stem == self.username else 'loggedout'
        return users

    def get_eth_accounts(self) -> List[ChecksumEthAddress]:
        blockchain_accounts = self.db.get_blockchain_accounts()
        return blockchain_accounts.eth

    def set_fiat_balances(
            self,
            balances: Dict[Asset, AssetAmount],
    ) -> None:
        """Saves the given FIAT balances in the DB

        The given assets should have been checked before calling this function
        that they are FIAT currencies.

        If the amount for an asset is 0 then that asset is removed from the DB.
        """
        for asset, balance in balances.items():
            if balance == ZERO:
                self.db.remove_fiat_balance(asset)
            else:
                self.db.add_fiat_balance(asset, balance)

    def get_fiat_balances(self) -> Dict[Asset, str]:
        return self.db.get_fiat_balances()

    def compress_and_encrypt_db(self, password: str) -> Tuple[B64EncodedBytes, str]:
        """Decrypt the DB, dump in temporary plaintextdb, compress it,
        and then re-encrypt it

        Returns a b64 encoded binary blob"""
        log.info('Compress and encrypt DB')
        with tempfile.TemporaryDirectory() as tmpdirname:
            tempdb = FilePath(os.path.join(tmpdirname, 'temp.db'))
            self.db.export_unencrypted(tempdb)
            with open(tempdb, 'rb') as f:
                data_blob = f.read()

        original_data_hash = base64.b64encode(
            hashlib.sha256(data_blob).digest(),
        ).decode()
        compressed_data = zlib.compress(data_blob, level=9)
        encrypted_data = encrypt(password.encode(), compressed_data)

        return B64EncodedBytes(encrypted_data.encode()), original_data_hash

    def decompress_and_decrypt_db(self, password: str, encrypted_data: B64EncodedString) -> None:
        """Decrypt and decompress the encrypted data we receive from the server

        If successful then replace our local Database

        Can raise UnableToDecryptRemoteData due to decrypt().
        """
        log.info('Decompress and decrypt DB')

        # First make a backup of the DB we are about to replace
        date = timestamp_to_date(ts=ts_now(), formatstr='%Y_%m_%d_%H_%M_%S')
        shutil.copyfile(
            os.path.join(self.data_directory, self.username, 'rotkehlchen.db'),
            os.path.join(self.data_directory, self.username, f'rotkehlchen_db_{date}.backup'),
        )

        decrypted_data = decrypt(password.encode(), encrypted_data)
        decompressed_data = zlib.decompress(decrypted_data)
        self.db.import_unencrypted(decompressed_data, password)<|MERGE_RESOLUTION|>--- conflicted
+++ resolved
@@ -18,12 +18,7 @@
 from rotkehlchen.errors import AuthenticationError
 from rotkehlchen.logging import RotkehlchenLogsAdapter
 from rotkehlchen.typing import (
-<<<<<<< HEAD
-    ApiKey,
-    ApiSecret,
     AssetAmount,
-=======
->>>>>>> 7991d254
     B64EncodedBytes,
     B64EncodedString,
     ChecksumEthAddress,
@@ -140,55 +135,6 @@
 
         return self.db.get_ignored_assets(), ''
 
-<<<<<<< HEAD
-    def set_premium_credentials(
-            self,
-            api_key: ApiKey,
-            api_secret: ApiSecret,
-    ) -> None:
-        self.db.set_rotkehlchen_premium(api_key, api_secret)
-=======
-    def set_main_currency(
-            self,
-            currency: FiatAsset,
-            accountant: 'Accountant',
-    ) -> None:
-        log.info('Set main currency', currency=currency)
-        accountant.set_main_currency(currency)
-        self.db.set_main_currency(currency)
-
-    def set_settings(
-            self,
-            settings_dict: Dict[str, Any],
-            accountant: 'Accountant',
-    ) -> bool:
-        """Takes in a settings dict with setttings to change and dispatches change in the code"""
-        settings = db_settings_from_dict(settings_dict, self.msg_aggregator)
-        # ignore invalid settings
-        invalid = []
-        all_okay = True
-        for x in list(settings_dict):  # list() makes copy of the dict since we modify it in loop
-            if x not in DBSettings._fields:
-                invalid.append(x)
-                del settings_dict[x]
-                all_okay = False
-                continue
-
-            # We need to save booleans as strings in the DB
-            deserealized_value = getattr(settings, x)
-            if isinstance(deserealized_value, bool):
-                settings_dict[x] = str(deserealized_value)
-
-        if not all_okay:
-            log.warning(f'provided settings: {",".join(invalid)} are invalid')
-
-        if 'main_currency' in settings_dict:
-            accountant.set_main_currency(settings_dict['main_currency'])
-
-        self.db.set_settings(settings_dict)
-        return True
->>>>>>> 7991d254
-
     def should_save_balances(self) -> bool:
         """ Returns whether or not we can save data to the database depending on
         the balance data saving frequency setting"""
