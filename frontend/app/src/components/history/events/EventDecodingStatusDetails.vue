<script setup lang="ts">
import { TaskType } from '@/types/task-type';
import type { EvmUnDecodedTransactionsData } from '@/types/websocket-messages';

const props = defineProps<{ item: EvmUnDecodedTransactionsData }>();

const { t } = useI18n();

const { isTaskRunning } = useTaskStore();

const remaining = computed<number>(() => props.item.total - props.item.processed);
<<<<<<< HEAD

const isComplete = computed<boolean>(() => get(remaining) === 0);
=======
>>>>>>> 12782a6b

const isComplete = computed<boolean>(() => get(remaining) === 0);

const decoding = computed<boolean>(() => get(isTaskRunning(TaskType.TRANSACTIONS_DECODING, { chain: props.item.chain })));
</script>

<template>
  <div class="flex items-center gap-2">
    <AdaptiveWrapper>
      <EvmChainIcon
        :chain="item.chain"
        size="1.25rem"
      />
    </AdaptiveWrapper>
    <div class="flex flex-wrap text-body-2">
      <template v-if="isComplete">
        {{ t('transactions.events_decoding.decoding.done', { count: item.total }) }}
      </template>
      <template v-else-if="!decoding">
        {{ t('transactions.events_decoding.decoding.pending', { count: remaining }) }}
      </template>
      <template v-else>
        {{ t('transactions.events_decoding.decoding.processing', { count: item.processed, total: item.total }) }}
      </template>
    </div>
  </div>
</template><|MERGE_RESOLUTION|>--- conflicted
+++ resolved
@@ -9,11 +9,6 @@
 const { isTaskRunning } = useTaskStore();
 
 const remaining = computed<number>(() => props.item.total - props.item.processed);
-<<<<<<< HEAD
-
-const isComplete = computed<boolean>(() => get(remaining) === 0);
-=======
->>>>>>> 12782a6b
 
 const isComplete = computed<boolean>(() => get(remaining) === 0);
 
