--- conflicted
+++ resolved
@@ -5,7 +5,7 @@
 import { type BlockchainAccountWithBalance } from '@/types/blockchain/accounts';
 import { type ActionStatus } from '@/types/action';
 
-const { tc } = useI18n();
+const { t } = useI18n();
 
 const validator = ref<Eth2Validator | null>(null);
 const errorMessages = ref<ValidationErrors>({});
@@ -16,10 +16,6 @@
 const { setMessage } = useMessageStore();
 const { valid, setSave, accountToEdit } = useAccountDialog();
 const { pending, loading } = useAccountLoading();
-<<<<<<< HEAD
-const { t } = useI18n();
-=======
->>>>>>> 226c2bfa
 
 const showMessage = (message: string, id: string, edit: boolean) => {
   let description: string;
