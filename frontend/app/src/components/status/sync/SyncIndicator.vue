<script setup lang="ts">
import Fragment from '@/components/helper/Fragment';
import { TaskType } from '@/types/task-type';
import {
  SYNC_DOWNLOAD,
  SYNC_UPLOAD,
  type SyncAction,
} from '@/types/session/sync';

const { t } = useI18n();
const { logout } = useSessionStore();
const { lastDataUpload } = storeToRefs(usePeriodicStore());
const {
  confirmChecked,
  displaySyncConfirmation,
  syncAction,
  uploadStatus,
  cancelSync,
  forceSync,
  showSyncConfirmation,
<<<<<<< HEAD
=======
  clearUploadStatus
>>>>>>> b562d9d8
} = useSync();
const { href, onLinkClick } = useLinks();

const { premium, premiumSync } = storeToRefs(usePremiumStore());

const pending = ref<boolean>(false);
const visible = ref<boolean>(false);

const isDownload = computed<boolean>(() => get(syncAction) === SYNC_DOWNLOAD);
const textChoice = computed<number>(() =>
  get(syncAction) === SYNC_UPLOAD ? 1 : 2,
);
const message = computed<string>(() =>
  get(syncAction) === SYNC_UPLOAD
    ? t('sync_indicator.upload_confirmation.message_upload').toString()
    : t('sync_indicator.upload_confirmation.message_download').toString(),
);

const { resume, pause, counter } = useInterval(600, {
  immediate: false,
  controls: true,
});

const icon = computed(() => {
  const tick = get(counter) % 2 === 0;
  if (get(isDownload))
    return tick ? 'download-cloud-2-line' : 'download-cloud-line';

  return tick ? 'upload-cloud-2-line' : 'upload-cloud-line';
});

<<<<<<< HEAD
function showConfirmation(action: SyncAction) {
=======
const showAutoUploadOffWarning = computed<boolean>(() => {
  if (!isDefined(uploadStatus)) {
    return false;
  }
  return !get(uploadStatus).uploaded;
});

const tooltip = computed<string>(() => {
  if (get(showAutoUploadOffWarning)) {
    const title = t('sync_indicator.db_upload_result.title');
    const message = t('sync_indicator.db_upload_result.message', {
      reason: get(uploadStatus)?.message
    });
    return `${title}: ${message}`;
  }
  return t('sync_indicator.menu_tooltip');
});

const showConfirmation = (action: SyncAction) => {
>>>>>>> b562d9d8
  set(visible, false);
  showSyncConfirmation(action);
}

<<<<<<< HEAD
async function performSync() {
=======
const performSync = async () => {
  if (get(syncAction) === SYNC_UPLOAD) {
    clearUploadStatus();
  }
>>>>>>> b562d9d8
  resume();
  set(pending, true);
  await forceSync(logout);
  set(pending, false);
  pause();
}

const { isTaskRunning } = useTaskStore();
const isSyncing = isTaskRunning(TaskType.FORCE_SYNC);

watch(isSyncing, (current, prev) => {
  if (current !== prev && !current)
    cancelSync();
});
</script>

<template>
  <Fragment>
    <template v-if="premium">
      <VMenu
        id="balances-saved-dropdown"
        v-model="visible"
        transition="slide-y-transition"
        offset-y
        :close-on-content-click="false"
        z-index="215"
      >
        <template #activator="{ on }">
          <MenuTooltipButton
            :tooltip="tooltip"
            class-name="secondary--text text--lighten-4"
            v-on="on"
          >
<<<<<<< HEAD
            <RuiIcon
              v-if="isSyncing"
              :name="icon"
              color="primary"
            />
            <RuiIcon
              v-else
              name="cloud-line"
            />
=======
            <RuiBadge
              :value="showAutoUploadOffWarning"
              color="warning"
              dot
              placement="top"
              offset-y="4"
              size="lg"
              class="flex items-center"
            >
              <RuiIcon
                v-if="showAutoUploadOffWarning"
                name="cloud-off-line"
                color="warning"
              />
              <RuiIcon v-else-if="!premiumSync" name="cloud-off-line" />
              <RuiIcon v-else-if="isSyncing" :name="icon" color="primary" />
              <RuiIcon v-else name="cloud-line" />
            </RuiBadge>
>>>>>>> b562d9d8
          </MenuTooltipButton>
        </template>
        <div class="pa-4 md:w-[250px] w-full">
          <div class="font-medium">
            {{ t('sync_indicator.last_data_upload') }}
          </div>
          <div class="py-2 text--secondary">
            <DateDisplay
              v-if="lastDataUpload"
              :timestamp="lastDataUpload"
            />
            <span v-else>
              {{ t('common.never') }}
            </span>
          </div>
<<<<<<< HEAD
          <SyncButtons
            :pending="pending"
            @action="showConfirmation($event)"
          />
=======
          <div
            v-if="uploadStatus"
            class="flex flex-col my-2 p-2 gap-2 border border-rui-warning rounded-[0.25rem]"
          >
            <div class="flex gap-1">
              <div class="font-medium">
                {{ t('sync_indicator.db_upload_result.title') }}
              </div>
              <RuiButton
                variant="text"
                icon
                size="sm"
                @click="clearUploadStatus()"
              >
                <RuiIcon name="close-line" />
              </RuiButton>
            </div>

            <div class="text-secondary">
              {{
                t('sync_indicator.db_upload_result.message', {
                  reason: uploadStatus.message
                })
              }}
            </div>
          </div>
          <SyncButtons :pending="pending" @action="showConfirmation($event)" />
>>>>>>> b562d9d8
        </div>
      </VMenu>
    </template>
    <template v-else>
      <RuiBadge
        placement="top"
        offset-y="12"
        offset-x="-10"
        size="sm"
        color="default"
      >
        <template #icon>
          <RuiIcon
            name="lock-line"
            color="primary"
            size="14"
          />
        </template>
        <MenuTooltipButton
          :tooltip="t('sync_indicator.menu_tooltip')"
          class-name="secondary--text text--lighten-4"
          :href="href"
          @click="onLinkClick()"
        >
          <RuiIcon name="cloud-line" />
        </MenuTooltipButton>
      </RuiBadge>
    </template>

    <ConfirmDialog
      confirm-type="warning"
      :display="displaySyncConfirmation"
      :title="t('sync_indicator.upload_confirmation.title', textChoice)"
      :message="message"
      :disabled="!confirmChecked"
      :primary-action="
        t('sync_indicator.upload_confirmation.action', textChoice)
      "
      :loading="isSyncing"
      :secondary-action="t('common.actions.cancel')"
      @cancel="cancelSync()"
      @confirm="performSync()"
    >
      <div
        v-if="isDownload"
        class="font-medium mt-3"
        v-text="
          t('sync_indicator.upload_confirmation.message_download_relogin')
        "
      />
      <RuiCheckbox
        v-model="confirmChecked"
        color="primary"
      >
        {{ t('sync_indicator.upload_confirmation.confirm_check') }}
      </RuiCheckbox>
    </ConfirmDialog>
  </Fragment>
</template><|MERGE_RESOLUTION|>--- conflicted
+++ resolved
@@ -18,10 +18,7 @@
   cancelSync,
   forceSync,
   showSyncConfirmation,
-<<<<<<< HEAD
-=======
-  clearUploadStatus
->>>>>>> b562d9d8
+  clearUploadStatus,
 } = useSync();
 const { href, onLinkClick } = useLinks();
 
@@ -53,13 +50,10 @@
   return tick ? 'upload-cloud-2-line' : 'upload-cloud-line';
 });
 
-<<<<<<< HEAD
-function showConfirmation(action: SyncAction) {
-=======
 const showAutoUploadOffWarning = computed<boolean>(() => {
-  if (!isDefined(uploadStatus)) {
+  if (!isDefined(uploadStatus))
     return false;
-  }
+
   return !get(uploadStatus).uploaded;
 });
 
@@ -67,27 +61,22 @@
   if (get(showAutoUploadOffWarning)) {
     const title = t('sync_indicator.db_upload_result.title');
     const message = t('sync_indicator.db_upload_result.message', {
-      reason: get(uploadStatus)?.message
+      reason: get(uploadStatus)?.message,
     });
     return `${title}: ${message}`;
   }
   return t('sync_indicator.menu_tooltip');
 });
 
-const showConfirmation = (action: SyncAction) => {
->>>>>>> b562d9d8
+function showConfirmation(action: SyncAction) {
   set(visible, false);
   showSyncConfirmation(action);
 }
 
-<<<<<<< HEAD
 async function performSync() {
-=======
-const performSync = async () => {
-  if (get(syncAction) === SYNC_UPLOAD) {
+  if (get(syncAction) === SYNC_UPLOAD)
     clearUploadStatus();
-  }
->>>>>>> b562d9d8
+
   resume();
   set(pending, true);
   await forceSync(logout);
@@ -121,17 +110,6 @@
             class-name="secondary--text text--lighten-4"
             v-on="on"
           >
-<<<<<<< HEAD
-            <RuiIcon
-              v-if="isSyncing"
-              :name="icon"
-              color="primary"
-            />
-            <RuiIcon
-              v-else
-              name="cloud-line"
-            />
-=======
             <RuiBadge
               :value="showAutoUploadOffWarning"
               color="warning"
@@ -146,11 +124,20 @@
                 name="cloud-off-line"
                 color="warning"
               />
-              <RuiIcon v-else-if="!premiumSync" name="cloud-off-line" />
-              <RuiIcon v-else-if="isSyncing" :name="icon" color="primary" />
-              <RuiIcon v-else name="cloud-line" />
+              <RuiIcon
+                v-else-if="!premiumSync"
+                name="cloud-off-line"
+              />
+              <RuiIcon
+                v-else-if="isSyncing"
+                :name="icon"
+                color="primary"
+              />
+              <RuiIcon
+                v-else
+                name="cloud-line"
+              />
             </RuiBadge>
->>>>>>> b562d9d8
           </MenuTooltipButton>
         </template>
         <div class="pa-4 md:w-[250px] w-full">
@@ -166,12 +153,6 @@
               {{ t('common.never') }}
             </span>
           </div>
-<<<<<<< HEAD
-          <SyncButtons
-            :pending="pending"
-            @action="showConfirmation($event)"
-          />
-=======
           <div
             v-if="uploadStatus"
             class="flex flex-col my-2 p-2 gap-2 border border-rui-warning rounded-[0.25rem]"
@@ -193,13 +174,15 @@
             <div class="text-secondary">
               {{
                 t('sync_indicator.db_upload_result.message', {
-                  reason: uploadStatus.message
+                  reason: uploadStatus.message,
                 })
               }}
             </div>
           </div>
-          <SyncButtons :pending="pending" @action="showConfirmation($event)" />
->>>>>>> b562d9d8
+          <SyncButtons
+            :pending="pending"
+            @action="showConfirmation($event)"
+          />
         </div>
       </VMenu>
     </template>
