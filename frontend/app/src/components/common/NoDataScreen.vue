<template>
  <component :is="full ? FullSizeContent : 'div'">
    <v-row align="center" justify="center" :class="{ 'mb-10': !full }">
      <v-col cols="auto" :class="css.logo">
        <slot name="logo">
<<<<<<< HEAD
          <v-img
            contain
            :max-width="isMobile ? '100px' : '200px'"
            src="/assets/images/rotkehlchen_no_text.png"
=======
          <rotki-logo
            :width="isMobile ? '100px' : '200px'"
            :url="remoteEmptyScreenLogo"
>>>>>>> 62540a0e
          />
        </slot>
      </v-col>
    </v-row>
    <v-row class="text-center">
      <v-col>
        <div v-if="slots.title" class="text-h5">
          <slot name="title" />
        </div>
        <slot />
      </v-col>
    </v-row>
  </component>
</template>

<script setup lang="ts">
import FullSizeContent from '@/components/common/FullSizeContent.vue';
import { useTheme } from '@/composables/common';

defineProps({
  full: { required: false, type: Boolean, default: true }
});

const slots = useSlots();
const css = useCssModule();
const { isMobile } = useTheme();
<<<<<<< HEAD
=======
const remoteEmptyScreenLogo =
  'https://raw.githubusercontent.com/rotki/data/main/assets/icons/empty_screen_logo.png';
>>>>>>> 62540a0e
</script>

<style module lang="scss">
.logo {
  padding: 80px;
  border-radius: 50%;
  background-color: var(--v-rotki-light-grey-darken1);
}
</style><|MERGE_RESOLUTION|>--- conflicted
+++ resolved
@@ -3,16 +3,9 @@
     <v-row align="center" justify="center" :class="{ 'mb-10': !full }">
       <v-col cols="auto" :class="css.logo">
         <slot name="logo">
-<<<<<<< HEAD
-          <v-img
-            contain
-            :max-width="isMobile ? '100px' : '200px'"
-            src="/assets/images/rotkehlchen_no_text.png"
-=======
           <rotki-logo
             :width="isMobile ? '100px' : '200px'"
             :url="remoteEmptyScreenLogo"
->>>>>>> 62540a0e
           />
         </slot>
       </v-col>
@@ -39,11 +32,8 @@
 const slots = useSlots();
 const css = useCssModule();
 const { isMobile } = useTheme();
-<<<<<<< HEAD
-=======
 const remoteEmptyScreenLogo =
   'https://raw.githubusercontent.com/rotki/data/main/assets/icons/empty_screen_logo.png';
->>>>>>> 62540a0e
 </script>
 
 <style module lang="scss">
