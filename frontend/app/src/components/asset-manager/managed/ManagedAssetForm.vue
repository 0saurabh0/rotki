--- conflicted
+++ resolved
@@ -347,21 +347,12 @@
           :value="editableItem.identifier"
           :tooltip="t('asset_form.identifier_copy')"
         />
-<<<<<<< HEAD
       </VCol>
     </VRow>
     <VForm :value="valid" class="pt-2" @input="input($event)">
       <VRow>
-        <VCol cols="12">
+        <VCol cols="12" data-cy="type-select">
           <VSelect
-=======
-      </v-col>
-    </v-row>
-    <v-form :value="valid" class="pt-2" @input="input($event)">
-      <v-row>
-        <v-col cols="12" data-cy="type-select">
-          <v-select
->>>>>>> f443807a
             v-model="assetType"
             outlined
             :label="t('asset_form.labels.asset_type')"
@@ -413,15 +404,9 @@
         </VCol>
       </VRow>
 
-<<<<<<< HEAD
       <VRow>
-        <VCol cols="12" md="6">
+        <VCol cols="12" md="6" data-cy="name-input">
           <VTextField
-=======
-      <v-row>
-        <v-col cols="12" md="6" data-cy="name-input">
-          <v-text-field
->>>>>>> f443807a
             v-model="name"
             outlined
             :error-messages="toMessages(v$.name)"
