--- conflicted
+++ resolved
@@ -42,11 +42,7 @@
       index = filepath.lastIndexOf('\\');
     }
 
-<<<<<<< HEAD
-    return filepath.slice(0, Math.max(0, index + separatorLength));
-=======
     return filepath.slice(0, index + 1);
->>>>>>> e1f091ab
   });
 
   const userDb = computed(() => {
