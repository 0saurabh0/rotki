<script setup lang="ts">
import { type GeneralAccount } from '@rotki/common/lib/account';
import { truncateAddress, truncationPoints } from '@/filters';
<<<<<<< HEAD
import { randomHex } from '@/utils/data';
=======
import { useAddressesNamesStore } from '@/store/blockchain/accounts/addresses-names';
>>>>>>> f38f5d93

const { t } = useI18n();

const props = defineProps<{
  account: GeneralAccount;
}>();

const { account } = toRefs(props);
const { currentBreakpoint } = useTheme();
const { scrambleData, shouldShowAmount, scrambleHex } = useScramble();
const { addressNameSelector } = useAddressesNamesStore();

const aliasName = computed<string | null>(() => {
  if (get(scrambleData)) {
    return null;
  }

  const { address, chain } = get(account);
  return get(addressNameSelector(address, chain));
});

const xsOnly = computed(() => get(currentBreakpoint).xsOnly);
const smAndDown = computed(() => get(currentBreakpoint).smAndDown);

const address = computed<string>(() => {
  const address = get(account).address;
  if (!get(scrambleData)) {
    return address;
  }
  return scrambleHex(address);
});

const breakpoint = computed<string>(() => {
  return get(account).label.length > 0 && get(currentBreakpoint).mdAndDown
    ? 'sm'
    : get(currentBreakpoint).name;
});

const truncationLength = computed<number>(() => {
  const truncationPoint = truncationPoints[get(breakpoint)];
  if (truncationPoint && get(account).label) {
    return 4;
  }
  return truncationPoint ?? 4;
});

const truncatedAddress = computed(() => {
  return truncateAddress(get(address), get(truncationLength));
});

const displayAddress = computed<string>(() => {
  if (get(aliasName)) return get(aliasName) as string;
  if (get(truncatedAddress).length >= get(address).length) {
    return get(address);
  }
  return get(truncatedAddress);
});

const truncated = computed<boolean>(() => {
  if (get(truncatedAddress).length >= get(address).length) {
    return false;
  }
  return get(truncatedAddress).includes('...');
});

const label = computed<string>(() => {
  const bp = get(currentBreakpoint);
  const label = get(account).label;
  let length = -1;

  if (bp.xlOnly && label.length > 50) {
    length = 47;
  } else if (bp.lgOnly && label.length > 38) {
    length = 35;
  } else if (bp.md && label.length > 27) {
    length = 24;
  } else if (bp.smOnly && label.length > 19) {
    length = 16;
  }

  if (length > 0) {
    return `${label.slice(0, Math.max(0, length))}...`;
  }

  return label;
});

const { getBlockie } = useBlockie();
</script>

<template>
  <div class="d-flex flex-row labeled-address-display align-center">
    <v-tooltip top open-delay="400" :disabled="!truncated && !aliasName">
      <template #activator="{ on }">
        <span
          data-cy="labeled-address-display"
          class="labeled-address-display__address"
          :class="xsOnly ? 'labeled-address-display__address--mobile' : null"
          v-on="on"
        >
          <v-chip label outlined class="labeled-address-display__chip">
            <v-avatar size="24" class="mr-2">
              <v-img :src="getBlockie(address)" />
            </v-avatar>
            <template v-if="!!label && !aliasName">
              <span class="text-truncate">
                {{
                  t('labeled_address_display.label', {
                    label
                  })
                }}
              </span>
              <span v-if="displayAddress && !smAndDown" class="px-1">
                {{ t('labeled_address_display.divider') }}
              </span>
            </template>
            <span
              v-if="!smAndDown || !label"
              :class="{ 'blur-content': !shouldShowAmount }"
            >
              {{ displayAddress }}
            </span>
          </v-chip>
        </span>
      </template>
      <div>
        <span v-if="!!label"> {{ account.label }}</span>
        <span v-if="smAndDown && aliasName"> ({{ aliasName }})</span>
      </div>
      <div>{{ address }}</div>
    </v-tooltip>
    <div class="labeled-address-display__actions">
      <hash-link
        :text="account.address"
        buttons
        small
        :show-icon="false"
        :chain="account.chain"
      />
    </div>
  </div>
</template>

<style scoped lang="scss">
.labeled-address-display {
  max-height: 30px;
  width: 100%;

  &__address {
    width: 100%;
    font-weight: 500;
    padding-top: 6px;
    padding-bottom: 6px;

    &--mobile {
      max-width: 120px;
    }

    /* stylelint-disable selector-class-pattern,selector-nested-pattern */

    :deep(.v-chip--label) {
      border-top-right-radius: 0 !important;
      border-bottom-right-radius: 0 !important;
    }

    /* stylelint-enable selector-class-pattern,selector-nested-pattern */
  }

  &__actions {
    height: 32px;
    background-color: var(--v-rotki-light-grey-base);
    border: 1px solid rgba(0, 0, 0, 0.12);
    border-left-width: 0;
    border-radius: 0 4px 4px 0;
    display: inline-block;
  }

  &__chip {
    width: 100%;
  }
}

.blur-content {
  filter: blur(0.75em);
}
</style><|MERGE_RESOLUTION|>--- conflicted
+++ resolved
@@ -1,11 +1,6 @@
 <script setup lang="ts">
 import { type GeneralAccount } from '@rotki/common/lib/account';
 import { truncateAddress, truncationPoints } from '@/filters';
-<<<<<<< HEAD
-import { randomHex } from '@/utils/data';
-=======
-import { useAddressesNamesStore } from '@/store/blockchain/accounts/addresses-names';
->>>>>>> f38f5d93
 
 const { t } = useI18n();
 
