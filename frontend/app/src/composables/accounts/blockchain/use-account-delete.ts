import { Blockchain } from '@rotki/common/lib/blockchain';
import type { Account } from '@rotki/common/lib/account';
import type {
  BlockchainAccountBalance,
  DeleteXpubParams,
  EthereumValidator,
} from '@/types/blockchain/accounts';

export function useAccountDelete() {
  const { deleteEth2Validators } = useEthStaking();
  const { removeAccount, removeAgnosticAccount, deleteXpub } = useBlockchainAccounts();
  const { refreshAccounts } = useBlockchains();
  const { t } = useI18n();
  const { show } = useConfirmStore();

  async function deleteValidators(payload: EthereumValidator[]): Promise<void> {
    await deleteEth2Validators(payload.map(validator => validator.publicKey));
  }

  async function deleteAccount(payload: BlockchainAccountBalance[]): Promise<void> {
    if (payload.length === 0)
      return;

    const validators: string[] = [];
    const chainAccounts: Account[] = [];
    const xpubs: DeleteXpubParams[] = [];

    payload.forEach((account): void => {
      if (account.data.type === 'validator') {
        validators.push(account.data.publicKey);
      }
      else if (account.data.type === 'xpub') {
        const chain = getChain(account);
        assert(chain);
        xpubs.push({
          xpub: account.data.xpub,
          derivationPath: account.data.derivationPath,
          chain,
        });
      }
      else {
        if (account.type === 'account') {
          if (!account.virtual) {
            chainAccounts.push({
              address: account.data.address,
              chain: account.chain,
            });
          }
        }
        else {
          for (const chain of account.chains) {
            chainAccounts.push({
              address: account.data.address,
              chain,
            });
          }
        }
      }
    });

    const chainsToRefresh = [];
    if (validators.length > 0) {
      await deleteEth2Validators(validators);
      chainsToRefresh.push(Blockchain.ETH2);
    }

    if (chainAccounts.length > 0) {
<<<<<<< HEAD
      const deletion = chainAccounts.reduce(
        (previousValue, currentValue) => {
          if (!previousValue[currentValue.chain])
            previousValue[currentValue.chain] = [currentValue.address];
          else previousValue[currentValue.chain].push(currentValue.address);
          return previousValue;
        },
        {} as Record<string, string[]>,
      );
=======
      const deletion = chainAccounts.reduce((previousValue, currentValue) => {
        if (!previousValue[currentValue.chain])
          previousValue[currentValue.chain] = [currentValue.address];
        else
          previousValue[currentValue.chain].push(currentValue.address);
        return previousValue;
      }, {} as Record<string, string[]>);

>>>>>>> 6ae76762
      for (const [chain, accounts] of Object.entries(deletion)) {
        chainsToRefresh.push(chain);
        await removeAccount({
          accounts,
          chain,
        });
      }
    }

<<<<<<< HEAD
    if (xpubs.length > 0)
      for (const xpub of xpubs) await deleteXpub(xpub);

    const chains = payload.flatMap(x => x.type === 'group' ? x.chains : x.chain);
    startPromise(refreshAccounts(chains.length === 1 ? chains[0] : undefined));
=======
    if (xpubs.length > 0) {
      for (const xpub of xpubs) {
        chainsToRefresh.push(xpub.chain);
        await deleteXpub(xpub);
      }
    }

    chainsToRefresh.filter(uniqueStrings).forEach((chain) => {
      startPromise(refreshAccounts(chain));
    });
>>>>>>> 6ae76762
  }

  function showConfirmation(payload: {
    type: 'accounts';
    data: BlockchainAccountBalance[];
  } | {
    type: 'validators';
    data: EthereumValidator[];
  }, onComplete?: () => void) {
    const message: string = Array.isArray(payload.data)
      ? t('account_balances.confirm_delete.description_address', {
        count: payload.data.length,
      })
      : t('account_balances.confirm_delete.description_xpub', {
        address: payload,
      });
    show(
      {
        title: t('account_balances.confirm_delete.title'),
        message,
      },
      async () => {
        if (payload.type === 'accounts')
          await deleteAccount(payload.data);
        else
          await deleteValidators(payload.data);

        onComplete?.();
      },
    );
  }

  async function deleteAgnosticAccount(payload: BlockchainAccountBalance): Promise<void> {
    const category = payload.category;
    if (category) {
      const address = getAccountAddress(payload);
      await removeAgnosticAccount(category, address);
      startPromise(refreshAccounts());
    }
  }

  function showAgnosticConfirmation(payload: BlockchainAccountBalance, onComplete?: () => void) {
    const message: string = t('account_balances.confirm_delete.agnostic.description', {
      address: getAccountAddress(payload),
    });
    show({
      title: t('account_balances.confirm_delete.title'),
      message,
    }, async () => {
      await deleteAgnosticAccount(payload);
      onComplete?.();
    });
  }

  return {
    showConfirmation,
    showAgnosticConfirmation,
  };
}<|MERGE_RESOLUTION|>--- conflicted
+++ resolved
@@ -65,7 +65,6 @@
     }
 
     if (chainAccounts.length > 0) {
-<<<<<<< HEAD
       const deletion = chainAccounts.reduce(
         (previousValue, currentValue) => {
           if (!previousValue[currentValue.chain])
@@ -75,16 +74,6 @@
         },
         {} as Record<string, string[]>,
       );
-=======
-      const deletion = chainAccounts.reduce((previousValue, currentValue) => {
-        if (!previousValue[currentValue.chain])
-          previousValue[currentValue.chain] = [currentValue.address];
-        else
-          previousValue[currentValue.chain].push(currentValue.address);
-        return previousValue;
-      }, {} as Record<string, string[]>);
-
->>>>>>> 6ae76762
       for (const [chain, accounts] of Object.entries(deletion)) {
         chainsToRefresh.push(chain);
         await removeAccount({
@@ -94,24 +83,11 @@
       }
     }
 
-<<<<<<< HEAD
     if (xpubs.length > 0)
       for (const xpub of xpubs) await deleteXpub(xpub);
 
     const chains = payload.flatMap(x => x.type === 'group' ? x.chains : x.chain);
     startPromise(refreshAccounts(chains.length === 1 ? chains[0] : undefined));
-=======
-    if (xpubs.length > 0) {
-      for (const xpub of xpubs) {
-        chainsToRefresh.push(xpub.chain);
-        await deleteXpub(xpub);
-      }
-    }
-
-    chainsToRefresh.filter(uniqueStrings).forEach((chain) => {
-      startPromise(refreshAccounts(chain));
-    });
->>>>>>> 6ae76762
   }
 
   function showConfirmation(payload: {
