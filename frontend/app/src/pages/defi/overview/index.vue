--- conflicted
+++ resolved
@@ -104,21 +104,6 @@
       </template>
     </ProgressScreen>
     <template v-else>
-<<<<<<< HEAD
-      <RuiAlert
-        type="warning"
-        :title="t('common.important_notice')"
-      >
-        {{ t('decentralized_overview.deprecated_warning') }}
-      </RuiAlert>
-
-      <div class="grid gap-4 md:grid-cols-2 lg:grid-cols-3 2xl:grid-cols-4">
-        <Overview
-          v-for="summary in visibleData"
-          :key="summary.protocol"
-          :summary="summary"
-        />
-=======
       <div>
         <RuiAlert
           type="warning"
@@ -134,9 +119,7 @@
           {{ t('decentralized_overview.empty_subtitle') }}
         </NoDataScreen>
         <template v-else>
-          <div
-            class="grid gap-4 md:grid-cols-2 lg:grid-cols-3 2xl:grid-cols-4"
-          >
+          <div class="grid gap-4 md:grid-cols-2 lg:grid-cols-3 2xl:grid-cols-4">
             <Overview
               v-for="summary in visibleData"
               :key="summary.protocol"
@@ -148,7 +131,6 @@
             <RuiTablePagination v-model="paginationData" />
           </RuiCard>
         </template>
->>>>>>> 745917ce
       </div>
     </template>
   </TablePageLayout>
