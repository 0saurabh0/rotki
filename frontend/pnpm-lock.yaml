lockfileVersion: '6.0'

settings:
  autoInstallPeers: true
  excludeLinksFromLockfile: false

patchedDependencies:
  bignumber.js@9.1.2:
    hash: t2oa7onzhul3uhtcmdvmfifarq
    path: patches/bignumber.js@9.1.2.patch
  vuetify@2.7.1:
    hash: vihau2wdvfujwz4iade7ryoudi
    path: patches/vuetify@2.7.1.patch

importers:

  .:
    devDependencies:
      '@intlify/eslint-plugin-vue-i18n':
        specifier: 2.0.0
        version: 2.0.0(eslint@8.56.0)
      '@rotki/eslint-config':
        specifier: 2.4.4
        version: 2.4.4(@intlify/eslint-plugin-vue-i18n@2.0.0)(@rotki/eslint-plugin@0.3.2)(@vue/compiler-sfc@3.4.15)(eslint-plugin-cypress@2.15.1)(eslint-plugin-vuetify@1.1.0)(eslint@8.56.0)(typescript@5.2.2)
      '@rotki/eslint-plugin':
        specifier: 0.3.2
        version: 0.3.2(eslint@8.56.0)(typescript@5.2.2)
      argparse:
        specifier: 2.0.1
        version: 2.0.1
      dotenv:
        specifier: 14.3.2
        version: 14.3.2
      eslint:
        specifier: 8.56.0
        version: 8.56.0
      eslint-plugin-cypress:
        specifier: 2.15.1
        version: 2.15.1(eslint@8.56.0)
      eslint-plugin-vuetify:
        specifier: 1.1.0
        version: 1.1.0(eslint@8.56.0)(vuetify@2.7.1)
      husky:
        specifier: 8.0.3
        version: 8.0.3
      jsdom:
        specifier: 23.2.0
        version: 23.2.0
      lint-staged:
        specifier: 15.2.0
        version: 15.2.0
      rimraf:
        specifier: 5.0.5
        version: 5.0.5
      semver:
        specifier: 7.5.4
        version: 7.5.4
      typescript:
        specifier: 5.2.2
        version: 5.2.2

  app:
    dependencies:
      '@rotki/common':
        specifier: workspace:*
        version: link:../common
      '@rotki/ui-library-compat':
<<<<<<< HEAD
        specifier: 0.19.0
        version: 0.19.0(@vueuse/core@10.7.2)(@vueuse/shared@10.7.2)(vue@2.7.16)
=======
        specifier: 0.20.0
        version: 0.20.0(@vueuse/core@10.7.2)(@vueuse/shared@10.7.2)(vue@2.7.16)
>>>>>>> 84b44400
      '@types/lodash-es':
        specifier: 4.17.12
        version: 4.17.12
      '@vuelidate/core':
        specifier: 2.0.3
        version: 2.0.3(vue@2.7.16)
      '@vuelidate/validators':
        specifier: 2.0.4
        version: 2.0.4(vue@2.7.16)
      '@vueuse/core':
        specifier: 10.7.2
        version: 10.7.2(vue@2.7.16)
      '@vueuse/math':
        specifier: 10.7.2
        version: 10.7.2(vue@2.7.16)
      '@vueuse/shared':
        specifier: 10.7.2
        version: 10.7.2(vue@2.7.16)
      axios:
        specifier: 1.6.7
        version: 1.6.7(debug@4.3.4)
      bignumber.js:
        specifier: 9.1.2
        version: 9.1.2(patch_hash=t2oa7onzhul3uhtcmdvmfifarq)
      chart.js:
        specifier: 4.4.1
        version: 4.4.1
      chartjs-plugin-zoom:
        specifier: 2.0.0
        version: 2.0.0(chart.js@4.4.1)
      dayjs:
        specifier: 1.11.10
        version: 1.11.10
      electron-updater:
        specifier: 6.1.8
        version: 6.1.8
      electron-window-state:
        specifier: 5.0.3
        version: 5.0.3
      eslint:
        specifier: 8.56.0
        version: 8.56.0
      imask:
        specifier: 7.3.0
        version: 7.3.0
      lodash-es:
        specifier: 4.17.21
        version: 4.17.21
      loglevel:
        specifier: 1.9.1
        version: 1.9.1
      pinia:
        specifier: 2.1.7
        version: 2.1.7(typescript@5.2.2)(vue@2.7.16)
      ps-list:
        specifier: 8.1.1
        version: 8.1.1
      register-service-worker:
        specifier: 1.7.2
        version: 1.7.2
      roboto-fontface:
        specifier: '*'
        version: 0.10.0
      tasklist:
        specifier: 5.0.0
        version: 5.0.0
      theme-colors:
        specifier: 0.1.0
        version: 0.1.0
      typeface-roboto-mono:
        specifier: 1.1.13
        version: 1.1.13
      vanilla-jsoneditor:
        specifier: 0.21.4
        version: 0.21.4(@lezer/common@1.1.2)
      vue:
        specifier: 2.7.16
        version: 2.7.16
      vue-i18n:
        specifier: 8.28.2
        version: 8.28.2(vue@2.7.16)
      vue-i18n-bridge:
        specifier: 9.9.0
        version: 9.9.0(vue@2.7.16)
      vue-router:
        specifier: 3.6.5
        version: 3.6.5(vue@2.7.16)
      vuetify:
        specifier: 2.7.1
        version: 2.7.1(patch_hash=vihau2wdvfujwz4iade7ryoudi)(vue@2.7.16)
      zod:
        specifier: 3.22.4
        version: 3.22.4
    optionalDependencies:
      '@babel/core':
        specifier: 7.23.9
        version: 7.23.9
      '@babel/preset-env':
        specifier: 7.23.9
        version: 7.23.9(@babel/core@7.23.9)
      '@cypress/code-coverage':
        specifier: 3.12.18
        version: 3.12.18(@babel/core@7.23.9)(@babel/preset-env@7.23.9)(babel-loader@8.3.0)(cypress@13.3.0)(webpack@5.90.0)
      babel-loader:
        specifier: 8.3.0
        version: 8.3.0(@babel/core@7.23.9)(webpack@5.90.0)
      webpack:
        specifier: 5.90.0
        version: 5.90.0
    devDependencies:
      '@electron/notarize':
        specifier: 2.2.1
        version: 2.2.1
      '@mdi/font':
        specifier: 7.4.47
        version: 7.4.47
      '@pinia/testing':
        specifier: 0.1.3
        version: 0.1.3(pinia@2.1.7)(vue@2.7.16)
      '@types/electron-devtools-installer':
        specifier: 2.2.5
        version: 2.2.5
      '@types/node':
        specifier: 18.19.10
        version: 18.19.10
      '@vitejs/plugin-vue2':
        specifier: 2.3.1
        version: 2.3.1(vite@4.5.2)(vue@2.7.16)
      '@vitest/coverage-v8':
        specifier: 0.34.6
        version: 0.34.6(vitest@0.34.6)
      '@vue/test-utils':
        specifier: 1.3.6
        version: 1.3.6(vue-template-compiler@2.7.16)(vue@2.7.16)
      autoprefixer:
        specifier: 10.4.17
        version: 10.4.17(postcss@8.4.33)
      cross-env:
        specifier: 7.0.3
        version: 7.0.3
      csv:
        specifier: 6.3.6
        version: 6.3.6
      cypress:
        specifier: 13.3.0
        version: 13.3.0
      dmg-license:
        specifier: 1.0.11
        version: 1.0.11
      dotenv:
        specifier: 14.3.2
        version: 14.3.2
      dotenv-cli:
        specifier: 5.1.0
        version: 5.1.0
      electron:
        specifier: 28.2.0
        version: 28.2.0
      electron-builder:
        specifier: 24.12.0
        version: 24.12.0
      electron-devtools-installer:
        specifier: 3.2.0
        version: 3.2.0
      electron-store:
        specifier: 8.1.0
        version: 8.1.0
      flush-promises:
        specifier: 1.0.2
        version: 1.0.2
      msw:
        specifier: 2.1.5
        version: 2.1.5(typescript@5.2.2)
      postcss:
        specifier: 8.4.33
        version: 8.4.33
      postcss-html:
        specifier: 1.6.0
        version: 1.6.0
      postcss-scss:
        specifier: 4.0.9
        version: 4.0.9(postcss@8.4.33)
      sass:
        specifier: 1.32.13
        version: 1.32.13
      semver:
        specifier: 7.5.4
        version: 7.5.4
      source-map-support:
        specifier: 0.5.21
        version: 0.5.21
      start-server-and-test:
        specifier: 2.0.3
        version: 2.0.3
      stylelint:
        specifier: 16.2.0
        version: 16.2.0(typescript@5.2.2)
      stylelint-config-recommended-scss:
        specifier: 14.0.0
        version: 14.0.0(postcss@8.4.33)(stylelint@16.2.0)
      stylelint-config-recommended-vue:
        specifier: 1.5.0
        version: 1.5.0(postcss-html@1.6.0)(stylelint@16.2.0)
      stylelint-order:
        specifier: 6.0.4
        version: 6.0.4(stylelint@16.2.0)
      stylelint-scss:
        specifier: 6.1.0
        version: 6.1.0(stylelint@16.2.0)
      tailwindcss:
        specifier: 3.4.1
        version: 3.4.1(ts-node@10.9.2)
      ts-node:
        specifier: 10.9.2
        version: 10.9.2(@types/node@18.19.10)(typescript@5.2.2)
      typescript:
        specifier: 5.2.2
        version: 5.2.2
      unplugin-auto-import:
        specifier: 0.17.5
        version: 0.17.5(@vueuse/core@10.7.2)(rollup@2.79.1)
      unplugin-vue-components:
        specifier: 0.26.0
        version: 0.26.0(rollup@2.79.1)(vue@2.7.16)
      unplugin-vue-define-options:
        specifier: 1.4.2
        version: 1.4.2(rollup@2.79.1)(vue@2.7.16)
      vite:
        specifier: 4.5.2
        version: 4.5.2(@types/node@18.19.10)(sass@1.32.13)
      vite-plugin-checker:
        specifier: 0.6.2
        version: 0.6.2(eslint@8.56.0)(stylelint@16.2.0)(typescript@5.2.2)(vite@4.5.2)(vue-tsc@1.8.19)
      vite-plugin-istanbul:
        specifier: 5.0.0
        version: 5.0.0(vite@4.5.2)
      vite-plugin-pwa:
        specifier: 0.17.5
        version: 0.17.5(vite@4.5.2)(workbox-build@7.0.0)(workbox-window@7.0.0)
      vite-plugin-vue-layouts:
        specifier: 0.8.0
        version: 0.8.0(vite@4.5.2)(vue-router@3.6.5)(vue@2.7.16)
      vitest:
        specifier: 0.34.6
        version: 0.34.6(jsdom@23.2.0)(sass@1.32.13)
      vue-i18n-extract:
        specifier: 2.0.7
        version: 2.0.7
      vue-template-compiler:
        specifier: 2.7.16
        version: 2.7.16
      vue-tsc:
        specifier: 1.8.19
        version: 1.8.19(typescript@5.2.2)
      workbox-window:
        specifier: 7.0.0
        version: 7.0.0

  common:
    dependencies:
      bignumber.js:
        specifier: 9.1.2
        version: 9.1.2(patch_hash=t2oa7onzhul3uhtcmdvmfifarq)
      zod:
        specifier: 3.22.4
        version: 3.22.4
    devDependencies:
      '@vueuse/core':
        specifier: 10.7.2
        version: 10.7.2(vue@2.7.16)
      core-js:
        specifier: 3.35.1
        version: 3.35.1
      rimraf:
        specifier: 5.0.5
        version: 5.0.5
      typescript:
        specifier: 5.2.2
        version: 5.2.2
      vue:
        specifier: 2.7.16
        version: 2.7.16

  dev-proxy:
    dependencies:
      body-parser:
        specifier: 1.20.2
        version: 1.20.2
      express:
        specifier: 4.18.2
        version: 4.18.2
      http-proxy-middleware:
        specifier: 2.0.6
        version: 2.0.6(@types/express@4.17.21)
    devDependencies:
      '@types/body-parser':
        specifier: 1.19.5
        version: 1.19.5
      '@types/express':
        specifier: 4.17.21
        version: 4.17.21
      '@types/node':
        specifier: 18.19.10
        version: 18.19.10
      dotenv:
        specifier: 16.4.1
        version: 16.4.1
      loglevel:
        specifier: 1.9.1
        version: 1.9.1
      nodemon:
        specifier: 3.0.3
        version: 3.0.3
      ts-node:
        specifier: 10.9.2
        version: 10.9.2(@types/node@18.19.10)(typescript@5.2.2)
      typescript:
        specifier: 5.2.2
        version: 5.2.2

packages:

  /7zip-bin@5.2.0:
    resolution: {integrity: sha512-ukTPVhqG4jNzMro2qA9HSCSSVJN3aN7tlb+hfqYCt3ER0yWroeA2VR38MNrOHLQ/cVj+DaIMad0kFCtWWowh/A==}
    dev: true

  /@aashutoshrathi/word-wrap@1.2.6:
    resolution: {integrity: sha512-1Yjs2SvM8TflER/OD3cOjhWWOZb58A2t7wpE2S9XfBYTiIl+XFhQG2bjy4Pu1I+EAlCNUzRDYDdFwFYUKvXcIA==}
    engines: {node: '>=0.10.0'}

  /@alloc/quick-lru@5.2.0:
    resolution: {integrity: sha512-UrcABB+4bUrFABwbluTIBErXwvbsU/V7TZWfmbgJfbkwiBuziS9gxdODUyuiecfdGQ85jglMW6juS3+z5TsKLw==}
    engines: {node: '>=10'}
    dev: true

  /@ampproject/remapping@2.2.1:
    resolution: {integrity: sha512-lFMjJTrFL3j7L9yBxwYfCq2k6qqwHyzuUl/XBnif78PWTJYyL/dfowQHWE3sp6U6ZzqWiiIZnpTMO96zhkjwtg==}
    engines: {node: '>=6.0.0'}
    dependencies:
      '@jridgewell/gen-mapping': 0.3.3
      '@jridgewell/trace-mapping': 0.3.20

  /@antfu/eslint-define-config@1.23.0-2:
    resolution: {integrity: sha512-LvxY21+ZhpuBf/aHeBUtGQhSEfad4PkNKXKvDOSvukaM3XVTfBhwmHX2EKwAsdq5DlfjbT3qqYyMiueBIO5iDQ==}
    engines: {node: '>=18.0.0', npm: '>=9.0.0', pnpm: '>= 8.6.0'}
    dev: true

  /@antfu/install-pkg@0.3.1:
    resolution: {integrity: sha512-A3zWY9VeTPnxlMiZtsGHw2lSd3ghwvL8s9RiGOtqvDxhhFfZ781ynsGBa/iUnDJ5zBrmTFQrJDud3TGgRISaxw==}
    dependencies:
      execa: 8.0.1
    dev: true

  /@antfu/utils@0.7.7:
    resolution: {integrity: sha512-gFPqTG7otEJ8uP6wrhDv6mqwGWYZKNvAcCq6u9hOj0c+IKCEsY4L1oC9trPq2SaWIzAfHvqfBDxF591JkMf+kg==}
    dev: true

  /@apideck/better-ajv-errors@0.3.6(ajv@8.12.0):
    resolution: {integrity: sha512-P+ZygBLZtkp0qqOAJJVX4oX/sFo5JR3eBWwwuqHHhK0GIgQOKWrAfiAaWX0aArHkRWHMuggFEgAZNxVPwPZYaA==}
    engines: {node: '>=10'}
    peerDependencies:
      ajv: '>=8'
    dependencies:
      ajv: 8.12.0
      json-schema: 0.4.0
      jsonpointer: 5.0.1
      leven: 3.1.0
    dev: true

  /@asamuzakjp/dom-selector@2.0.1:
    resolution: {integrity: sha512-QJAJffmCiymkv6YyQ7voyQb5caCth6jzZsQncYCpHXrJ7RqdYG5y43+is8mnFcYubdOkr7cn1+na9BdFMxqw7w==}
    dependencies:
      bidi-js: 1.0.3
      css-tree: 2.3.1
      is-potential-custom-element-name: 1.0.1
    dev: true

  /@babel/code-frame@7.23.5:
    resolution: {integrity: sha512-CgH3s1a96LipHCmSUmYFPwY7MNx8C3avkq7i4Wl3cfa662ldtUe4VM1TPXX70pfmrlWTb6jLqTYrZyT2ZTJBgA==}
    engines: {node: '>=6.9.0'}
    dependencies:
      '@babel/highlight': 7.23.4
      chalk: 2.4.2

  /@babel/compat-data@7.23.5:
    resolution: {integrity: sha512-uU27kfDRlhfKl+w1U6vp16IuvSLtjAxdArVXPa9BvLkrr7CYIsxH5adpHObeAGY/41+syctUWOZ140a2Rvkgjw==}
    engines: {node: '>=6.9.0'}
    requiresBuild: true

  /@babel/core@7.23.9:
    resolution: {integrity: sha512-5q0175NOjddqpvvzU+kDiSOAk4PfdO6FvwCWoQ6RO7rTzEe8vlo+4HVfcnAREhD4npMs0e9uZypjTwzZPCf/cw==}
    engines: {node: '>=6.9.0'}
    dependencies:
      '@ampproject/remapping': 2.2.1
      '@babel/code-frame': 7.23.5
      '@babel/generator': 7.23.6
      '@babel/helper-compilation-targets': 7.23.6
      '@babel/helper-module-transforms': 7.23.3(@babel/core@7.23.9)
      '@babel/helpers': 7.23.9
      '@babel/parser': 7.23.9
      '@babel/template': 7.23.9
      '@babel/traverse': 7.23.9
      '@babel/types': 7.23.9
      convert-source-map: 2.0.0
      debug: 4.3.4(supports-color@5.5.0)
      gensync: 1.0.0-beta.2
      json5: 2.2.3
      semver: 6.3.1
    transitivePeerDependencies:
      - supports-color

  /@babel/generator@7.23.6:
    resolution: {integrity: sha512-qrSfCYxYQB5owCmGLbl8XRpX1ytXlpueOb0N0UmQwA073KZxejgQTzAmJezxvpwQD9uGtK2shHdi55QT+MbjIw==}
    engines: {node: '>=6.9.0'}
    requiresBuild: true
    dependencies:
      '@babel/types': 7.23.9
      '@jridgewell/gen-mapping': 0.3.3
      '@jridgewell/trace-mapping': 0.3.20
      jsesc: 2.5.2

  /@babel/helper-annotate-as-pure@7.22.5:
    resolution: {integrity: sha512-LvBTxu8bQSQkcyKOU+a1btnNFQ1dMAd0R6PyW3arXes06F6QLWLIrd681bxRPIXlrMGR3XYnW9JyML7dP3qgxg==}
    engines: {node: '>=6.9.0'}
    requiresBuild: true
    dependencies:
      '@babel/types': 7.23.6

  /@babel/helper-builder-binary-assignment-operator-visitor@7.22.15:
    resolution: {integrity: sha512-QkBXwGgaoC2GtGZRoma6kv7Szfv06khvhFav67ZExau2RaXzy8MpHSMO2PNoP2XtmQphJQRHFfg77Bq731Yizw==}
    engines: {node: '>=6.9.0'}
    requiresBuild: true
    dependencies:
      '@babel/types': 7.23.6

  /@babel/helper-compilation-targets@7.23.6:
    resolution: {integrity: sha512-9JB548GZoQVmzrFgp8o7KxdgkTGm6xs9DW0o/Pim72UDjzr5ObUQ6ZzYPqA+g9OTS2bBQoctLJrky0RDCAWRgQ==}
    engines: {node: '>=6.9.0'}
    requiresBuild: true
    dependencies:
      '@babel/compat-data': 7.23.5
      '@babel/helper-validator-option': 7.23.5
      browserslist: 4.22.2
      lru-cache: 5.1.1
      semver: 6.3.1

  /@babel/helper-create-class-features-plugin@7.23.6(@babel/core@7.23.9):
    resolution: {integrity: sha512-cBXU1vZni/CpGF29iTu4YRbOZt3Wat6zCoMDxRF1MayiEc4URxOj31tT65HUM0CRpMowA3HCJaAOVOUnMf96cw==}
    engines: {node: '>=6.9.0'}
    requiresBuild: true
    peerDependencies:
      '@babel/core': ^7.0.0
    dependencies:
      '@babel/core': 7.23.9
      '@babel/helper-annotate-as-pure': 7.22.5
      '@babel/helper-environment-visitor': 7.22.20
      '@babel/helper-function-name': 7.23.0
      '@babel/helper-member-expression-to-functions': 7.23.0
      '@babel/helper-optimise-call-expression': 7.22.5
      '@babel/helper-replace-supers': 7.22.20(@babel/core@7.23.9)
      '@babel/helper-skip-transparent-expression-wrappers': 7.22.5
      '@babel/helper-split-export-declaration': 7.22.6
      semver: 6.3.1

  /@babel/helper-create-regexp-features-plugin@7.22.15(@babel/core@7.23.9):
    resolution: {integrity: sha512-29FkPLFjn4TPEa3RE7GpW+qbE8tlsu3jntNYNfcGsc49LphF1PQIiD+vMZ1z1xVOKt+93khA9tc2JBs3kBjA7w==}
    engines: {node: '>=6.9.0'}
    requiresBuild: true
    peerDependencies:
      '@babel/core': ^7.0.0
    dependencies:
      '@babel/core': 7.23.9
      '@babel/helper-annotate-as-pure': 7.22.5
      regexpu-core: 5.3.2
      semver: 6.3.1

  /@babel/helper-define-polyfill-provider@0.5.0(@babel/core@7.23.9):
    resolution: {integrity: sha512-NovQquuQLAQ5HuyjCz7WQP9MjRj7dx++yspwiyUiGl9ZyadHRSql1HZh5ogRd8W8w6YM6EQ/NTB8rgjLt5W65Q==}
    requiresBuild: true
    peerDependencies:
      '@babel/core': ^7.4.0 || ^8.0.0-0 <8.0.0
    dependencies:
      '@babel/core': 7.23.9
      '@babel/helper-compilation-targets': 7.23.6
      '@babel/helper-plugin-utils': 7.22.5
      debug: 4.3.4(supports-color@5.5.0)
      lodash.debounce: 4.0.8
      resolve: 1.22.8
    transitivePeerDependencies:
      - supports-color

  /@babel/helper-environment-visitor@7.22.20:
    resolution: {integrity: sha512-zfedSIzFhat/gFhWfHtgWvlec0nqB9YEIVrpuwjruLlXfUSnA8cJB0miHKwqDnQ7d32aKo2xt88/xZptwxbfhA==}
    engines: {node: '>=6.9.0'}
    requiresBuild: true

  /@babel/helper-function-name@7.23.0:
    resolution: {integrity: sha512-OErEqsrxjZTJciZ4Oo+eoZqeW9UIiOcuYKRJA4ZAgV9myA+pOXhhmpfNCKjEH/auVfEYVFJ6y1Tc4r0eIApqiw==}
    engines: {node: '>=6.9.0'}
    requiresBuild: true
    dependencies:
      '@babel/template': 7.23.9
      '@babel/types': 7.23.9

  /@babel/helper-hoist-variables@7.22.5:
    resolution: {integrity: sha512-wGjk9QZVzvknA6yKIUURb8zY3grXCcOZt+/7Wcy8O2uctxhplmUPkOdlgoNhmdVee2c92JXbf1xpMtVNbfoxRw==}
    engines: {node: '>=6.9.0'}
    requiresBuild: true
    dependencies:
      '@babel/types': 7.23.9

  /@babel/helper-member-expression-to-functions@7.23.0:
    resolution: {integrity: sha512-6gfrPwh7OuT6gZyJZvd6WbTfrqAo7vm4xCzAXOusKqq/vWdKXphTpj5klHKNmRUU6/QRGlBsyU9mAIPaWHlqJA==}
    engines: {node: '>=6.9.0'}
    requiresBuild: true
    dependencies:
      '@babel/types': 7.23.6

  /@babel/helper-module-imports@7.22.15:
    resolution: {integrity: sha512-0pYVBnDKZO2fnSPCrgM/6WMc7eS20Fbok+0r88fp+YtWVLZrp4CkafFGIp+W0VKw4a22sgebPT99y+FDNMdP4w==}
    engines: {node: '>=6.9.0'}
    dependencies:
      '@babel/types': 7.23.9

  /@babel/helper-module-transforms@7.23.3(@babel/core@7.23.9):
    resolution: {integrity: sha512-7bBs4ED9OmswdfDzpz4MpWgSrV7FXlc3zIagvLFjS5H+Mk7Snr21vQ6QwrsoCGMfNC4e4LQPdoULEt4ykz0SRQ==}
    engines: {node: '>=6.9.0'}
    requiresBuild: true
    peerDependencies:
      '@babel/core': ^7.0.0
    dependencies:
      '@babel/core': 7.23.9
      '@babel/helper-environment-visitor': 7.22.20
      '@babel/helper-module-imports': 7.22.15
      '@babel/helper-simple-access': 7.22.5
      '@babel/helper-split-export-declaration': 7.22.6
      '@babel/helper-validator-identifier': 7.22.20

  /@babel/helper-optimise-call-expression@7.22.5:
    resolution: {integrity: sha512-HBwaojN0xFRx4yIvpwGqxiV2tUfl7401jlok564NgB9EHS1y6QT17FmKWm4ztqjeVdXLuC4fSvHc5ePpQjoTbw==}
    engines: {node: '>=6.9.0'}
    requiresBuild: true
    dependencies:
      '@babel/types': 7.23.6

  /@babel/helper-plugin-utils@7.22.5:
    resolution: {integrity: sha512-uLls06UVKgFG9QD4OeFYLEGteMIAa5kpTPcFL28yuCIIzsf6ZyKZMllKVOCZFhiZ5ptnwX4mtKdWCBE/uT4amg==}
    engines: {node: '>=6.9.0'}
    requiresBuild: true

  /@babel/helper-remap-async-to-generator@7.22.20(@babel/core@7.23.9):
    resolution: {integrity: sha512-pBGyV4uBqOns+0UvhsTO8qgl8hO89PmiDYv+/COyp1aeMcmfrfruz+/nCMFiYyFF/Knn0yfrC85ZzNFjembFTw==}
    engines: {node: '>=6.9.0'}
    requiresBuild: true
    peerDependencies:
      '@babel/core': ^7.0.0
    dependencies:
      '@babel/core': 7.23.9
      '@babel/helper-annotate-as-pure': 7.22.5
      '@babel/helper-environment-visitor': 7.22.20
      '@babel/helper-wrap-function': 7.22.20

  /@babel/helper-replace-supers@7.22.20(@babel/core@7.23.9):
    resolution: {integrity: sha512-qsW0In3dbwQUbK8kejJ4R7IHVGwHJlV6lpG6UA7a9hSa2YEiAib+N1T2kr6PEeUT+Fl7najmSOS6SmAwCHK6Tw==}
    engines: {node: '>=6.9.0'}
    requiresBuild: true
    peerDependencies:
      '@babel/core': ^7.0.0
    dependencies:
      '@babel/core': 7.23.9
      '@babel/helper-environment-visitor': 7.22.20
      '@babel/helper-member-expression-to-functions': 7.23.0
      '@babel/helper-optimise-call-expression': 7.22.5

  /@babel/helper-simple-access@7.22.5:
    resolution: {integrity: sha512-n0H99E/K+Bika3++WNL17POvo4rKWZ7lZEp1Q+fStVbUi8nxPQEBOlTmCOxW/0JsS56SKKQ+ojAe2pHKJHN35w==}
    engines: {node: '>=6.9.0'}
    requiresBuild: true
    dependencies:
      '@babel/types': 7.23.9

  /@babel/helper-skip-transparent-expression-wrappers@7.22.5:
    resolution: {integrity: sha512-tK14r66JZKiC43p8Ki33yLBVJKlQDFoA8GYN67lWCDCqoL6EMMSuM9b+Iff2jHaM/RRFYl7K+iiru7hbRqNx8Q==}
    engines: {node: '>=6.9.0'}
    requiresBuild: true
    dependencies:
      '@babel/types': 7.23.6

  /@babel/helper-split-export-declaration@7.22.6:
    resolution: {integrity: sha512-AsUnxuLhRYsisFiaJwvp1QF+I3KjD5FOxut14q/GzovUe6orHLesW2C7d754kRm53h5gqrz6sFl6sxc4BVtE/g==}
    engines: {node: '>=6.9.0'}
    requiresBuild: true
    dependencies:
      '@babel/types': 7.23.9

  /@babel/helper-string-parser@7.23.4:
    resolution: {integrity: sha512-803gmbQdqwdf4olxrX4AJyFBV/RTr3rSmOj0rKwesmzlfhYNDEs+/iOcznzpNWlJlIlTJC2QfPFcHB6DlzdVLQ==}
    engines: {node: '>=6.9.0'}
    requiresBuild: true

  /@babel/helper-validator-identifier@7.22.20:
    resolution: {integrity: sha512-Y4OZ+ytlatR8AI+8KZfKuL5urKp7qey08ha31L8b3BwewJAoJamTzyvxPR/5D+KkdJCGPq/+8TukHBlY10FX9A==}
    engines: {node: '>=6.9.0'}

  /@babel/helper-validator-option@7.23.5:
    resolution: {integrity: sha512-85ttAOMLsr53VgXkTbkx8oA6YTfT4q7/HzXSLEYmjcSTJPMPQtvq1BD79Byep5xMUYbGRzEpDsjUf3dyp54IKw==}
    engines: {node: '>=6.9.0'}
    requiresBuild: true

  /@babel/helper-wrap-function@7.22.20:
    resolution: {integrity: sha512-pms/UwkOpnQe/PDAEdV/d7dVCoBbB+R4FvYoHGZz+4VPcg7RtYy2KP7S2lbuWM6FCSgob5wshfGESbC/hzNXZw==}
    engines: {node: '>=6.9.0'}
    requiresBuild: true
    dependencies:
      '@babel/helper-function-name': 7.23.0
      '@babel/template': 7.22.15
      '@babel/types': 7.23.6

  /@babel/helpers@7.23.9:
    resolution: {integrity: sha512-87ICKgU5t5SzOT7sBMfCOZQ2rHjRU+Pcb9BoILMYz600W6DkVRLFBPwQ18gwUVvggqXivaUakpnxWQGbpywbBQ==}
    engines: {node: '>=6.9.0'}
    requiresBuild: true
    dependencies:
      '@babel/template': 7.23.9
      '@babel/traverse': 7.23.9
      '@babel/types': 7.23.9
    transitivePeerDependencies:
      - supports-color

  /@babel/highlight@7.23.4:
    resolution: {integrity: sha512-acGdbYSfp2WheJoJm/EBBBLh/ID8KDc64ISZ9DYtBmC8/Q204PZJLHyzeB5qMzJ5trcOkybd78M4x2KWsUq++A==}
    engines: {node: '>=6.9.0'}
    dependencies:
      '@babel/helper-validator-identifier': 7.22.20
      chalk: 2.4.2
      js-tokens: 4.0.0

  /@babel/parser@7.23.6:
    resolution: {integrity: sha512-Z2uID7YJ7oNvAI20O9X0bblw7Qqs8Q2hFy0R9tAfnfLkp5MW0UH9eUvnDSnFwKZ0AvgS1ucqR4KzvVHgnke1VQ==}
    engines: {node: '>=6.0.0'}
    hasBin: true
    dependencies:
      '@babel/types': 7.23.6

  /@babel/parser@7.23.9:
    resolution: {integrity: sha512-9tcKgqKbs3xGJ+NtKF2ndOBBLVwPjl1SHxPQkd36r3Dlirw3xWUeGaTbqr7uGZcTaxkVNwc+03SVP7aCdWrTlA==}
    engines: {node: '>=6.0.0'}
    hasBin: true
    requiresBuild: true
    dependencies:
      '@babel/types': 7.23.9

  /@babel/plugin-bugfix-safari-id-destructuring-collision-in-function-expression@7.23.3(@babel/core@7.23.9):
    resolution: {integrity: sha512-iRkKcCqb7iGnq9+3G6rZ+Ciz5VywC4XNRHe57lKM+jOeYAoR0lVqdeeDRfh0tQcTfw/+vBhHn926FmQhLtlFLQ==}
    engines: {node: '>=6.9.0'}
    requiresBuild: true
    peerDependencies:
      '@babel/core': ^7.0.0
    dependencies:
      '@babel/core': 7.23.9
      '@babel/helper-plugin-utils': 7.22.5

  /@babel/plugin-bugfix-v8-spread-parameters-in-optional-chaining@7.23.3(@babel/core@7.23.9):
    resolution: {integrity: sha512-WwlxbfMNdVEpQjZmK5mhm7oSwD3dS6eU+Iwsi4Knl9wAletWem7kaRsGOG+8UEbRyqxY4SS5zvtfXwX+jMxUwQ==}
    engines: {node: '>=6.9.0'}
    requiresBuild: true
    peerDependencies:
      '@babel/core': ^7.13.0
    dependencies:
      '@babel/core': 7.23.9
      '@babel/helper-plugin-utils': 7.22.5
      '@babel/helper-skip-transparent-expression-wrappers': 7.22.5
      '@babel/plugin-transform-optional-chaining': 7.23.4(@babel/core@7.23.9)

  /@babel/plugin-bugfix-v8-static-class-fields-redefine-readonly@7.23.7(@babel/core@7.23.9):
    resolution: {integrity: sha512-LlRT7HgaifEpQA1ZgLVOIJZZFVPWN5iReq/7/JixwBtwcoeVGDBD53ZV28rrsLYOZs1Y/EHhA8N/Z6aazHR8cw==}
    engines: {node: '>=6.9.0'}
    requiresBuild: true
    peerDependencies:
      '@babel/core': ^7.0.0
    dependencies:
      '@babel/core': 7.23.9
      '@babel/helper-environment-visitor': 7.22.20
      '@babel/helper-plugin-utils': 7.22.5

  /@babel/plugin-proposal-private-property-in-object@7.21.0-placeholder-for-preset-env.2(@babel/core@7.23.9):
    resolution: {integrity: sha512-SOSkfJDddaM7mak6cPEpswyTRnuRltl429hMraQEglW+OkovnCzsiszTmsrlY//qLFjCpQDFRvjdm2wA5pPm9w==}
    engines: {node: '>=6.9.0'}
    requiresBuild: true
    peerDependencies:
      '@babel/core': ^7.0.0-0
    dependencies:
      '@babel/core': 7.23.9

  /@babel/plugin-syntax-async-generators@7.8.4(@babel/core@7.23.9):
    resolution: {integrity: sha512-tycmZxkGfZaxhMRbXlPXuVFpdWlXpir2W4AMhSJgRKzk/eDlIXOhb2LHWoLpDF7TEHylV5zNhykX6KAgHJmTNw==}
    requiresBuild: true
    peerDependencies:
      '@babel/core': ^7.0.0-0
    dependencies:
      '@babel/core': 7.23.9
      '@babel/helper-plugin-utils': 7.22.5

  /@babel/plugin-syntax-class-properties@7.12.13(@babel/core@7.23.9):
    resolution: {integrity: sha512-fm4idjKla0YahUNgFNLCB0qySdsoPiZP3iQE3rky0mBUtMZ23yDJ9SJdg6dXTSDnulOVqiF3Hgr9nbXvXTQZYA==}
    requiresBuild: true
    peerDependencies:
      '@babel/core': ^7.0.0-0
    dependencies:
      '@babel/core': 7.23.9
      '@babel/helper-plugin-utils': 7.22.5

  /@babel/plugin-syntax-class-static-block@7.14.5(@babel/core@7.23.9):
    resolution: {integrity: sha512-b+YyPmr6ldyNnM6sqYeMWE+bgJcJpO6yS4QD7ymxgH34GBPNDM/THBh8iunyvKIZztiwLH4CJZ0RxTk9emgpjw==}
    engines: {node: '>=6.9.0'}
    requiresBuild: true
    peerDependencies:
      '@babel/core': ^7.0.0-0
    dependencies:
      '@babel/core': 7.23.9
      '@babel/helper-plugin-utils': 7.22.5

  /@babel/plugin-syntax-dynamic-import@7.8.3(@babel/core@7.23.9):
    resolution: {integrity: sha512-5gdGbFon+PszYzqs83S3E5mpi7/y/8M9eC90MRTZfduQOYW76ig6SOSPNe41IG5LoP3FGBn2N0RjVDSQiS94kQ==}
    requiresBuild: true
    peerDependencies:
      '@babel/core': ^7.0.0-0
    dependencies:
      '@babel/core': 7.23.9
      '@babel/helper-plugin-utils': 7.22.5

  /@babel/plugin-syntax-export-namespace-from@7.8.3(@babel/core@7.23.9):
    resolution: {integrity: sha512-MXf5laXo6c1IbEbegDmzGPwGNTsHZmEy6QGznu5Sh2UCWvueywb2ee+CCE4zQiZstxU9BMoQO9i6zUFSY0Kj0Q==}
    requiresBuild: true
    peerDependencies:
      '@babel/core': ^7.0.0-0
    dependencies:
      '@babel/core': 7.23.9
      '@babel/helper-plugin-utils': 7.22.5

  /@babel/plugin-syntax-import-assertions@7.23.3(@babel/core@7.23.9):
    resolution: {integrity: sha512-lPgDSU+SJLK3xmFDTV2ZRQAiM7UuUjGidwBywFavObCiZc1BeAAcMtHJKUya92hPHO+at63JJPLygilZard8jw==}
    engines: {node: '>=6.9.0'}
    requiresBuild: true
    peerDependencies:
      '@babel/core': ^7.0.0-0
    dependencies:
      '@babel/core': 7.23.9
      '@babel/helper-plugin-utils': 7.22.5

  /@babel/plugin-syntax-import-attributes@7.23.3(@babel/core@7.23.9):
    resolution: {integrity: sha512-pawnE0P9g10xgoP7yKr6CK63K2FMsTE+FZidZO/1PwRdzmAPVs+HS1mAURUsgaoxammTJvULUdIkEK0gOcU2tA==}
    engines: {node: '>=6.9.0'}
    requiresBuild: true
    peerDependencies:
      '@babel/core': ^7.0.0-0
    dependencies:
      '@babel/core': 7.23.9
      '@babel/helper-plugin-utils': 7.22.5

  /@babel/plugin-syntax-import-meta@7.10.4(@babel/core@7.23.9):
    resolution: {integrity: sha512-Yqfm+XDx0+Prh3VSeEQCPU81yC+JWZ2pDPFSS4ZdpfZhp4MkFMaDC1UqseovEKwSUpnIL7+vK+Clp7bfh0iD7g==}
    requiresBuild: true
    peerDependencies:
      '@babel/core': ^7.0.0-0
    dependencies:
      '@babel/core': 7.23.9
      '@babel/helper-plugin-utils': 7.22.5

  /@babel/plugin-syntax-json-strings@7.8.3(@babel/core@7.23.9):
    resolution: {integrity: sha512-lY6kdGpWHvjoe2vk4WrAapEuBR69EMxZl+RoGRhrFGNYVK8mOPAW8VfbT/ZgrFbXlDNiiaxQnAtgVCZ6jv30EA==}
    requiresBuild: true
    peerDependencies:
      '@babel/core': ^7.0.0-0
    dependencies:
      '@babel/core': 7.23.9
      '@babel/helper-plugin-utils': 7.22.5

  /@babel/plugin-syntax-logical-assignment-operators@7.10.4(@babel/core@7.23.9):
    resolution: {integrity: sha512-d8waShlpFDinQ5MtvGU9xDAOzKH47+FFoney2baFIoMr952hKOLp1HR7VszoZvOsV/4+RRszNY7D17ba0te0ig==}
    requiresBuild: true
    peerDependencies:
      '@babel/core': ^7.0.0-0
    dependencies:
      '@babel/core': 7.23.9
      '@babel/helper-plugin-utils': 7.22.5

  /@babel/plugin-syntax-nullish-coalescing-operator@7.8.3(@babel/core@7.23.9):
    resolution: {integrity: sha512-aSff4zPII1u2QD7y+F8oDsz19ew4IGEJg9SVW+bqwpwtfFleiQDMdzA/R+UlWDzfnHFCxxleFT0PMIrR36XLNQ==}
    requiresBuild: true
    peerDependencies:
      '@babel/core': ^7.0.0-0
    dependencies:
      '@babel/core': 7.23.9
      '@babel/helper-plugin-utils': 7.22.5

  /@babel/plugin-syntax-numeric-separator@7.10.4(@babel/core@7.23.9):
    resolution: {integrity: sha512-9H6YdfkcK/uOnY/K7/aA2xpzaAgkQn37yzWUMRK7OaPOqOpGS1+n0H5hxT9AUw9EsSjPW8SVyMJwYRtWs3X3ug==}
    requiresBuild: true
    peerDependencies:
      '@babel/core': ^7.0.0-0
    dependencies:
      '@babel/core': 7.23.9
      '@babel/helper-plugin-utils': 7.22.5

  /@babel/plugin-syntax-object-rest-spread@7.8.3(@babel/core@7.23.9):
    resolution: {integrity: sha512-XoqMijGZb9y3y2XskN+P1wUGiVwWZ5JmoDRwx5+3GmEplNyVM2s2Dg8ILFQm8rWM48orGy5YpI5Bl8U1y7ydlA==}
    requiresBuild: true
    peerDependencies:
      '@babel/core': ^7.0.0-0
    dependencies:
      '@babel/core': 7.23.9
      '@babel/helper-plugin-utils': 7.22.5

  /@babel/plugin-syntax-optional-catch-binding@7.8.3(@babel/core@7.23.9):
    resolution: {integrity: sha512-6VPD0Pc1lpTqw0aKoeRTMiB+kWhAoT24PA+ksWSBrFtl5SIRVpZlwN3NNPQjehA2E/91FV3RjLWoVTglWcSV3Q==}
    requiresBuild: true
    peerDependencies:
      '@babel/core': ^7.0.0-0
    dependencies:
      '@babel/core': 7.23.9
      '@babel/helper-plugin-utils': 7.22.5

  /@babel/plugin-syntax-optional-chaining@7.8.3(@babel/core@7.23.9):
    resolution: {integrity: sha512-KoK9ErH1MBlCPxV0VANkXW2/dw4vlbGDrFgz8bmUsBGYkFRcbRwMh6cIJubdPrkxRwuGdtCk0v/wPTKbQgBjkg==}
    requiresBuild: true
    peerDependencies:
      '@babel/core': ^7.0.0-0
    dependencies:
      '@babel/core': 7.23.9
      '@babel/helper-plugin-utils': 7.22.5

  /@babel/plugin-syntax-private-property-in-object@7.14.5(@babel/core@7.23.9):
    resolution: {integrity: sha512-0wVnp9dxJ72ZUJDV27ZfbSj6iHLoytYZmh3rFcxNnvsJF3ktkzLDZPy/mA17HGsaQT3/DQsWYX1f1QGWkCoVUg==}
    engines: {node: '>=6.9.0'}
    requiresBuild: true
    peerDependencies:
      '@babel/core': ^7.0.0-0
    dependencies:
      '@babel/core': 7.23.9
      '@babel/helper-plugin-utils': 7.22.5

  /@babel/plugin-syntax-top-level-await@7.14.5(@babel/core@7.23.9):
    resolution: {integrity: sha512-hx++upLv5U1rgYfwe1xBQUhRmU41NEvpUvrp8jkrSCdvGSnM5/qdRMtylJ6PG5OFkBaHkbTAKTnd3/YyESRHFw==}
    engines: {node: '>=6.9.0'}
    requiresBuild: true
    peerDependencies:
      '@babel/core': ^7.0.0-0
    dependencies:
      '@babel/core': 7.23.9
      '@babel/helper-plugin-utils': 7.22.5

  /@babel/plugin-syntax-unicode-sets-regex@7.18.6(@babel/core@7.23.9):
    resolution: {integrity: sha512-727YkEAPwSIQTv5im8QHz3upqp92JTWhidIC81Tdx4VJYIte/VndKf1qKrfnnhPLiPghStWfvC/iFaMCQu7Nqg==}
    engines: {node: '>=6.9.0'}
    requiresBuild: true
    peerDependencies:
      '@babel/core': ^7.0.0
    dependencies:
      '@babel/core': 7.23.9
      '@babel/helper-create-regexp-features-plugin': 7.22.15(@babel/core@7.23.9)
      '@babel/helper-plugin-utils': 7.22.5

  /@babel/plugin-transform-arrow-functions@7.23.3(@babel/core@7.23.9):
    resolution: {integrity: sha512-NzQcQrzaQPkaEwoTm4Mhyl8jI1huEL/WWIEvudjTCMJ9aBZNpsJbMASx7EQECtQQPS/DcnFpo0FIh3LvEO9cxQ==}
    engines: {node: '>=6.9.0'}
    requiresBuild: true
    peerDependencies:
      '@babel/core': ^7.0.0-0
    dependencies:
      '@babel/core': 7.23.9
      '@babel/helper-plugin-utils': 7.22.5

  /@babel/plugin-transform-async-generator-functions@7.23.9(@babel/core@7.23.9):
    resolution: {integrity: sha512-8Q3veQEDGe14dTYuwagbRtwxQDnytyg1JFu4/HwEMETeofocrB0U0ejBJIXoeG/t2oXZ8kzCyI0ZZfbT80VFNQ==}
    engines: {node: '>=6.9.0'}
    requiresBuild: true
    peerDependencies:
      '@babel/core': ^7.0.0-0
    dependencies:
      '@babel/core': 7.23.9
      '@babel/helper-environment-visitor': 7.22.20
      '@babel/helper-plugin-utils': 7.22.5
      '@babel/helper-remap-async-to-generator': 7.22.20(@babel/core@7.23.9)
      '@babel/plugin-syntax-async-generators': 7.8.4(@babel/core@7.23.9)

  /@babel/plugin-transform-async-to-generator@7.23.3(@babel/core@7.23.9):
    resolution: {integrity: sha512-A7LFsKi4U4fomjqXJlZg/u0ft/n8/7n7lpffUP/ZULx/DtV9SGlNKZolHH6PE8Xl1ngCc0M11OaeZptXVkfKSw==}
    engines: {node: '>=6.9.0'}
    requiresBuild: true
    peerDependencies:
      '@babel/core': ^7.0.0-0
    dependencies:
      '@babel/core': 7.23.9
      '@babel/helper-module-imports': 7.22.15
      '@babel/helper-plugin-utils': 7.22.5
      '@babel/helper-remap-async-to-generator': 7.22.20(@babel/core@7.23.9)

  /@babel/plugin-transform-block-scoped-functions@7.23.3(@babel/core@7.23.9):
    resolution: {integrity: sha512-vI+0sIaPIO6CNuM9Kk5VmXcMVRiOpDh7w2zZt9GXzmE/9KD70CUEVhvPR/etAeNK/FAEkhxQtXOzVF3EuRL41A==}
    engines: {node: '>=6.9.0'}
    requiresBuild: true
    peerDependencies:
      '@babel/core': ^7.0.0-0
    dependencies:
      '@babel/core': 7.23.9
      '@babel/helper-plugin-utils': 7.22.5

  /@babel/plugin-transform-block-scoping@7.23.4(@babel/core@7.23.9):
    resolution: {integrity: sha512-0QqbP6B6HOh7/8iNR4CQU2Th/bbRtBp4KS9vcaZd1fZ0wSh5Fyssg0UCIHwxh+ka+pNDREbVLQnHCMHKZfPwfw==}
    engines: {node: '>=6.9.0'}
    requiresBuild: true
    peerDependencies:
      '@babel/core': ^7.0.0-0
    dependencies:
      '@babel/core': 7.23.9
      '@babel/helper-plugin-utils': 7.22.5

  /@babel/plugin-transform-class-properties@7.23.3(@babel/core@7.23.9):
    resolution: {integrity: sha512-uM+AN8yCIjDPccsKGlw271xjJtGii+xQIF/uMPS8H15L12jZTsLfF4o5vNO7d/oUguOyfdikHGc/yi9ge4SGIg==}
    engines: {node: '>=6.9.0'}
    requiresBuild: true
    peerDependencies:
      '@babel/core': ^7.0.0-0
    dependencies:
      '@babel/core': 7.23.9
      '@babel/helper-create-class-features-plugin': 7.23.6(@babel/core@7.23.9)
      '@babel/helper-plugin-utils': 7.22.5

  /@babel/plugin-transform-class-static-block@7.23.4(@babel/core@7.23.9):
    resolution: {integrity: sha512-nsWu/1M+ggti1SOALj3hfx5FXzAY06fwPJsUZD4/A5e1bWi46VUIWtD+kOX6/IdhXGsXBWllLFDSnqSCdUNydQ==}
    engines: {node: '>=6.9.0'}
    requiresBuild: true
    peerDependencies:
      '@babel/core': ^7.12.0
    dependencies:
      '@babel/core': 7.23.9
      '@babel/helper-create-class-features-plugin': 7.23.6(@babel/core@7.23.9)
      '@babel/helper-plugin-utils': 7.22.5
      '@babel/plugin-syntax-class-static-block': 7.14.5(@babel/core@7.23.9)

  /@babel/plugin-transform-classes@7.23.8(@babel/core@7.23.9):
    resolution: {integrity: sha512-yAYslGsY1bX6Knmg46RjiCiNSwJKv2IUC8qOdYKqMMr0491SXFhcHqOdRDeCRohOOIzwN/90C6mQ9qAKgrP7dg==}
    engines: {node: '>=6.9.0'}
    requiresBuild: true
    peerDependencies:
      '@babel/core': ^7.0.0-0
    dependencies:
      '@babel/core': 7.23.9
      '@babel/helper-annotate-as-pure': 7.22.5
      '@babel/helper-compilation-targets': 7.23.6
      '@babel/helper-environment-visitor': 7.22.20
      '@babel/helper-function-name': 7.23.0
      '@babel/helper-plugin-utils': 7.22.5
      '@babel/helper-replace-supers': 7.22.20(@babel/core@7.23.9)
      '@babel/helper-split-export-declaration': 7.22.6
      globals: 11.12.0

  /@babel/plugin-transform-computed-properties@7.23.3(@babel/core@7.23.9):
    resolution: {integrity: sha512-dTj83UVTLw/+nbiHqQSFdwO9CbTtwq1DsDqm3CUEtDrZNET5rT5E6bIdTlOftDTDLMYxvxHNEYO4B9SLl8SLZw==}
    engines: {node: '>=6.9.0'}
    requiresBuild: true
    peerDependencies:
      '@babel/core': ^7.0.0-0
    dependencies:
      '@babel/core': 7.23.9
      '@babel/helper-plugin-utils': 7.22.5
      '@babel/template': 7.22.15

  /@babel/plugin-transform-destructuring@7.23.3(@babel/core@7.23.9):
    resolution: {integrity: sha512-n225npDqjDIr967cMScVKHXJs7rout1q+tt50inyBCPkyZ8KxeI6d+GIbSBTT/w/9WdlWDOej3V9HE5Lgk57gw==}
    engines: {node: '>=6.9.0'}
    requiresBuild: true
    peerDependencies:
      '@babel/core': ^7.0.0-0
    dependencies:
      '@babel/core': 7.23.9
      '@babel/helper-plugin-utils': 7.22.5

  /@babel/plugin-transform-dotall-regex@7.23.3(@babel/core@7.23.9):
    resolution: {integrity: sha512-vgnFYDHAKzFaTVp+mneDsIEbnJ2Np/9ng9iviHw3P/KVcgONxpNULEW/51Z/BaFojG2GI2GwwXck5uV1+1NOYQ==}
    engines: {node: '>=6.9.0'}
    requiresBuild: true
    peerDependencies:
      '@babel/core': ^7.0.0-0
    dependencies:
      '@babel/core': 7.23.9
      '@babel/helper-create-regexp-features-plugin': 7.22.15(@babel/core@7.23.9)
      '@babel/helper-plugin-utils': 7.22.5

  /@babel/plugin-transform-duplicate-keys@7.23.3(@babel/core@7.23.9):
    resolution: {integrity: sha512-RrqQ+BQmU3Oyav3J+7/myfvRCq7Tbz+kKLLshUmMwNlDHExbGL7ARhajvoBJEvc+fCguPPu887N+3RRXBVKZUA==}
    engines: {node: '>=6.9.0'}
    requiresBuild: true
    peerDependencies:
      '@babel/core': ^7.0.0-0
    dependencies:
      '@babel/core': 7.23.9
      '@babel/helper-plugin-utils': 7.22.5

  /@babel/plugin-transform-dynamic-import@7.23.4(@babel/core@7.23.9):
    resolution: {integrity: sha512-V6jIbLhdJK86MaLh4Jpghi8ho5fGzt3imHOBu/x0jlBaPYqDoWz4RDXjmMOfnh+JWNaQleEAByZLV0QzBT4YQQ==}
    engines: {node: '>=6.9.0'}
    requiresBuild: true
    peerDependencies:
      '@babel/core': ^7.0.0-0
    dependencies:
      '@babel/core': 7.23.9
      '@babel/helper-plugin-utils': 7.22.5
      '@babel/plugin-syntax-dynamic-import': 7.8.3(@babel/core@7.23.9)

  /@babel/plugin-transform-exponentiation-operator@7.23.3(@babel/core@7.23.9):
    resolution: {integrity: sha512-5fhCsl1odX96u7ILKHBj4/Y8vipoqwsJMh4csSA8qFfxrZDEA4Ssku2DyNvMJSmZNOEBT750LfFPbtrnTP90BQ==}
    engines: {node: '>=6.9.0'}
    requiresBuild: true
    peerDependencies:
      '@babel/core': ^7.0.0-0
    dependencies:
      '@babel/core': 7.23.9
      '@babel/helper-builder-binary-assignment-operator-visitor': 7.22.15
      '@babel/helper-plugin-utils': 7.22.5

  /@babel/plugin-transform-export-namespace-from@7.23.4(@babel/core@7.23.9):
    resolution: {integrity: sha512-GzuSBcKkx62dGzZI1WVgTWvkkz84FZO5TC5T8dl/Tht/rAla6Dg/Mz9Yhypg+ezVACf/rgDuQt3kbWEv7LdUDQ==}
    engines: {node: '>=6.9.0'}
    requiresBuild: true
    peerDependencies:
      '@babel/core': ^7.0.0-0
    dependencies:
      '@babel/core': 7.23.9
      '@babel/helper-plugin-utils': 7.22.5
      '@babel/plugin-syntax-export-namespace-from': 7.8.3(@babel/core@7.23.9)

  /@babel/plugin-transform-for-of@7.23.6(@babel/core@7.23.9):
    resolution: {integrity: sha512-aYH4ytZ0qSuBbpfhuofbg/e96oQ7U2w1Aw/UQmKT+1l39uEhUPoFS3fHevDc1G0OvewyDudfMKY1OulczHzWIw==}
    engines: {node: '>=6.9.0'}
    requiresBuild: true
    peerDependencies:
      '@babel/core': ^7.0.0-0
    dependencies:
      '@babel/core': 7.23.9
      '@babel/helper-plugin-utils': 7.22.5
      '@babel/helper-skip-transparent-expression-wrappers': 7.22.5

  /@babel/plugin-transform-function-name@7.23.3(@babel/core@7.23.9):
    resolution: {integrity: sha512-I1QXp1LxIvt8yLaib49dRW5Okt7Q4oaxao6tFVKS/anCdEOMtYwWVKoiOA1p34GOWIZjUK0E+zCp7+l1pfQyiw==}
    engines: {node: '>=6.9.0'}
    requiresBuild: true
    peerDependencies:
      '@babel/core': ^7.0.0-0
    dependencies:
      '@babel/core': 7.23.9
      '@babel/helper-compilation-targets': 7.23.6
      '@babel/helper-function-name': 7.23.0
      '@babel/helper-plugin-utils': 7.22.5

  /@babel/plugin-transform-json-strings@7.23.4(@babel/core@7.23.9):
    resolution: {integrity: sha512-81nTOqM1dMwZ/aRXQ59zVubN9wHGqk6UtqRK+/q+ciXmRy8fSolhGVvG09HHRGo4l6fr/c4ZhXUQH0uFW7PZbg==}
    engines: {node: '>=6.9.0'}
    requiresBuild: true
    peerDependencies:
      '@babel/core': ^7.0.0-0
    dependencies:
      '@babel/core': 7.23.9
      '@babel/helper-plugin-utils': 7.22.5
      '@babel/plugin-syntax-json-strings': 7.8.3(@babel/core@7.23.9)

  /@babel/plugin-transform-literals@7.23.3(@babel/core@7.23.9):
    resolution: {integrity: sha512-wZ0PIXRxnwZvl9AYpqNUxpZ5BiTGrYt7kueGQ+N5FiQ7RCOD4cm8iShd6S6ggfVIWaJf2EMk8eRzAh52RfP4rQ==}
    engines: {node: '>=6.9.0'}
    requiresBuild: true
    peerDependencies:
      '@babel/core': ^7.0.0-0
    dependencies:
      '@babel/core': 7.23.9
      '@babel/helper-plugin-utils': 7.22.5

  /@babel/plugin-transform-logical-assignment-operators@7.23.4(@babel/core@7.23.9):
    resolution: {integrity: sha512-Mc/ALf1rmZTP4JKKEhUwiORU+vcfarFVLfcFiolKUo6sewoxSEgl36ak5t+4WamRsNr6nzjZXQjM35WsU+9vbg==}
    engines: {node: '>=6.9.0'}
    requiresBuild: true
    peerDependencies:
      '@babel/core': ^7.0.0-0
    dependencies:
      '@babel/core': 7.23.9
      '@babel/helper-plugin-utils': 7.22.5
      '@babel/plugin-syntax-logical-assignment-operators': 7.10.4(@babel/core@7.23.9)

  /@babel/plugin-transform-member-expression-literals@7.23.3(@babel/core@7.23.9):
    resolution: {integrity: sha512-sC3LdDBDi5x96LA+Ytekz2ZPk8i/Ck+DEuDbRAll5rknJ5XRTSaPKEYwomLcs1AA8wg9b3KjIQRsnApj+q51Ag==}
    engines: {node: '>=6.9.0'}
    requiresBuild: true
    peerDependencies:
      '@babel/core': ^7.0.0-0
    dependencies:
      '@babel/core': 7.23.9
      '@babel/helper-plugin-utils': 7.22.5

  /@babel/plugin-transform-modules-amd@7.23.3(@babel/core@7.23.9):
    resolution: {integrity: sha512-vJYQGxeKM4t8hYCKVBlZX/gtIY2I7mRGFNcm85sgXGMTBcoV3QdVtdpbcWEbzbfUIUZKwvgFT82mRvaQIebZzw==}
    engines: {node: '>=6.9.0'}
    requiresBuild: true
    peerDependencies:
      '@babel/core': ^7.0.0-0
    dependencies:
      '@babel/core': 7.23.9
      '@babel/helper-module-transforms': 7.23.3(@babel/core@7.23.9)
      '@babel/helper-plugin-utils': 7.22.5

  /@babel/plugin-transform-modules-commonjs@7.23.3(@babel/core@7.23.9):
    resolution: {integrity: sha512-aVS0F65LKsdNOtcz6FRCpE4OgsP2OFnW46qNxNIX9h3wuzaNcSQsJysuMwqSibC98HPrf2vCgtxKNwS0DAlgcA==}
    engines: {node: '>=6.9.0'}
    requiresBuild: true
    peerDependencies:
      '@babel/core': ^7.0.0-0
    dependencies:
      '@babel/core': 7.23.9
      '@babel/helper-module-transforms': 7.23.3(@babel/core@7.23.9)
      '@babel/helper-plugin-utils': 7.22.5
      '@babel/helper-simple-access': 7.22.5

  /@babel/plugin-transform-modules-systemjs@7.23.9(@babel/core@7.23.9):
    resolution: {integrity: sha512-KDlPRM6sLo4o1FkiSlXoAa8edLXFsKKIda779fbLrvmeuc3itnjCtaO6RrtoaANsIJANj+Vk1zqbZIMhkCAHVw==}
    engines: {node: '>=6.9.0'}
    requiresBuild: true
    peerDependencies:
      '@babel/core': ^7.0.0-0
    dependencies:
      '@babel/core': 7.23.9
      '@babel/helper-hoist-variables': 7.22.5
      '@babel/helper-module-transforms': 7.23.3(@babel/core@7.23.9)
      '@babel/helper-plugin-utils': 7.22.5
      '@babel/helper-validator-identifier': 7.22.20

  /@babel/plugin-transform-modules-umd@7.23.3(@babel/core@7.23.9):
    resolution: {integrity: sha512-zHsy9iXX2nIsCBFPud3jKn1IRPWg3Ing1qOZgeKV39m1ZgIdpJqvlWVeiHBZC6ITRG0MfskhYe9cLgntfSFPIg==}
    engines: {node: '>=6.9.0'}
    requiresBuild: true
    peerDependencies:
      '@babel/core': ^7.0.0-0
    dependencies:
      '@babel/core': 7.23.9
      '@babel/helper-module-transforms': 7.23.3(@babel/core@7.23.9)
      '@babel/helper-plugin-utils': 7.22.5

  /@babel/plugin-transform-named-capturing-groups-regex@7.22.5(@babel/core@7.23.9):
    resolution: {integrity: sha512-YgLLKmS3aUBhHaxp5hi1WJTgOUb/NCuDHzGT9z9WTt3YG+CPRhJs6nprbStx6DnWM4dh6gt7SU3sZodbZ08adQ==}
    engines: {node: '>=6.9.0'}
    requiresBuild: true
    peerDependencies:
      '@babel/core': ^7.0.0
    dependencies:
      '@babel/core': 7.23.9
      '@babel/helper-create-regexp-features-plugin': 7.22.15(@babel/core@7.23.9)
      '@babel/helper-plugin-utils': 7.22.5

  /@babel/plugin-transform-new-target@7.23.3(@babel/core@7.23.9):
    resolution: {integrity: sha512-YJ3xKqtJMAT5/TIZnpAR3I+K+WaDowYbN3xyxI8zxx/Gsypwf9B9h0VB+1Nh6ACAAPRS5NSRje0uVv5i79HYGQ==}
    engines: {node: '>=6.9.0'}
    requiresBuild: true
    peerDependencies:
      '@babel/core': ^7.0.0-0
    dependencies:
      '@babel/core': 7.23.9
      '@babel/helper-plugin-utils': 7.22.5

  /@babel/plugin-transform-nullish-coalescing-operator@7.23.4(@babel/core@7.23.9):
    resolution: {integrity: sha512-jHE9EVVqHKAQx+VePv5LLGHjmHSJR76vawFPTdlxR/LVJPfOEGxREQwQfjuZEOPTwG92X3LINSh3M40Rv4zpVA==}
    engines: {node: '>=6.9.0'}
    requiresBuild: true
    peerDependencies:
      '@babel/core': ^7.0.0-0
    dependencies:
      '@babel/core': 7.23.9
      '@babel/helper-plugin-utils': 7.22.5
      '@babel/plugin-syntax-nullish-coalescing-operator': 7.8.3(@babel/core@7.23.9)

  /@babel/plugin-transform-numeric-separator@7.23.4(@babel/core@7.23.9):
    resolution: {integrity: sha512-mps6auzgwjRrwKEZA05cOwuDc9FAzoyFS4ZsG/8F43bTLf/TgkJg7QXOrPO1JO599iA3qgK9MXdMGOEC8O1h6Q==}
    engines: {node: '>=6.9.0'}
    requiresBuild: true
    peerDependencies:
      '@babel/core': ^7.0.0-0
    dependencies:
      '@babel/core': 7.23.9
      '@babel/helper-plugin-utils': 7.22.5
      '@babel/plugin-syntax-numeric-separator': 7.10.4(@babel/core@7.23.9)

  /@babel/plugin-transform-object-rest-spread@7.23.4(@babel/core@7.23.9):
    resolution: {integrity: sha512-9x9K1YyeQVw0iOXJlIzwm8ltobIIv7j2iLyP2jIhEbqPRQ7ScNgwQufU2I0Gq11VjyG4gI4yMXt2VFags+1N3g==}
    engines: {node: '>=6.9.0'}
    requiresBuild: true
    peerDependencies:
      '@babel/core': ^7.0.0-0
    dependencies:
      '@babel/compat-data': 7.23.5
      '@babel/core': 7.23.9
      '@babel/helper-compilation-targets': 7.23.6
      '@babel/helper-plugin-utils': 7.22.5
      '@babel/plugin-syntax-object-rest-spread': 7.8.3(@babel/core@7.23.9)
      '@babel/plugin-transform-parameters': 7.23.3(@babel/core@7.23.9)

  /@babel/plugin-transform-object-super@7.23.3(@babel/core@7.23.9):
    resolution: {integrity: sha512-BwQ8q0x2JG+3lxCVFohg+KbQM7plfpBwThdW9A6TMtWwLsbDA01Ek2Zb/AgDN39BiZsExm4qrXxjk+P1/fzGrA==}
    engines: {node: '>=6.9.0'}
    requiresBuild: true
    peerDependencies:
      '@babel/core': ^7.0.0-0
    dependencies:
      '@babel/core': 7.23.9
      '@babel/helper-plugin-utils': 7.22.5
      '@babel/helper-replace-supers': 7.22.20(@babel/core@7.23.9)

  /@babel/plugin-transform-optional-catch-binding@7.23.4(@babel/core@7.23.9):
    resolution: {integrity: sha512-XIq8t0rJPHf6Wvmbn9nFxU6ao4c7WhghTR5WyV8SrJfUFzyxhCm4nhC+iAp3HFhbAKLfYpgzhJ6t4XCtVwqO5A==}
    engines: {node: '>=6.9.0'}
    requiresBuild: true
    peerDependencies:
      '@babel/core': ^7.0.0-0
    dependencies:
      '@babel/core': 7.23.9
      '@babel/helper-plugin-utils': 7.22.5
      '@babel/plugin-syntax-optional-catch-binding': 7.8.3(@babel/core@7.23.9)

  /@babel/plugin-transform-optional-chaining@7.23.4(@babel/core@7.23.9):
    resolution: {integrity: sha512-ZU8y5zWOfjM5vZ+asjgAPwDaBjJzgufjES89Rs4Lpq63O300R/kOz30WCLo6BxxX6QVEilwSlpClnG5cZaikTA==}
    engines: {node: '>=6.9.0'}
    requiresBuild: true
    peerDependencies:
      '@babel/core': ^7.0.0-0
    dependencies:
      '@babel/core': 7.23.9
      '@babel/helper-plugin-utils': 7.22.5
      '@babel/helper-skip-transparent-expression-wrappers': 7.22.5
      '@babel/plugin-syntax-optional-chaining': 7.8.3(@babel/core@7.23.9)

  /@babel/plugin-transform-parameters@7.23.3(@babel/core@7.23.9):
    resolution: {integrity: sha512-09lMt6UsUb3/34BbECKVbVwrT9bO6lILWln237z7sLaWnMsTi7Yc9fhX5DLpkJzAGfaReXI22wP41SZmnAA3Vw==}
    engines: {node: '>=6.9.0'}
    requiresBuild: true
    peerDependencies:
      '@babel/core': ^7.0.0-0
    dependencies:
      '@babel/core': 7.23.9
      '@babel/helper-plugin-utils': 7.22.5

  /@babel/plugin-transform-private-methods@7.23.3(@babel/core@7.23.9):
    resolution: {integrity: sha512-UzqRcRtWsDMTLrRWFvUBDwmw06tCQH9Rl1uAjfh6ijMSmGYQ+fpdB+cnqRC8EMh5tuuxSv0/TejGL+7vyj+50g==}
    engines: {node: '>=6.9.0'}
    requiresBuild: true
    peerDependencies:
      '@babel/core': ^7.0.0-0
    dependencies:
      '@babel/core': 7.23.9
      '@babel/helper-create-class-features-plugin': 7.23.6(@babel/core@7.23.9)
      '@babel/helper-plugin-utils': 7.22.5

  /@babel/plugin-transform-private-property-in-object@7.23.4(@babel/core@7.23.9):
    resolution: {integrity: sha512-9G3K1YqTq3F4Vt88Djx1UZ79PDyj+yKRnUy7cZGSMe+a7jkwD259uKKuUzQlPkGam7R+8RJwh5z4xO27fA1o2A==}
    engines: {node: '>=6.9.0'}
    requiresBuild: true
    peerDependencies:
      '@babel/core': ^7.0.0-0
    dependencies:
      '@babel/core': 7.23.9
      '@babel/helper-annotate-as-pure': 7.22.5
      '@babel/helper-create-class-features-plugin': 7.23.6(@babel/core@7.23.9)
      '@babel/helper-plugin-utils': 7.22.5
      '@babel/plugin-syntax-private-property-in-object': 7.14.5(@babel/core@7.23.9)

  /@babel/plugin-transform-property-literals@7.23.3(@babel/core@7.23.9):
    resolution: {integrity: sha512-jR3Jn3y7cZp4oEWPFAlRsSWjxKe4PZILGBSd4nis1TsC5qeSpb+nrtihJuDhNI7QHiVbUaiXa0X2RZY3/TI6Nw==}
    engines: {node: '>=6.9.0'}
    requiresBuild: true
    peerDependencies:
      '@babel/core': ^7.0.0-0
    dependencies:
      '@babel/core': 7.23.9
      '@babel/helper-plugin-utils': 7.22.5

  /@babel/plugin-transform-regenerator@7.23.3(@babel/core@7.23.9):
    resolution: {integrity: sha512-KP+75h0KghBMcVpuKisx3XTu9Ncut8Q8TuvGO4IhY+9D5DFEckQefOuIsB/gQ2tG71lCke4NMrtIPS8pOj18BQ==}
    engines: {node: '>=6.9.0'}
    requiresBuild: true
    peerDependencies:
      '@babel/core': ^7.0.0-0
    dependencies:
      '@babel/core': 7.23.9
      '@babel/helper-plugin-utils': 7.22.5
      regenerator-transform: 0.15.2

  /@babel/plugin-transform-reserved-words@7.23.3(@babel/core@7.23.9):
    resolution: {integrity: sha512-QnNTazY54YqgGxwIexMZva9gqbPa15t/x9VS+0fsEFWplwVpXYZivtgl43Z1vMpc1bdPP2PP8siFeVcnFvA3Cg==}
    engines: {node: '>=6.9.0'}
    requiresBuild: true
    peerDependencies:
      '@babel/core': ^7.0.0-0
    dependencies:
      '@babel/core': 7.23.9
      '@babel/helper-plugin-utils': 7.22.5

  /@babel/plugin-transform-shorthand-properties@7.23.3(@babel/core@7.23.9):
    resolution: {integrity: sha512-ED2fgqZLmexWiN+YNFX26fx4gh5qHDhn1O2gvEhreLW2iI63Sqm4llRLCXALKrCnbN4Jy0VcMQZl/SAzqug/jg==}
    engines: {node: '>=6.9.0'}
    requiresBuild: true
    peerDependencies:
      '@babel/core': ^7.0.0-0
    dependencies:
      '@babel/core': 7.23.9
      '@babel/helper-plugin-utils': 7.22.5

  /@babel/plugin-transform-spread@7.23.3(@babel/core@7.23.9):
    resolution: {integrity: sha512-VvfVYlrlBVu+77xVTOAoxQ6mZbnIq5FM0aGBSFEcIh03qHf+zNqA4DC/3XMUozTg7bZV3e3mZQ0i13VB6v5yUg==}
    engines: {node: '>=6.9.0'}
    requiresBuild: true
    peerDependencies:
      '@babel/core': ^7.0.0-0
    dependencies:
      '@babel/core': 7.23.9
      '@babel/helper-plugin-utils': 7.22.5
      '@babel/helper-skip-transparent-expression-wrappers': 7.22.5

  /@babel/plugin-transform-sticky-regex@7.23.3(@babel/core@7.23.9):
    resolution: {integrity: sha512-HZOyN9g+rtvnOU3Yh7kSxXrKbzgrm5X4GncPY1QOquu7epga5MxKHVpYu2hvQnry/H+JjckSYRb93iNfsioAGg==}
    engines: {node: '>=6.9.0'}
    requiresBuild: true
    peerDependencies:
      '@babel/core': ^7.0.0-0
    dependencies:
      '@babel/core': 7.23.9
      '@babel/helper-plugin-utils': 7.22.5

  /@babel/plugin-transform-template-literals@7.23.3(@babel/core@7.23.9):
    resolution: {integrity: sha512-Flok06AYNp7GV2oJPZZcP9vZdszev6vPBkHLwxwSpaIqx75wn6mUd3UFWsSsA0l8nXAKkyCmL/sR02m8RYGeHg==}
    engines: {node: '>=6.9.0'}
    requiresBuild: true
    peerDependencies:
      '@babel/core': ^7.0.0-0
    dependencies:
      '@babel/core': 7.23.9
      '@babel/helper-plugin-utils': 7.22.5

  /@babel/plugin-transform-typeof-symbol@7.23.3(@babel/core@7.23.9):
    resolution: {integrity: sha512-4t15ViVnaFdrPC74be1gXBSMzXk3B4Us9lP7uLRQHTFpV5Dvt33pn+2MyyNxmN3VTTm3oTrZVMUmuw3oBnQ2oQ==}
    engines: {node: '>=6.9.0'}
    requiresBuild: true
    peerDependencies:
      '@babel/core': ^7.0.0-0
    dependencies:
      '@babel/core': 7.23.9
      '@babel/helper-plugin-utils': 7.22.5

  /@babel/plugin-transform-unicode-escapes@7.23.3(@babel/core@7.23.9):
    resolution: {integrity: sha512-OMCUx/bU6ChE3r4+ZdylEqAjaQgHAgipgW8nsCfu5pGqDcFytVd91AwRvUJSBZDz0exPGgnjoqhgRYLRjFZc9Q==}
    engines: {node: '>=6.9.0'}
    requiresBuild: true
    peerDependencies:
      '@babel/core': ^7.0.0-0
    dependencies:
      '@babel/core': 7.23.9
      '@babel/helper-plugin-utils': 7.22.5

  /@babel/plugin-transform-unicode-property-regex@7.23.3(@babel/core@7.23.9):
    resolution: {integrity: sha512-KcLIm+pDZkWZQAFJ9pdfmh89EwVfmNovFBcXko8szpBeF8z68kWIPeKlmSOkT9BXJxs2C0uk+5LxoxIv62MROA==}
    engines: {node: '>=6.9.0'}
    requiresBuild: true
    peerDependencies:
      '@babel/core': ^7.0.0-0
    dependencies:
      '@babel/core': 7.23.9
      '@babel/helper-create-regexp-features-plugin': 7.22.15(@babel/core@7.23.9)
      '@babel/helper-plugin-utils': 7.22.5

  /@babel/plugin-transform-unicode-regex@7.23.3(@babel/core@7.23.9):
    resolution: {integrity: sha512-wMHpNA4x2cIA32b/ci3AfwNgheiva2W0WUKWTK7vBHBhDKfPsc5cFGNWm69WBqpwd86u1qwZ9PWevKqm1A3yAw==}
    engines: {node: '>=6.9.0'}
    requiresBuild: true
    peerDependencies:
      '@babel/core': ^7.0.0-0
    dependencies:
      '@babel/core': 7.23.9
      '@babel/helper-create-regexp-features-plugin': 7.22.15(@babel/core@7.23.9)
      '@babel/helper-plugin-utils': 7.22.5

  /@babel/plugin-transform-unicode-sets-regex@7.23.3(@babel/core@7.23.9):
    resolution: {integrity: sha512-W7lliA/v9bNR83Qc3q1ip9CQMZ09CcHDbHfbLRDNuAhn1Mvkr1ZNF7hPmztMQvtTGVLJ9m8IZqWsTkXOml8dbw==}
    engines: {node: '>=6.9.0'}
    requiresBuild: true
    peerDependencies:
      '@babel/core': ^7.0.0
    dependencies:
      '@babel/core': 7.23.9
      '@babel/helper-create-regexp-features-plugin': 7.22.15(@babel/core@7.23.9)
      '@babel/helper-plugin-utils': 7.22.5

  /@babel/preset-env@7.23.9(@babel/core@7.23.9):
    resolution: {integrity: sha512-3kBGTNBBk9DQiPoXYS0g0BYlwTQYUTifqgKTjxUwEUkduRT2QOa0FPGBJ+NROQhGyYO5BuTJwGvBnqKDykac6A==}
    engines: {node: '>=6.9.0'}
    peerDependencies:
      '@babel/core': ^7.0.0-0
    dependencies:
      '@babel/compat-data': 7.23.5
      '@babel/core': 7.23.9
      '@babel/helper-compilation-targets': 7.23.6
      '@babel/helper-plugin-utils': 7.22.5
      '@babel/helper-validator-option': 7.23.5
      '@babel/plugin-bugfix-safari-id-destructuring-collision-in-function-expression': 7.23.3(@babel/core@7.23.9)
      '@babel/plugin-bugfix-v8-spread-parameters-in-optional-chaining': 7.23.3(@babel/core@7.23.9)
      '@babel/plugin-bugfix-v8-static-class-fields-redefine-readonly': 7.23.7(@babel/core@7.23.9)
      '@babel/plugin-proposal-private-property-in-object': 7.21.0-placeholder-for-preset-env.2(@babel/core@7.23.9)
      '@babel/plugin-syntax-async-generators': 7.8.4(@babel/core@7.23.9)
      '@babel/plugin-syntax-class-properties': 7.12.13(@babel/core@7.23.9)
      '@babel/plugin-syntax-class-static-block': 7.14.5(@babel/core@7.23.9)
      '@babel/plugin-syntax-dynamic-import': 7.8.3(@babel/core@7.23.9)
      '@babel/plugin-syntax-export-namespace-from': 7.8.3(@babel/core@7.23.9)
      '@babel/plugin-syntax-import-assertions': 7.23.3(@babel/core@7.23.9)
      '@babel/plugin-syntax-import-attributes': 7.23.3(@babel/core@7.23.9)
      '@babel/plugin-syntax-import-meta': 7.10.4(@babel/core@7.23.9)
      '@babel/plugin-syntax-json-strings': 7.8.3(@babel/core@7.23.9)
      '@babel/plugin-syntax-logical-assignment-operators': 7.10.4(@babel/core@7.23.9)
      '@babel/plugin-syntax-nullish-coalescing-operator': 7.8.3(@babel/core@7.23.9)
      '@babel/plugin-syntax-numeric-separator': 7.10.4(@babel/core@7.23.9)
      '@babel/plugin-syntax-object-rest-spread': 7.8.3(@babel/core@7.23.9)
      '@babel/plugin-syntax-optional-catch-binding': 7.8.3(@babel/core@7.23.9)
      '@babel/plugin-syntax-optional-chaining': 7.8.3(@babel/core@7.23.9)
      '@babel/plugin-syntax-private-property-in-object': 7.14.5(@babel/core@7.23.9)
      '@babel/plugin-syntax-top-level-await': 7.14.5(@babel/core@7.23.9)
      '@babel/plugin-syntax-unicode-sets-regex': 7.18.6(@babel/core@7.23.9)
      '@babel/plugin-transform-arrow-functions': 7.23.3(@babel/core@7.23.9)
      '@babel/plugin-transform-async-generator-functions': 7.23.9(@babel/core@7.23.9)
      '@babel/plugin-transform-async-to-generator': 7.23.3(@babel/core@7.23.9)
      '@babel/plugin-transform-block-scoped-functions': 7.23.3(@babel/core@7.23.9)
      '@babel/plugin-transform-block-scoping': 7.23.4(@babel/core@7.23.9)
      '@babel/plugin-transform-class-properties': 7.23.3(@babel/core@7.23.9)
      '@babel/plugin-transform-class-static-block': 7.23.4(@babel/core@7.23.9)
      '@babel/plugin-transform-classes': 7.23.8(@babel/core@7.23.9)
      '@babel/plugin-transform-computed-properties': 7.23.3(@babel/core@7.23.9)
      '@babel/plugin-transform-destructuring': 7.23.3(@babel/core@7.23.9)
      '@babel/plugin-transform-dotall-regex': 7.23.3(@babel/core@7.23.9)
      '@babel/plugin-transform-duplicate-keys': 7.23.3(@babel/core@7.23.9)
      '@babel/plugin-transform-dynamic-import': 7.23.4(@babel/core@7.23.9)
      '@babel/plugin-transform-exponentiation-operator': 7.23.3(@babel/core@7.23.9)
      '@babel/plugin-transform-export-namespace-from': 7.23.4(@babel/core@7.23.9)
      '@babel/plugin-transform-for-of': 7.23.6(@babel/core@7.23.9)
      '@babel/plugin-transform-function-name': 7.23.3(@babel/core@7.23.9)
      '@babel/plugin-transform-json-strings': 7.23.4(@babel/core@7.23.9)
      '@babel/plugin-transform-literals': 7.23.3(@babel/core@7.23.9)
      '@babel/plugin-transform-logical-assignment-operators': 7.23.4(@babel/core@7.23.9)
      '@babel/plugin-transform-member-expression-literals': 7.23.3(@babel/core@7.23.9)
      '@babel/plugin-transform-modules-amd': 7.23.3(@babel/core@7.23.9)
      '@babel/plugin-transform-modules-commonjs': 7.23.3(@babel/core@7.23.9)
      '@babel/plugin-transform-modules-systemjs': 7.23.9(@babel/core@7.23.9)
      '@babel/plugin-transform-modules-umd': 7.23.3(@babel/core@7.23.9)
      '@babel/plugin-transform-named-capturing-groups-regex': 7.22.5(@babel/core@7.23.9)
      '@babel/plugin-transform-new-target': 7.23.3(@babel/core@7.23.9)
      '@babel/plugin-transform-nullish-coalescing-operator': 7.23.4(@babel/core@7.23.9)
      '@babel/plugin-transform-numeric-separator': 7.23.4(@babel/core@7.23.9)
      '@babel/plugin-transform-object-rest-spread': 7.23.4(@babel/core@7.23.9)
      '@babel/plugin-transform-object-super': 7.23.3(@babel/core@7.23.9)
      '@babel/plugin-transform-optional-catch-binding': 7.23.4(@babel/core@7.23.9)
      '@babel/plugin-transform-optional-chaining': 7.23.4(@babel/core@7.23.9)
      '@babel/plugin-transform-parameters': 7.23.3(@babel/core@7.23.9)
      '@babel/plugin-transform-private-methods': 7.23.3(@babel/core@7.23.9)
      '@babel/plugin-transform-private-property-in-object': 7.23.4(@babel/core@7.23.9)
      '@babel/plugin-transform-property-literals': 7.23.3(@babel/core@7.23.9)
      '@babel/plugin-transform-regenerator': 7.23.3(@babel/core@7.23.9)
      '@babel/plugin-transform-reserved-words': 7.23.3(@babel/core@7.23.9)
      '@babel/plugin-transform-shorthand-properties': 7.23.3(@babel/core@7.23.9)
      '@babel/plugin-transform-spread': 7.23.3(@babel/core@7.23.9)
      '@babel/plugin-transform-sticky-regex': 7.23.3(@babel/core@7.23.9)
      '@babel/plugin-transform-template-literals': 7.23.3(@babel/core@7.23.9)
      '@babel/plugin-transform-typeof-symbol': 7.23.3(@babel/core@7.23.9)
      '@babel/plugin-transform-unicode-escapes': 7.23.3(@babel/core@7.23.9)
      '@babel/plugin-transform-unicode-property-regex': 7.23.3(@babel/core@7.23.9)
      '@babel/plugin-transform-unicode-regex': 7.23.3(@babel/core@7.23.9)
      '@babel/plugin-transform-unicode-sets-regex': 7.23.3(@babel/core@7.23.9)
      '@babel/preset-modules': 0.1.6-no-external-plugins(@babel/core@7.23.9)
      babel-plugin-polyfill-corejs2: 0.4.8(@babel/core@7.23.9)
      babel-plugin-polyfill-corejs3: 0.9.0(@babel/core@7.23.9)
      babel-plugin-polyfill-regenerator: 0.5.5(@babel/core@7.23.9)
      core-js-compat: 3.34.0
      semver: 6.3.1
    transitivePeerDependencies:
      - supports-color

  /@babel/preset-modules@0.1.6-no-external-plugins(@babel/core@7.23.9):
    resolution: {integrity: sha512-HrcgcIESLm9aIR842yhJ5RWan/gebQUJ6E/E5+rf0y9o6oj7w0Br+sWuL6kEQ/o/AdfvR1Je9jG18/gnpwjEyA==}
    requiresBuild: true
    peerDependencies:
      '@babel/core': ^7.0.0-0 || ^8.0.0-0 <8.0.0
    dependencies:
      '@babel/core': 7.23.9
      '@babel/helper-plugin-utils': 7.22.5
      '@babel/types': 7.23.6
      esutils: 2.0.3

  /@babel/regjsgen@0.8.0:
    resolution: {integrity: sha512-x/rqGMdzj+fWZvCOYForTghzbtqPDZ5gPwaoNGHdgDfF2QA/XZbCBp4Moo5scrkAMPhB7z26XM/AaHuIJdgauA==}
    requiresBuild: true

  /@babel/runtime-corejs3@7.23.9:
    resolution: {integrity: sha512-oeOFTrYWdWXCvXGB5orvMTJ6gCZ9I6FBjR+M38iKNXCsPxr4xT0RTdg5uz1H7QP8pp74IzPtwritEr+JscqHXQ==}
    engines: {node: '>=6.9.0'}
    dependencies:
      core-js-pure: 3.35.1
      regenerator-runtime: 0.14.0
    dev: false

  /@babel/runtime@7.23.6:
    resolution: {integrity: sha512-zHd0eUrf5GZoOWVCXp6koAKQTfZV07eit6bGPmJgnZdnSAvvZee6zniW2XMF7Cmc4ISOOnPy3QaSiIJGJkVEDQ==}
    engines: {node: '>=6.9.0'}
    dependencies:
      regenerator-runtime: 0.14.0

  /@babel/template@7.22.15:
    resolution: {integrity: sha512-QPErUVm4uyJa60rkI73qneDacvdvzxshT3kksGqlGWYdOTIUOwJ7RDUL8sGqslY1uXWSL6xMFKEXDS3ox2uF0w==}
    engines: {node: '>=6.9.0'}
    requiresBuild: true
    dependencies:
      '@babel/code-frame': 7.23.5
      '@babel/parser': 7.23.6
      '@babel/types': 7.23.6

  /@babel/template@7.23.9:
    resolution: {integrity: sha512-+xrD2BWLpvHKNmX2QbpdpsBaWnRxahMwJjO+KZk2JOElj5nSmKezyS1B4u+QbHMTX69t4ukm6hh9lsYQ7GHCKA==}
    engines: {node: '>=6.9.0'}
    requiresBuild: true
    dependencies:
      '@babel/code-frame': 7.23.5
      '@babel/parser': 7.23.9
      '@babel/types': 7.23.9

  /@babel/traverse@7.23.9:
    resolution: {integrity: sha512-I/4UJ9vs90OkBtY6iiiTORVMyIhJ4kAVmsKo9KFc8UOxMeUfi2hvtIBsET5u9GizXE6/GFSuKCTNfgCswuEjRg==}
    engines: {node: '>=6.9.0'}
    requiresBuild: true
    dependencies:
      '@babel/code-frame': 7.23.5
      '@babel/generator': 7.23.6
      '@babel/helper-environment-visitor': 7.22.20
      '@babel/helper-function-name': 7.23.0
      '@babel/helper-hoist-variables': 7.22.5
      '@babel/helper-split-export-declaration': 7.22.6
      '@babel/parser': 7.23.9
      '@babel/types': 7.23.9
      debug: 4.3.4(supports-color@5.5.0)
      globals: 11.12.0
    transitivePeerDependencies:
      - supports-color

  /@babel/types@7.23.6:
    resolution: {integrity: sha512-+uarb83brBzPKN38NX1MkB6vb6+mwvR6amUulqAE7ccQw1pEl+bCia9TbdG1lsnFP7lZySvUn37CHyXQdfTwzg==}
    engines: {node: '>=6.9.0'}
    dependencies:
      '@babel/helper-string-parser': 7.23.4
      '@babel/helper-validator-identifier': 7.22.20
      to-fast-properties: 2.0.0

  /@babel/types@7.23.9:
    resolution: {integrity: sha512-dQjSq/7HaSjRM43FFGnv5keM2HsxpmyV1PfaSVm0nzzjwwTmjOe6J4bC8e3+pTEIgHaHj+1ZlLThRJ2auc/w1Q==}
    engines: {node: '>=6.9.0'}
    requiresBuild: true
    dependencies:
      '@babel/helper-string-parser': 7.23.4
      '@babel/helper-validator-identifier': 7.22.20
      to-fast-properties: 2.0.0

  /@bcoe/v8-coverage@0.2.3:
    resolution: {integrity: sha512-0hYQ8SB4Db5zvZB4axdMHGwEaQjkZzFjQiN9LVYvIFB2nSUHW9tYpxWriPrWDASIxiaXax83REcLxuSdnGPZtw==}
    dev: true

  /@bundled-es-modules/cookie@2.0.0:
    resolution: {integrity: sha512-Or6YHg/kamKHpxULAdSqhGqnWFneIXu1NKvvfBBzKGwpVsYuFIQ5aBPHDnnoR3ghW1nvSkALd+EF9iMtY7Vjxw==}
    dependencies:
      cookie: 0.5.0
    dev: true

  /@bundled-es-modules/statuses@1.0.1:
    resolution: {integrity: sha512-yn7BklA5acgcBr+7w064fGV+SGIFySjCKpqjcWgBAIfrAkY+4GQTJJHQMeT3V/sgz23VTEVV8TtOmkvJAhFVfg==}
    dependencies:
      statuses: 2.0.1
    dev: true

  /@codemirror/autocomplete@6.12.0(@codemirror/language@6.10.0)(@codemirror/state@6.4.0)(@codemirror/view@6.23.1)(@lezer/common@1.1.2):
    resolution: {integrity: sha512-r4IjdYFthwbCQyvqnSlx0WBHRHi8nBvU+WjJxFUij81qsBfhNudf/XKKmmC2j3m0LaOYUQTf3qiEK1J8lO1sdg==}
    peerDependencies:
      '@codemirror/language': ^6.0.0
      '@codemirror/state': ^6.0.0
      '@codemirror/view': ^6.0.0
      '@lezer/common': ^1.0.0
    dependencies:
      '@codemirror/language': 6.10.0
      '@codemirror/state': 6.4.0
      '@codemirror/view': 6.23.1
      '@lezer/common': 1.1.2
    dev: false

  /@codemirror/commands@6.3.3:
    resolution: {integrity: sha512-dO4hcF0fGT9tu1Pj1D2PvGvxjeGkbC6RGcZw6Qs74TH+Ed1gw98jmUgd2axWvIZEqTeTuFrg1lEB1KV6cK9h1A==}
    dependencies:
      '@codemirror/language': 6.10.0
      '@codemirror/state': 6.4.0
      '@codemirror/view': 6.23.1
      '@lezer/common': 1.1.2
    dev: false

  /@codemirror/lang-json@6.0.1:
    resolution: {integrity: sha512-+T1flHdgpqDDlJZ2Lkil/rLiRy684WMLc74xUnjJH48GQdfJo/pudlTRreZmKwzP8/tGdKf83wlbAdOCzlJOGQ==}
    dependencies:
      '@codemirror/language': 6.10.0
      '@lezer/json': 1.0.1
    dev: false

  /@codemirror/language@6.10.0:
    resolution: {integrity: sha512-2vaNn9aPGCRFKWcHPFksctzJ8yS5p7YoaT+jHpc0UGKzNuAIx4qy6R5wiqbP+heEEdyaABA582mNqSHzSoYdmg==}
    dependencies:
      '@codemirror/state': 6.4.0
      '@codemirror/view': 6.23.1
      '@lezer/common': 1.1.2
      '@lezer/highlight': 1.2.0
      '@lezer/lr': 1.3.14
      style-mod: 4.1.0
    dev: false

  /@codemirror/lint@6.4.2:
    resolution: {integrity: sha512-wzRkluWb1ptPKdzlsrbwwjYCPLgzU6N88YBAmlZi8WFyuiEduSd05MnJYNogzyc8rPK7pj6m95ptUApc8sHKVA==}
    dependencies:
      '@codemirror/state': 6.4.0
      '@codemirror/view': 6.23.1
      crelt: 1.0.6
    dev: false

  /@codemirror/search@6.5.5:
    resolution: {integrity: sha512-PIEN3Ke1buPod2EHbJsoQwlbpkz30qGZKcnmH1eihq9+bPQx8gelauUwLYaY4vBOuBAuEhmpDLii4rj/uO0yMA==}
    dependencies:
      '@codemirror/state': 6.4.0
      '@codemirror/view': 6.23.1
      crelt: 1.0.6
    dev: false

  /@codemirror/state@6.4.0:
    resolution: {integrity: sha512-hm8XshYj5Fo30Bb922QX9hXB/bxOAVH+qaqHBzw5TKa72vOeslyGwd4X8M0c1dJ9JqxlaMceOQ8RsL9tC7gU0A==}
    dev: false

  /@codemirror/view@6.23.1:
    resolution: {integrity: sha512-J2Xnn5lFYT1ZN/5ewEoMBCmLlL71lZ3mBdb7cUEuHhX2ESoSrNEucpsDXpX22EuTGm9LOgC9v4Z0wx+Ez8QmGA==}
    dependencies:
      '@codemirror/state': 6.4.0
      style-mod: 4.1.0
      w3c-keyname: 2.2.8
    dev: false

  /@colors/colors@1.5.0:
    resolution: {integrity: sha512-ooWCrlZP11i8GImSjTHYHLkvFDP48nS4+204nGb1RiX/WXYHmJA2III9/e2DWVabCESdW7hBAEzHRqUn9OUVvQ==}
    engines: {node: '>=0.1.90'}
    requiresBuild: true
    optional: true

  /@cspotcode/source-map-support@0.8.1:
    resolution: {integrity: sha512-IchNf6dN4tHoMFIn/7OE8LWZ19Y6q/67Bmf6vnGREv8RSbBVb9LPJxEcnwrcwX6ixSvaiGoomAUvu4YSxXrVgw==}
    engines: {node: '>=12'}
    dependencies:
      '@jridgewell/trace-mapping': 0.3.9
    dev: true

  /@csstools/css-parser-algorithms@2.5.0(@csstools/css-tokenizer@2.2.3):
    resolution: {integrity: sha512-abypo6m9re3clXA00eu5syw+oaPHbJTPapu9C4pzNsJ4hdZDzushT50Zhu+iIYXgEe1CxnRMn7ngsbV+MLrlpQ==}
    engines: {node: ^14 || ^16 || >=18}
    peerDependencies:
      '@csstools/css-tokenizer': ^2.2.3
    dependencies:
      '@csstools/css-tokenizer': 2.2.3
    dev: true

  /@csstools/css-tokenizer@2.2.3:
    resolution: {integrity: sha512-pp//EvZ9dUmGuGtG1p+n17gTHEOqu9jO+FiCUjNN3BDmyhdA2Jq9QsVeR7K8/2QCK17HSsioPlTW9ZkzoWb3Lg==}
    engines: {node: ^14 || ^16 || >=18}
    dev: true

  /@csstools/media-query-list-parser@2.1.7(@csstools/css-parser-algorithms@2.5.0)(@csstools/css-tokenizer@2.2.3):
    resolution: {integrity: sha512-lHPKJDkPUECsyAvD60joYfDmp8UERYxHGkFfyLJFTVK/ERJe0sVlIFLXU5XFxdjNDTerp5L4KeaKG+Z5S94qxQ==}
    engines: {node: ^14 || ^16 || >=18}
    peerDependencies:
      '@csstools/css-parser-algorithms': ^2.5.0
      '@csstools/css-tokenizer': ^2.2.3
    dependencies:
      '@csstools/css-parser-algorithms': 2.5.0(@csstools/css-tokenizer@2.2.3)
      '@csstools/css-tokenizer': 2.2.3
    dev: true

  /@csstools/selector-specificity@3.0.1(postcss-selector-parser@6.0.15):
    resolution: {integrity: sha512-NPljRHkq4a14YzZ3YD406uaxh7s0g6eAq3L9aLOWywoqe8PkYamAvtsh7KNX6c++ihDrJ0RiU+/z7rGnhlZ5ww==}
    engines: {node: ^14 || ^16 || >=18}
    peerDependencies:
      postcss-selector-parser: ^6.0.13
    dependencies:
      postcss-selector-parser: 6.0.15
    dev: true

  /@cypress/code-coverage@3.12.18(@babel/core@7.23.9)(@babel/preset-env@7.23.9)(babel-loader@8.3.0)(cypress@13.3.0)(webpack@5.90.0):
    resolution: {integrity: sha512-RTOyCVr5CWaJ7cW1gOvlXSLDr0HNXZ7xSVfLSZEGsTODbaxeUV01Z1k93spnbVT7ri9UkxCEffPcsZsZi1oDng==}
    requiresBuild: true
    peerDependencies:
      '@babel/core': ^7.0.1
      '@babel/preset-env': ^7.0.0
      babel-loader: ^8.3 || ^9
      cypress: '*'
      webpack: ^4 || ^5
    dependencies:
      '@babel/core': 7.23.9
      '@babel/preset-env': 7.23.9(@babel/core@7.23.9)
      '@cypress/webpack-preprocessor': 6.0.0(@babel/core@7.23.9)(@babel/preset-env@7.23.9)(babel-loader@8.3.0)(webpack@5.90.0)
      babel-loader: 8.3.0(@babel/core@7.23.9)(webpack@5.90.0)
      chalk: 4.1.2
      cypress: 13.3.0
      dayjs: 1.11.10
      debug: 4.3.4(supports-color@5.5.0)
      execa: 4.1.0
      globby: 11.1.0
      istanbul-lib-coverage: 3.2.2
      js-yaml: 4.1.0
      nyc: 15.1.0
      webpack: 5.90.0
    transitivePeerDependencies:
      - supports-color
    dev: false
    optional: true

  /@cypress/request@3.0.1:
    resolution: {integrity: sha512-TWivJlJi8ZDx2wGOw1dbLuHJKUYX7bWySw377nlnGOW3hP9/MUKIsEdXT/YngWxVdgNCHRBmFlBipE+5/2ZZlQ==}
    engines: {node: '>= 6'}
    dependencies:
      aws-sign2: 0.7.0
      aws4: 1.12.0
      caseless: 0.12.0
      combined-stream: 1.0.8
      extend: 3.0.2
      forever-agent: 0.6.1
      form-data: 2.3.3
      http-signature: 1.3.6
      is-typedarray: 1.0.0
      isstream: 0.1.2
      json-stringify-safe: 5.0.1
      mime-types: 2.1.35
      performance-now: 2.1.0
      qs: 6.10.4
      safe-buffer: 5.2.1
      tough-cookie: 4.1.3
      tunnel-agent: 0.6.0
      uuid: 8.3.2

  /@cypress/webpack-preprocessor@6.0.0(@babel/core@7.23.9)(@babel/preset-env@7.23.9)(babel-loader@8.3.0)(webpack@5.90.0):
    resolution: {integrity: sha512-1AS1Et5CNPJii0+DdBZBS8e0hlM2BkBNmYRdZO4/16A3KS3em1sjPZtFw7jJF00m6DYAdB9iy6QW/lLZ2bN0gg==}
    requiresBuild: true
    peerDependencies:
      '@babel/core': ^7.0.1
      '@babel/preset-env': ^7.0.0
      babel-loader: ^8.3 || ^9
      webpack: ^4 || ^5
    dependencies:
      '@babel/core': 7.23.9
      '@babel/preset-env': 7.23.9(@babel/core@7.23.9)
      babel-loader: 8.3.0(@babel/core@7.23.9)(webpack@5.90.0)
      bluebird: 3.7.1
      debug: 4.3.4(supports-color@5.5.0)
      lodash: 4.17.21
      webpack: 5.90.0
    transitivePeerDependencies:
      - supports-color
    dev: false
    optional: true

  /@cypress/xvfb@1.2.4(supports-color@8.1.1):
    resolution: {integrity: sha512-skbBzPggOVYCbnGgV+0dmBdW/s77ZkAOXIC1knS8NagwDjBrNC1LuXtQJeiN6l+m7lzmHtaoUw/ctJKdqkG57Q==}
    dependencies:
      debug: 3.2.7(supports-color@8.1.1)
      lodash.once: 4.1.1
    transitivePeerDependencies:
      - supports-color

  /@develar/schema-utils@2.6.5:
    resolution: {integrity: sha512-0cp4PsWQ/9avqTVMCtZ+GirikIA36ikvjtHweU4/j8yLtgObI0+JUPhYFScgwlteveGB1rt3Cm8UhN04XayDig==}
    engines: {node: '>= 8.9.0'}
    dependencies:
      ajv: 6.12.6
      ajv-keywords: 3.5.2(ajv@6.12.6)
    dev: true

  /@dprint/formatter@0.2.1:
    resolution: {integrity: sha512-GCzgRt2o4mhZLy8L47k2A+q9EMG/jWhzZebE29EqKsxmjDrSfv2VisEj/Q+39OOf04jTkEfB/TRO+IZSyxHdYg==}
    dev: true

  /@dprint/markdown@0.16.3:
    resolution: {integrity: sha512-KvwUrCdHR1spFk0EcdW33KEGFLfkcdx6hJN8mwipGBw0b40sl5oPtVUTgRiH70eV7VUhPfycDfIsDutWNHb17w==}
    dev: true

  /@dprint/toml@0.5.4:
    resolution: {integrity: sha512-d+5GwwzztZD0QixmOBhaO6nWVLsAeYsJ1HJYNxDoDRbASFCpza9BBVshG5ctBRXCkkIHhD9BO1SnbOoRQltUQw==}
    dev: true

  /@electron/asar@3.2.8:
    resolution: {integrity: sha512-cmskk5M06ewHMZAplSiF4AlME3IrnnZhKnWbtwKVLRkdJkKyUVjMLhDIiPIx/+6zQWVlKX/LtmK9xDme7540Sg==}
    engines: {node: '>=10.12.0'}
    hasBin: true
    dependencies:
      commander: 5.1.0
      glob: 7.2.3
      minimatch: 3.1.2
    dev: true

  /@electron/get@2.0.3:
    resolution: {integrity: sha512-Qkzpg2s9GnVV2I2BjRksUi43U5e6+zaQMcjoJy0C+C5oxaKl+fmckGDQFtRpZpZV0NQekuZZ+tGz7EA9TVnQtQ==}
    engines: {node: '>=12'}
    dependencies:
      debug: 4.3.4(supports-color@5.5.0)
      env-paths: 2.2.1
      fs-extra: 8.1.0
      got: 11.8.6
      progress: 2.0.3
      semver: 6.3.1
      sumchecker: 3.0.1
    optionalDependencies:
      global-agent: 3.0.0
    transitivePeerDependencies:
      - supports-color
    dev: true

  /@electron/notarize@2.1.0:
    resolution: {integrity: sha512-Q02xem1D0sg4v437xHgmBLxI2iz/fc0D4K7fiVWHa/AnW8o7D751xyKNXgziA6HrTOme9ul1JfWN5ark8WH1xA==}
    engines: {node: '>= 10.0.0'}
    dependencies:
      debug: 4.3.4(supports-color@5.5.0)
      fs-extra: 9.1.0
      promise-retry: 2.0.1
    transitivePeerDependencies:
      - supports-color
    dev: true

  /@electron/notarize@2.2.1:
    resolution: {integrity: sha512-aL+bFMIkpR0cmmj5Zgy0LMKEpgy43/hw5zadEArgmAMWWlKc5buwFvFT9G/o/YJkvXAJm5q3iuTuLaiaXW39sg==}
    engines: {node: '>= 10.0.0'}
    dependencies:
      debug: 4.3.4(supports-color@5.5.0)
      fs-extra: 9.1.0
      promise-retry: 2.0.1
    transitivePeerDependencies:
      - supports-color
    dev: true

  /@electron/osx-sign@1.0.5:
    resolution: {integrity: sha512-k9ZzUQtamSoweGQDV2jILiRIHUu7lYlJ3c6IEmjv1hC17rclE+eb9U+f6UFlOOETo0JzY1HNlXy4YOlCvl+Lww==}
    engines: {node: '>=12.0.0'}
    hasBin: true
    dependencies:
      compare-version: 0.1.2
      debug: 4.3.4(supports-color@5.5.0)
      fs-extra: 10.1.0
      isbinaryfile: 4.0.10
      minimist: 1.2.8
      plist: 3.1.0
    transitivePeerDependencies:
      - supports-color
    dev: true

  /@electron/universal@1.4.1:
    resolution: {integrity: sha512-lE/U3UNw1YHuowNbTmKNs9UlS3En3cPgwM5MI+agIgr/B1hSze9NdOP0qn7boZaI9Lph8IDv3/24g9IxnJP7aQ==}
    engines: {node: '>=8.6'}
    dependencies:
      '@electron/asar': 3.2.8
      '@malept/cross-spawn-promise': 1.1.1
      debug: 4.3.4(supports-color@5.5.0)
      dir-compare: 3.3.0
      fs-extra: 9.1.0
      minimatch: 3.1.2
      plist: 3.1.0
    transitivePeerDependencies:
      - supports-color
    dev: true

  /@esbuild/android-arm64@0.18.20:
    resolution: {integrity: sha512-Nz4rJcchGDtENV0eMKUNa6L12zz2zBDXuhj/Vjh18zGqB44Bi7MBMSXjgunJgjRhCmKOjnPuZp4Mb6OKqtMHLQ==}
    engines: {node: '>=12'}
    cpu: [arm64]
    os: [android]
    requiresBuild: true
    dev: true
    optional: true

  /@esbuild/android-arm@0.18.20:
    resolution: {integrity: sha512-fyi7TDI/ijKKNZTUJAQqiG5T7YjJXgnzkURqmGj13C6dCqckZBLdl4h7bkhHt/t0WP+zO9/zwroDvANaOqO5Sw==}
    engines: {node: '>=12'}
    cpu: [arm]
    os: [android]
    requiresBuild: true
    dev: true
    optional: true

  /@esbuild/android-x64@0.18.20:
    resolution: {integrity: sha512-8GDdlePJA8D6zlZYJV/jnrRAi6rOiNaCC/JclcXpB+KIuvfBN4owLtgzY2bsxnx666XjJx2kDPUmnTtR8qKQUg==}
    engines: {node: '>=12'}
    cpu: [x64]
    os: [android]
    requiresBuild: true
    dev: true
    optional: true

  /@esbuild/darwin-arm64@0.18.20:
    resolution: {integrity: sha512-bxRHW5kHU38zS2lPTPOyuyTm+S+eobPUnTNkdJEfAddYgEcll4xkT8DB9d2008DtTbl7uJag2HuE5NZAZgnNEA==}
    engines: {node: '>=12'}
    cpu: [arm64]
    os: [darwin]
    requiresBuild: true
    dev: true
    optional: true

  /@esbuild/darwin-x64@0.18.20:
    resolution: {integrity: sha512-pc5gxlMDxzm513qPGbCbDukOdsGtKhfxD1zJKXjCCcU7ju50O7MeAZ8c4krSJcOIJGFR+qx21yMMVYwiQvyTyQ==}
    engines: {node: '>=12'}
    cpu: [x64]
    os: [darwin]
    requiresBuild: true
    dev: true
    optional: true

  /@esbuild/freebsd-arm64@0.18.20:
    resolution: {integrity: sha512-yqDQHy4QHevpMAaxhhIwYPMv1NECwOvIpGCZkECn8w2WFHXjEwrBn3CeNIYsibZ/iZEUemj++M26W3cNR5h+Tw==}
    engines: {node: '>=12'}
    cpu: [arm64]
    os: [freebsd]
    requiresBuild: true
    dev: true
    optional: true

  /@esbuild/freebsd-x64@0.18.20:
    resolution: {integrity: sha512-tgWRPPuQsd3RmBZwarGVHZQvtzfEBOreNuxEMKFcd5DaDn2PbBxfwLcj4+aenoh7ctXcbXmOQIn8HI6mCSw5MQ==}
    engines: {node: '>=12'}
    cpu: [x64]
    os: [freebsd]
    requiresBuild: true
    dev: true
    optional: true

  /@esbuild/linux-arm64@0.18.20:
    resolution: {integrity: sha512-2YbscF+UL7SQAVIpnWvYwM+3LskyDmPhe31pE7/aoTMFKKzIc9lLbyGUpmmb8a8AixOL61sQ/mFh3jEjHYFvdA==}
    engines: {node: '>=12'}
    cpu: [arm64]
    os: [linux]
    requiresBuild: true
    dev: true
    optional: true

  /@esbuild/linux-arm@0.18.20:
    resolution: {integrity: sha512-/5bHkMWnq1EgKr1V+Ybz3s1hWXok7mDFUMQ4cG10AfW3wL02PSZi5kFpYKrptDsgb2WAJIvRcDm+qIvXf/apvg==}
    engines: {node: '>=12'}
    cpu: [arm]
    os: [linux]
    requiresBuild: true
    dev: true
    optional: true

  /@esbuild/linux-ia32@0.18.20:
    resolution: {integrity: sha512-P4etWwq6IsReT0E1KHU40bOnzMHoH73aXp96Fs8TIT6z9Hu8G6+0SHSw9i2isWrD2nbx2qo5yUqACgdfVGx7TA==}
    engines: {node: '>=12'}
    cpu: [ia32]
    os: [linux]
    requiresBuild: true
    dev: true
    optional: true

  /@esbuild/linux-loong64@0.18.20:
    resolution: {integrity: sha512-nXW8nqBTrOpDLPgPY9uV+/1DjxoQ7DoB2N8eocyq8I9XuqJ7BiAMDMf9n1xZM9TgW0J8zrquIb/A7s3BJv7rjg==}
    engines: {node: '>=12'}
    cpu: [loong64]
    os: [linux]
    requiresBuild: true
    dev: true
    optional: true

  /@esbuild/linux-mips64el@0.18.20:
    resolution: {integrity: sha512-d5NeaXZcHp8PzYy5VnXV3VSd2D328Zb+9dEq5HE6bw6+N86JVPExrA6O68OPwobntbNJ0pzCpUFZTo3w0GyetQ==}
    engines: {node: '>=12'}
    cpu: [mips64el]
    os: [linux]
    requiresBuild: true
    dev: true
    optional: true

  /@esbuild/linux-ppc64@0.18.20:
    resolution: {integrity: sha512-WHPyeScRNcmANnLQkq6AfyXRFr5D6N2sKgkFo2FqguP44Nw2eyDlbTdZwd9GYk98DZG9QItIiTlFLHJHjxP3FA==}
    engines: {node: '>=12'}
    cpu: [ppc64]
    os: [linux]
    requiresBuild: true
    dev: true
    optional: true

  /@esbuild/linux-riscv64@0.18.20:
    resolution: {integrity: sha512-WSxo6h5ecI5XH34KC7w5veNnKkju3zBRLEQNY7mv5mtBmrP/MjNBCAlsM2u5hDBlS3NGcTQpoBvRzqBcRtpq1A==}
    engines: {node: '>=12'}
    cpu: [riscv64]
    os: [linux]
    requiresBuild: true
    dev: true
    optional: true

  /@esbuild/linux-s390x@0.18.20:
    resolution: {integrity: sha512-+8231GMs3mAEth6Ja1iK0a1sQ3ohfcpzpRLH8uuc5/KVDFneH6jtAJLFGafpzpMRO6DzJ6AvXKze9LfFMrIHVQ==}
    engines: {node: '>=12'}
    cpu: [s390x]
    os: [linux]
    requiresBuild: true
    dev: true
    optional: true

  /@esbuild/linux-x64@0.18.20:
    resolution: {integrity: sha512-UYqiqemphJcNsFEskc73jQ7B9jgwjWrSayxawS6UVFZGWrAAtkzjxSqnoclCXxWtfwLdzU+vTpcNYhpn43uP1w==}
    engines: {node: '>=12'}
    cpu: [x64]
    os: [linux]
    requiresBuild: true
    dev: true
    optional: true

  /@esbuild/netbsd-x64@0.18.20:
    resolution: {integrity: sha512-iO1c++VP6xUBUmltHZoMtCUdPlnPGdBom6IrO4gyKPFFVBKioIImVooR5I83nTew5UOYrk3gIJhbZh8X44y06A==}
    engines: {node: '>=12'}
    cpu: [x64]
    os: [netbsd]
    requiresBuild: true
    dev: true
    optional: true

  /@esbuild/openbsd-x64@0.18.20:
    resolution: {integrity: sha512-e5e4YSsuQfX4cxcygw/UCPIEP6wbIL+se3sxPdCiMbFLBWu0eiZOJ7WoD+ptCLrmjZBK1Wk7I6D/I3NglUGOxg==}
    engines: {node: '>=12'}
    cpu: [x64]
    os: [openbsd]
    requiresBuild: true
    dev: true
    optional: true

  /@esbuild/sunos-x64@0.18.20:
    resolution: {integrity: sha512-kDbFRFp0YpTQVVrqUd5FTYmWo45zGaXe0X8E1G/LKFC0v8x0vWrhOWSLITcCn63lmZIxfOMXtCfti/RxN/0wnQ==}
    engines: {node: '>=12'}
    cpu: [x64]
    os: [sunos]
    requiresBuild: true
    dev: true
    optional: true

  /@esbuild/win32-arm64@0.18.20:
    resolution: {integrity: sha512-ddYFR6ItYgoaq4v4JmQQaAI5s7npztfV4Ag6NrhiaW0RrnOXqBkgwZLofVTlq1daVTQNhtI5oieTvkRPfZrePg==}
    engines: {node: '>=12'}
    cpu: [arm64]
    os: [win32]
    requiresBuild: true
    dev: true
    optional: true

  /@esbuild/win32-ia32@0.18.20:
    resolution: {integrity: sha512-Wv7QBi3ID/rROT08SABTS7eV4hX26sVduqDOTe1MvGMjNd3EjOz4b7zeexIR62GTIEKrfJXKL9LFxTYgkyeu7g==}
    engines: {node: '>=12'}
    cpu: [ia32]
    os: [win32]
    requiresBuild: true
    dev: true
    optional: true

  /@esbuild/win32-x64@0.18.20:
    resolution: {integrity: sha512-kTdfRcSiDfQca/y9QIkng02avJ+NCaQvrMejlsB3RRv5sE9rRoeBPISaZpKxHELzRxZyLvNts1P27W3wV+8geQ==}
    engines: {node: '>=12'}
    cpu: [x64]
    os: [win32]
    requiresBuild: true
    dev: true
    optional: true

  /@eslint-community/eslint-utils@4.4.0(eslint@8.56.0):
    resolution: {integrity: sha512-1/sA4dwrzBAyeUoQ6oxahHKmrZvsnLCg4RfxW3ZFGGmQkSNQPFNLV9CUEFQP1x9EYXHTo5p6xdhZM1Ne9p/AfA==}
    engines: {node: ^12.22.0 || ^14.17.0 || >=16.0.0}
    peerDependencies:
      eslint: ^6.0.0 || ^7.0.0 || >=8.0.0
    dependencies:
      eslint: 8.56.0
      eslint-visitor-keys: 3.4.3

  /@eslint-community/regexpp@4.10.0:
    resolution: {integrity: sha512-Cu96Sd2By9mCNTx2iyKOmq10v22jUVQv0lQnlGNy16oE9589yE+QADPbrMGCkA51cKZSg3Pu/aTJVTGfL/qjUA==}
    engines: {node: ^12.0.0 || ^14.0.0 || >=16.0.0}

  /@eslint-types/typescript-eslint@6.18.1:
    resolution: {integrity: sha512-sROyc1rWhtvSdszkR3VAv2fioXIyKNFFRbIgoiije2FA+iNn4FEDhP2+kvbq8wPda2adcrNhSZyWSEFsef+lbg==}
    dev: true

  /@eslint-types/unicorn@50.0.1:
    resolution: {integrity: sha512-nuJuipTNcg9f+oxZ+3QZw4tuDLmir4RJOPfM/oujgToiy1s+tePDZhwg5jUGc3q8OzTtPbVpsFSYX7QApjO3EA==}
    dev: true

  /@eslint/eslintrc@1.4.1:
    resolution: {integrity: sha512-XXrH9Uarn0stsyldqDYq8r++mROmWRI1xKMXa640Bb//SY1+ECYX6VzT6Lcx5frD0V30XieqJ0oX9I2Xj5aoMA==}
    engines: {node: ^12.22.0 || ^14.17.0 || >=16.0.0}
    dependencies:
      ajv: 6.12.6
      debug: 4.3.4(supports-color@5.5.0)
      espree: 9.6.1
      globals: 13.24.0
      ignore: 5.3.0
      import-fresh: 3.3.0
      js-yaml: 4.1.0
      minimatch: 3.1.2
      strip-json-comments: 3.1.1
    transitivePeerDependencies:
      - supports-color
    dev: true

  /@eslint/eslintrc@2.1.4:
    resolution: {integrity: sha512-269Z39MS6wVJtsoUl10L60WdkhJVdPG24Q4eZTH3nnF6lpvSShEK3wQjDX9JRWAUPvPh7COouPpU9IrqaZFvtQ==}
    engines: {node: ^12.22.0 || ^14.17.0 || >=16.0.0}
    dependencies:
      ajv: 6.12.6
      debug: 4.3.4(supports-color@5.5.0)
      espree: 9.6.1
      globals: 13.24.0
      ignore: 5.3.0
      import-fresh: 3.3.0
      js-yaml: 4.1.0
      minimatch: 3.1.2
      strip-json-comments: 3.1.1
    transitivePeerDependencies:
      - supports-color

  /@eslint/js@8.56.0:
    resolution: {integrity: sha512-gMsVel9D7f2HLkBma9VbtzZRehRogVRfbr++f06nL2vnCGCNlzOD+/MUov/F4p8myyAHspEhVobgjpX64q5m6A==}
    engines: {node: ^12.22.0 || ^14.17.0 || >=16.0.0}

  /@fortawesome/fontawesome-common-types@6.5.1:
    resolution: {integrity: sha512-GkWzv+L6d2bI5f/Vk6ikJ9xtl7dfXtoRu3YGE6nq0p/FFqA1ebMOAWg3XgRyb0I6LYyYkiAo+3/KrwuBp8xG7A==}
    engines: {node: '>=6'}
    requiresBuild: true
    dev: false

  /@fortawesome/free-regular-svg-icons@6.5.1:
    resolution: {integrity: sha512-m6ShXn+wvqEU69wSP84coxLbNl7sGVZb+Ca+XZq6k30SzuP3X4TfPqtycgUh9ASwlNh5OfQCd8pDIWxl+O+LlQ==}
    engines: {node: '>=6'}
    requiresBuild: true
    dependencies:
      '@fortawesome/fontawesome-common-types': 6.5.1
    dev: false

  /@fortawesome/free-solid-svg-icons@6.5.1:
    resolution: {integrity: sha512-S1PPfU3mIJa59biTtXJz1oI0+KAXW6bkAb31XKhxdxtuXDiUIFsih4JR1v5BbxY7hVHsD1RKq+jRkVRaf773NQ==}
    engines: {node: '>=6'}
    requiresBuild: true
    dependencies:
      '@fortawesome/fontawesome-common-types': 6.5.1
    dev: false

  /@hapi/hoek@9.3.0:
    resolution: {integrity: sha512-/c6rf4UJlmHlC9b5BaNvzAcFv7HZ2QHaV0D4/HNlBdvFnvQq8RI4kYdhyPCl7Xj+oWvTWQ8ujhqS53LIgAe6KQ==}
    dev: true

  /@hapi/topo@5.1.0:
    resolution: {integrity: sha512-foQZKJig7Ob0BMAYBfcJk8d77QtOe7Wo4ox7ff1lQYoNNAb6jwcY1ncdoy2e9wQZzvNy7ODZCYJkK8kzmcAnAg==}
    dependencies:
      '@hapi/hoek': 9.3.0
    dev: true

  /@humanwhocodes/config-array@0.11.13:
    resolution: {integrity: sha512-JSBDMiDKSzQVngfRjOdFXgFfklaXI4K9nLF49Auh21lmBWRLIK3+xTErTWD4KU54pb6coM6ESE7Awz/FNU3zgQ==}
    engines: {node: '>=10.10.0'}
    dependencies:
      '@humanwhocodes/object-schema': 2.0.1
      debug: 4.3.4(supports-color@5.5.0)
      minimatch: 3.1.2
    transitivePeerDependencies:
      - supports-color

  /@humanwhocodes/module-importer@1.0.1:
    resolution: {integrity: sha512-bxveV4V8v5Yb4ncFTT3rPSgZBOpCkjfK0y4oVVVJwIuDVBRMDXrPyXRL988i5ap9m9bnyEEjWfm5WkBmtffLfA==}
    engines: {node: '>=12.22'}

  /@humanwhocodes/object-schema@2.0.1:
    resolution: {integrity: sha512-dvuCeX5fC9dXgJn9t+X5atfmgQAzUOWqS1254Gh0m6i8wKd10ebXkfNKiRK+1GWi/yTvvLDHpoxLr0xxxeslWw==}

  /@intlify/core-base@9.9.0:
    resolution: {integrity: sha512-C7UXPymDIOlMGSNjAhNLtKgzITc/8BjINK5gNKXg8GiWCTwL6n3MWr55czksxn8RM5wTMz0qcLOFT+adtaVQaA==}
    engines: {node: '>= 16'}
    dependencies:
      '@intlify/message-compiler': 9.9.0
      '@intlify/shared': 9.9.0

  /@intlify/eslint-plugin-vue-i18n@2.0.0(eslint@8.56.0):
    resolution: {integrity: sha512-ECBD0TvQNa56XKyuM6FPIGAAl7MP6ODcgjBQJrzucNxcTb8fYTWmZ+xgBuvmvAtA0iE0D4Wp18UMild2N0bGyw==}
    engines: {node: ^14.17.0 || >=16.0.0}
    peerDependencies:
      eslint: ^5.0.0 || ^6.0.0 || ^7.0.0 || ^8.0.0
    dependencies:
      '@eslint/eslintrc': 1.4.1
      '@intlify/core-base': 9.9.0
      '@intlify/message-compiler': 9.9.0
      debug: 4.3.4(supports-color@5.5.0)
      eslint: 8.56.0
      glob: 8.1.0
      ignore: 5.3.0
      is-language-code: 3.1.0
      js-yaml: 4.1.0
      json5: 2.2.3
      jsonc-eslint-parser: 2.4.0
      lodash: 4.17.21
      parse5: 7.1.2
      semver: 7.5.4
      vue-eslint-parser: 9.4.0(eslint@8.56.0)
      yaml-eslint-parser: 1.2.2
    transitivePeerDependencies:
      - supports-color
    dev: true

  /@intlify/message-compiler@9.9.0:
    resolution: {integrity: sha512-yDU/jdUm9KuhEzYfS+wuyja209yXgdl1XFhMlKtXEgSFTxz4COZQCRXXbbH8JrAjMsaJ7bdoPSLsKlY6mXG2iA==}
    engines: {node: '>= 16'}
    dependencies:
      '@intlify/shared': 9.9.0
      source-map-js: 1.0.2

  /@intlify/shared@9.9.0:
    resolution: {integrity: sha512-1ECUyAHRrzOJbOizyGufYP2yukqGrWXtkmTu4PcswVnWbkcjzk3YQGmJ0bLkM7JZ0ZYAaohLGdYvBYnTOGYJ9g==}
    engines: {node: '>= 16'}

  /@intlify/vue-devtools@9.9.0:
    resolution: {integrity: sha512-iQ5h9MXvYi6PlJlLR6NsPmvMvqPobVHfTmSwVQ2Z6gcqhqwAbd0AIVHVxfEXtVH02A1ToiwJbJiNUQbT/iZcwQ==}
    engines: {node: '>= 16'}
    dependencies:
      '@intlify/core-base': 9.9.0
      '@intlify/shared': 9.9.0
    dev: false

  /@isaacs/cliui@8.0.2:
    resolution: {integrity: sha512-O8jcjabXaleOG9DQ0+ARXWZBTfnP4WNAqzuiJK7ll44AmxGKv/J2M4TPjxjY3znBCfvBXFzucm1twdyFybFqEA==}
    engines: {node: '>=12'}
    dependencies:
      string-width: 5.1.2
      string-width-cjs: /string-width@4.2.3
      strip-ansi: 7.1.0
      strip-ansi-cjs: /strip-ansi@6.0.1
      wrap-ansi: 8.1.0
      wrap-ansi-cjs: /wrap-ansi@7.0.0
    dev: true

  /@istanbuljs/load-nyc-config@1.1.0:
    resolution: {integrity: sha512-VjeHSlIzpv/NyD3N0YuHfXOPDIixcA1q2ZV98wsMqcYlPmv2n3Yb2lYP9XMElnaFVXg5A7YLTeLu6V84uQDjmQ==}
    engines: {node: '>=8'}
    dependencies:
      camelcase: 5.3.1
      find-up: 4.1.0
      get-package-type: 0.1.0
      js-yaml: 3.14.1
      resolve-from: 5.0.0

  /@istanbuljs/schema@0.1.3:
    resolution: {integrity: sha512-ZXRY4jNvVgSVQ8DL3LTcakaAtXwTVUxE81hslsyD2AtoXW/wVob10HkOJ1X/pAlcI7D+2YoZKg5do8G/w6RYgA==}
    engines: {node: '>=8'}

  /@jest/schemas@29.6.3:
    resolution: {integrity: sha512-mo5j5X+jIZmJQveBKeS/clAueipV7KgiX1vMgCxam1RNYiqE1w62n0/tJJnHtjW8ZHcQco5gY85jA3mi0L+nSA==}
    engines: {node: ^14.15.0 || ^16.10.0 || >=18.0.0}
    dependencies:
      '@sinclair/typebox': 0.27.8
    dev: true

  /@jridgewell/gen-mapping@0.3.3:
    resolution: {integrity: sha512-HLhSWOLRi875zjjMG/r+Nv0oCW8umGb0BgEhyX3dDX3egwZtB8PqLnjz3yedt8R5StBrzcg4aBpnh8UA9D1BoQ==}
    engines: {node: '>=6.0.0'}
    dependencies:
      '@jridgewell/set-array': 1.1.2
      '@jridgewell/sourcemap-codec': 1.4.15
      '@jridgewell/trace-mapping': 0.3.20

  /@jridgewell/resolve-uri@3.1.1:
    resolution: {integrity: sha512-dSYZh7HhCDtCKm4QakX0xFpsRDqjjtZf/kjI/v3T3Nwt5r8/qz/M19F9ySyOqU94SXBmeG9ttTul+YnR4LOxFA==}
    engines: {node: '>=6.0.0'}

  /@jridgewell/set-array@1.1.2:
    resolution: {integrity: sha512-xnkseuNADM0gt2bs+BvhO0p78Mk762YnZdsuzFV018NoG1Sj1SCQvpSqa7XUaTam5vAGasABV9qXASMKnFMwMw==}
    engines: {node: '>=6.0.0'}

  /@jridgewell/source-map@0.3.5:
    resolution: {integrity: sha512-UTYAUj/wviwdsMfzoSJspJxbkH5o1snzwX0//0ENX1u/55kkZZkcTZP6u9bwKGkv+dkk9at4m1Cpt0uY80kcpQ==}
    requiresBuild: true
    dependencies:
      '@jridgewell/gen-mapping': 0.3.3
      '@jridgewell/trace-mapping': 0.3.20

  /@jridgewell/sourcemap-codec@1.4.15:
    resolution: {integrity: sha512-eF2rxCRulEKXHTRiDrDy6erMYWqNw4LPdQ8UQA4huuxaQsVeRPFl2oM8oDGxMFhJUWZf9McpLtJasDDZb/Bpeg==}

  /@jridgewell/trace-mapping@0.3.20:
    resolution: {integrity: sha512-R8LcPeWZol2zR8mmH3JeKQ6QRCFb7XgUhV9ZlGhHLGyg4wpPiPZNQOOWhFZhxKw8u//yTbNGI42Bx/3paXEQ+Q==}
    dependencies:
      '@jridgewell/resolve-uri': 3.1.1
      '@jridgewell/sourcemap-codec': 1.4.15

  /@jridgewell/trace-mapping@0.3.9:
    resolution: {integrity: sha512-3Belt6tdc8bPgAtbcmdtNJlirVoTmEb5e2gC94PnkwEW9jI6CAHUeoG85tjWP5WquqfavoMtMwiG4P926ZKKuQ==}
    dependencies:
      '@jridgewell/resolve-uri': 3.1.1
      '@jridgewell/sourcemap-codec': 1.4.15
    dev: true

  /@kurkle/color@0.3.2:
    resolution: {integrity: sha512-fuscdXJ9G1qb7W8VdHi+IwRqij3lBkosAm4ydQtEmbY58OzHXqQhvlxqEkoz0yssNVn38bcpRWgA9PP+OGoisw==}
    dev: false

  /@lezer/common@1.1.2:
    resolution: {integrity: sha512-V+GqBsga5+cQJMfM0GdnHmg4DgWvLzgMWjbldBg0+jC3k9Gu6nJNZDLJxXEBT1Xj8KhRN4jmbC5CY7SIL++sVw==}
    dev: false

  /@lezer/highlight@1.2.0:
    resolution: {integrity: sha512-WrS5Mw51sGrpqjlh3d4/fOwpEV2Hd3YOkp9DBt4k8XZQcoTHZFB7sx030A6OcahF4J1nDQAa3jXlTVVYH50IFA==}
    dependencies:
      '@lezer/common': 1.1.2
    dev: false

  /@lezer/json@1.0.1:
    resolution: {integrity: sha512-nkVC27qiEZEjySbi6gQRuMwa2sDu2PtfjSgz0A4QF81QyRGm3kb2YRzLcOPcTEtmcwvrX/cej7mlhbwViA4WJw==}
    dependencies:
      '@lezer/highlight': 1.2.0
      '@lezer/lr': 1.3.14
    dev: false

  /@lezer/lr@1.3.14:
    resolution: {integrity: sha512-z5mY4LStlA3yL7aHT/rqgG614cfcvklS+8oFRFBYrs4YaWLJyKKM4+nN6KopToX0o9Hj6zmH6M5kinOYuy06ug==}
    dependencies:
      '@lezer/common': 1.1.2
    dev: false

  /@malept/cross-spawn-promise@1.1.1:
    resolution: {integrity: sha512-RTBGWL5FWQcg9orDOCcp4LvItNzUPcyEU9bwaeJX0rJ1IQxzucC48Y0/sQLp/g6t99IQgAlGIaesJS+gTn7tVQ==}
    engines: {node: '>= 10'}
    dependencies:
      cross-spawn: 7.0.3
    dev: true

  /@malept/flatpak-bundler@0.4.0:
    resolution: {integrity: sha512-9QOtNffcOF/c1seMCDnjckb3R9WHcG34tky+FHpNKKCW0wc/scYLwMtO+ptyGUfMW0/b/n4qRiALlaFHc9Oj7Q==}
    engines: {node: '>= 10.0.0'}
    dependencies:
      debug: 4.3.4(supports-color@5.5.0)
      fs-extra: 9.1.0
      lodash: 4.17.21
      tmp-promise: 3.0.3
    transitivePeerDependencies:
      - supports-color
    dev: true

  /@mdi/font@7.4.47:
    resolution: {integrity: sha512-43MtGpd585SNzHZPcYowu/84Vz2a2g31TvPMTm9uTiCSWzaheQySUcSyUH/46fPnuPQWof2yd0pGBtzee/IQWw==}
    dev: true

  /@mswjs/cookies@1.1.0:
    resolution: {integrity: sha512-0ZcCVQxifZmhwNBoQIrystCb+2sWBY2Zw8lpfJBPCHGCA/HWqehITeCRVIv4VMy8MPlaHo2w2pTHFV2pFfqKPw==}
    engines: {node: '>=18'}
    dev: true

  /@mswjs/interceptors@0.25.15:
    resolution: {integrity: sha512-s4jdyxmq1eeftfDXJ7MUiK/jlvYaU8Sr75+42hHCVBrYez0k51RHbMitKIKdmsF92Q6gwhp8Sm1MmvdA9llpcg==}
    engines: {node: '>=18'}
    dependencies:
      '@open-draft/deferred-promise': 2.2.0
      '@open-draft/logger': 0.3.0
      '@open-draft/until': 2.1.0
      is-node-process: 1.2.0
      outvariant: 1.4.2
      strict-event-emitter: 0.5.1
    dev: true

  /@nodelib/fs.scandir@2.1.5:
    resolution: {integrity: sha512-vq24Bq3ym5HEQm2NKCr3yXDwjc7vTsEThRDnkp2DK9p1uqLR+DHurm/NOTo0KG7HYHU7eppKZj3MyqYuMBf62g==}
    engines: {node: '>= 8'}
    dependencies:
      '@nodelib/fs.stat': 2.0.5
      run-parallel: 1.2.0

  /@nodelib/fs.stat@2.0.5:
    resolution: {integrity: sha512-RkhPPp2zrqDAQA/2jNhnztcPAlv64XdhIp7a7454A5ovI7Bukxgt7MX7udwAu3zg1DcpPU0rz3VV1SeaqvY4+A==}
    engines: {node: '>= 8'}

  /@nodelib/fs.walk@1.2.8:
    resolution: {integrity: sha512-oGB+UxlgWcgQkgwo8GcEGwemoTFt3FIO9ababBmaGwXIoBKZ+GTy0pP185beGg7Llih/NSHSV2XAs1lnznocSg==}
    engines: {node: '>= 8'}
    dependencies:
      '@nodelib/fs.scandir': 2.1.5
      fastq: 1.15.0

  /@one-ini/wasm@0.1.1:
    resolution: {integrity: sha512-XuySG1E38YScSJoMlqovLru4KTUNSjgVTIjyh7qMX6aNN5HY5Ct5LhRJdxO79JtTzKfzV/bnWpz+zquYrISsvw==}
    dev: true

  /@open-draft/deferred-promise@2.2.0:
    resolution: {integrity: sha512-CecwLWx3rhxVQF6V4bAgPS5t+So2sTbPgAzafKkVizyi7tlwpcFpdFqq+wqF2OwNBmqFuu6tOyouTuxgpMfzmA==}
    dev: true

  /@open-draft/logger@0.3.0:
    resolution: {integrity: sha512-X2g45fzhxH238HKO4xbSr7+wBS8Fvw6ixhTDuvLd5mqh6bJJCFAPwU9mPDxbcrRtfxv4u5IHCEH77BmxvXmmxQ==}
    dependencies:
      is-node-process: 1.2.0
      outvariant: 1.4.2
    dev: true

  /@open-draft/until@2.1.0:
    resolution: {integrity: sha512-U69T3ItWHvLwGg5eJ0n3I62nWuE6ilHlmz7zM0npLBRvPRd7e6NYmg54vvRtP5mZG7kZqZCFVdsTWo7BPtBujg==}
    dev: true

  /@pinia/testing@0.1.3(pinia@2.1.7)(vue@2.7.16):
    resolution: {integrity: sha512-D2Ds2s69kKFaRf2KCcP1NhNZEg5+we59aRyQalwRm7ygWfLM25nDH66267U3hNvRUOTx8ofL24GzodZkOmB5xw==}
    peerDependencies:
      pinia: '>=2.1.5'
    dependencies:
      pinia: 2.1.7(typescript@5.2.2)(vue@2.7.16)
      vue-demi: 0.14.6(vue@2.7.16)
    transitivePeerDependencies:
      - '@vue/composition-api'
      - vue
    dev: true

  /@pkgjs/parseargs@0.11.0:
    resolution: {integrity: sha512-+1VkjdD0QBLPodGrJUeqarH8VAIvQODIbwh9XpP5Syisf7YoQgsJKPNFoqqLQlu+VQ/tVSshMR6loPMn8U+dPg==}
    engines: {node: '>=14'}
    requiresBuild: true
    dev: true
    optional: true

  /@pkgr/utils@2.4.2:
    resolution: {integrity: sha512-POgTXhjrTfbTV63DiFXav4lBHiICLKKwDeaKn9Nphwj7WH6m0hMMCaJkMyRWjgtPFyRKRVoMXXjczsTQRDEhYw==}
    engines: {node: ^12.20.0 || ^14.18.0 || >=16.0.0}
    dependencies:
      cross-spawn: 7.0.3
      fast-glob: 3.3.2
      is-glob: 4.0.3
      open: 9.1.0
      picocolors: 1.0.0
      tslib: 2.6.2
    dev: true

  /@replit/codemirror-indentation-markers@6.5.0(@codemirror/language@6.10.0)(@codemirror/state@6.4.0)(@codemirror/view@6.23.1):
    resolution: {integrity: sha512-5RgeuQ6erfROi1EVI2X7G4UR+KByjb07jhYMynvpvlrV22JlnARifmKMGEUKy0pKcxBNfwbFqoUlTYHPgyZNlg==}
    peerDependencies:
      '@codemirror/language': ^6.0.0
      '@codemirror/state': ^6.0.0
      '@codemirror/view': ^6.0.0
    dependencies:
      '@codemirror/language': 6.10.0
      '@codemirror/state': 6.4.0
      '@codemirror/view': 6.23.1
    dev: false

  /@rollup/plugin-babel@5.3.1(@babel/core@7.23.9)(rollup@2.79.1):
    resolution: {integrity: sha512-WFfdLWU/xVWKeRQnKmIAQULUI7Il0gZnBIH/ZFO069wYIfPu+8zrfp/KMW0atmELoRDq8FbiP3VCss9MhCut7Q==}
    engines: {node: '>= 10.0.0'}
    peerDependencies:
      '@babel/core': ^7.0.0
      '@types/babel__core': ^7.1.9
      rollup: ^1.20.0||^2.0.0
    peerDependenciesMeta:
      '@types/babel__core':
        optional: true
    dependencies:
      '@babel/core': 7.23.9
      '@babel/helper-module-imports': 7.22.15
      '@rollup/pluginutils': 3.1.0(rollup@2.79.1)
      rollup: 2.79.1
    dev: true

  /@rollup/plugin-node-resolve@11.2.1(rollup@2.79.1):
    resolution: {integrity: sha512-yc2n43jcqVyGE2sqV5/YCmocy9ArjVAP/BeXyTtADTBBX6V0e5UMqwO8CdQ0kzjb6zu5P1qMzsScCMRvE9OlVg==}
    engines: {node: '>= 10.0.0'}
    peerDependencies:
      rollup: ^1.20.0||^2.0.0
    dependencies:
      '@rollup/pluginutils': 3.1.0(rollup@2.79.1)
      '@types/resolve': 1.17.1
      builtin-modules: 3.3.0
      deepmerge: 4.3.1
      is-module: 1.0.0
      resolve: 1.22.8
      rollup: 2.79.1
    dev: true

  /@rollup/plugin-replace@2.4.2(rollup@2.79.1):
    resolution: {integrity: sha512-IGcu+cydlUMZ5En85jxHH4qj2hta/11BHq95iHEyb2sbgiN0eCdzvUcHw5gt9pBL5lTi4JDYJ1acCoMGpTvEZg==}
    peerDependencies:
      rollup: ^1.20.0 || ^2.0.0
    dependencies:
      '@rollup/pluginutils': 3.1.0(rollup@2.79.1)
      magic-string: 0.25.9
      rollup: 2.79.1
    dev: true

  /@rollup/pluginutils@3.1.0(rollup@2.79.1):
    resolution: {integrity: sha512-GksZ6pr6TpIjHm8h9lSQ8pi8BE9VeubNT0OMJ3B5uZJ8pz73NPiqOtCog/x2/QzM1ENChPKxMDhiQuRHsqc+lg==}
    engines: {node: '>= 8.0.0'}
    peerDependencies:
      rollup: ^1.20.0||^2.0.0
    dependencies:
      '@types/estree': 0.0.39
      estree-walker: 1.0.1
      picomatch: 2.3.1
      rollup: 2.79.1
    dev: true

  /@rollup/pluginutils@5.1.0(rollup@2.79.1):
    resolution: {integrity: sha512-XTIWOPPcpvyKI6L1NHo0lFlCyznUEyPmPY1mc3KpPVDYulHSTvyeLNVW00QTLIAFNhR3kYnJTQHeGqU4M3n09g==}
    engines: {node: '>=14.0.0'}
    peerDependencies:
      rollup: ^1.20.0||^2.0.0||^3.0.0||^4.0.0
    peerDependenciesMeta:
      rollup:
        optional: true
    dependencies:
      '@types/estree': 1.0.5
      estree-walker: 2.0.2
      picomatch: 2.3.1
      rollup: 2.79.1
    dev: true

  /@rotki/eslint-config@2.4.4(@intlify/eslint-plugin-vue-i18n@2.0.0)(@rotki/eslint-plugin@0.3.2)(@vue/compiler-sfc@3.4.15)(eslint-plugin-cypress@2.15.1)(eslint-plugin-vuetify@1.1.0)(eslint@8.56.0)(typescript@5.2.2):
    resolution: {integrity: sha512-31z0ty/a8omSKCnCDtw2kXSoIhTuy7uOa39RbcvZjlFSeMr7jF1ANickoV7YYCZVGz/Ygm9xgnR7Y51LAS5ctg==}
    engines: {node: '>=16 <19', pnpm: '>=8 <9'}
    peerDependencies:
      '@intlify/eslint-plugin-vue-i18n': ^2.0.0
      '@rotki/eslint-plugin': '>=0.2.1'
      eslint: '>=8.56.0'
      eslint-plugin-cypress: '>=2.15.0'
      eslint-plugin-storybook: ^0.6.15
      eslint-plugin-vuetify: ^1 || ^2
    peerDependenciesMeta:
      '@intlify/eslint-plugin-vue-i18n':
        optional: true
      '@rotki/eslint-plugin':
        optional: true
      eslint-plugin-cypress:
        optional: true
      eslint-plugin-storybook:
        optional: true
      eslint-plugin-vuetify:
        optional: true
    dependencies:
      '@antfu/eslint-define-config': 1.23.0-2
      '@antfu/install-pkg': 0.3.1
      '@eslint-types/typescript-eslint': 6.18.1
      '@eslint-types/unicorn': 50.0.1
      '@intlify/eslint-plugin-vue-i18n': 2.0.0(eslint@8.56.0)
      '@rotki/eslint-plugin': 0.3.2(eslint@8.56.0)(typescript@5.2.2)
      '@stylistic/eslint-plugin': 1.5.4(eslint@8.56.0)(typescript@5.2.2)
      '@typescript-eslint/eslint-plugin': 6.19.1(@typescript-eslint/parser@6.19.1)(eslint@8.56.0)(typescript@5.2.2)
      '@typescript-eslint/parser': 6.19.1(eslint@8.56.0)(typescript@5.2.2)
      eslint: 8.56.0
      eslint-config-flat-gitignore: 0.1.2
      eslint-config-prettier: 9.1.0(eslint@8.56.0)
      eslint-merge-processors: 0.1.0(eslint@8.56.0)
      eslint-plugin-antfu: 2.1.2(eslint@8.56.0)
      eslint-plugin-cypress: 2.15.1(eslint@8.56.0)
      eslint-plugin-eslint-comments: 3.2.0(eslint@8.56.0)
      eslint-plugin-format: 0.1.0(eslint@8.56.0)
      eslint-plugin-html: 7.1.0
      eslint-plugin-i: 2.29.1(@typescript-eslint/parser@6.19.1)(eslint@8.56.0)
      eslint-plugin-jsonc: 2.13.0(eslint@8.56.0)
      eslint-plugin-markdown: 3.0.1(eslint@8.56.0)
      eslint-plugin-n: 16.6.2(eslint@8.56.0)
      eslint-plugin-no-only-tests: 3.1.0
      eslint-plugin-perfectionist: 2.5.0(eslint@8.56.0)(typescript@5.2.2)(vue-eslint-parser@9.4.2)
      eslint-plugin-prettier: 5.1.3(eslint-config-prettier@9.1.0)(eslint@8.56.0)(prettier@3.2.4)
      eslint-plugin-unicorn: 50.0.1(eslint@8.56.0)
      eslint-plugin-unused-imports: 3.0.0(@typescript-eslint/eslint-plugin@6.19.1)(eslint@8.56.0)
      eslint-plugin-vitest: 0.3.20(@typescript-eslint/eslint-plugin@6.19.1)(eslint@8.56.0)(typescript@5.2.2)
      eslint-plugin-vue: 9.20.1(eslint@8.56.0)
      eslint-plugin-vuetify: 1.1.0(eslint@8.56.0)(vuetify@2.7.1)
      eslint-plugin-yml: 1.12.2(eslint@8.56.0)
      eslint-processor-vue-blocks: 0.1.1(@vue/compiler-sfc@3.4.15)(eslint@8.56.0)
      globals: 13.24.0
      jsonc-eslint-parser: 2.4.0
      local-pkg: 0.5.0
      prettier: 3.2.4
      prompts: 2.4.2
      vue-eslint-parser: 9.4.2(eslint@8.56.0)
      yaml-eslint-parser: 1.2.2
    transitivePeerDependencies:
      - '@types/eslint'
      - '@vue/compiler-sfc'
      - astro-eslint-parser
      - eslint-import-resolver-typescript
      - eslint-import-resolver-webpack
      - supports-color
      - svelte
      - svelte-eslint-parser
      - typescript
      - vitest
    dev: true

  /@rotki/eslint-plugin@0.3.2(eslint@8.56.0)(typescript@5.2.2):
    resolution: {integrity: sha512-LE8e0NhjmDJiwinqZwPAX0vLYMuC5yAm6k37gG3W5c7797Re7y1MieFIkQeeVFmLcY0GmT0XMOBonXZKerG2UA==}
    engines: {node: '>=20', pnpm: '>=8 <9'}
    peerDependencies:
      eslint: ^8.0.0 || ^9.0.0
    dependencies:
      '@typescript-eslint/utils': 6.19.1(eslint@8.56.0)(typescript@5.2.2)
      debug: 4.3.4(supports-color@5.5.0)
      eslint: 8.56.0
      eslint-compat-utils: 0.4.1(eslint@8.56.0)
      jsonc-eslint-parser: 2.4.0
      scule: 1.2.0
      vue-eslint-parser: 9.4.2(eslint@8.56.0)
      yaml-eslint-parser: 1.2.2
    transitivePeerDependencies:
      - supports-color
      - typescript
    dev: true

<<<<<<< HEAD
  /@rotki/ui-library-compat@0.19.0(@vueuse/core@10.7.2)(@vueuse/shared@10.7.2)(vue@2.7.16):
    resolution: {integrity: sha512-lGXrCVXwBZHiwIqxCi67wREy2Xx7Z0cUPWefAiSK5DUK1aPPB/zRCh4q7tHwFPU6SLO8NZk0DGJPl6JJDARE6A==}
=======
  /@rotki/ui-library-compat@0.20.0(@vueuse/core@10.7.2)(@vueuse/shared@10.7.2)(vue@2.7.16):
    resolution: {integrity: sha512-/FH7YDtp43ecn3HPiZWXlU3mXx+PkEe2mXlffRyatDLXV/C2GEcHjl5xQNyFL7CyMMr9dV+3NCKzQ5leIsQNAA==}
>>>>>>> 84b44400
    engines: {pnpm: '>=8 <9'}
    peerDependencies:
      '@vueuse/core': '>10.0.0'
      '@vueuse/shared': '>10.0.0'
      vue: '>=2.7.14 <3'
    dependencies:
      '@vueuse/core': 10.7.2(vue@2.7.16)
      '@vueuse/shared': 10.7.2(vue@2.7.16)
      vue: 2.7.16
    optionalDependencies:
      vue-router: 3.6.5(vue@2.7.16)
    dev: false

  /@sideway/address@4.1.4:
    resolution: {integrity: sha512-7vwq+rOHVWjyXxVlR76Agnvhy8I9rpzjosTESvmhNeXOXdZZB15Fl+TI9x1SiHZH5Jv2wTGduSxFDIaq0m3DUw==}
    dependencies:
      '@hapi/hoek': 9.3.0
    dev: true

  /@sideway/formula@3.0.1:
    resolution: {integrity: sha512-/poHZJJVjx3L+zVD6g9KgHfYnb443oi7wLu/XKojDviHy6HOEOA6z1Trk5aR1dGcmPenJEgb2sK2I80LeS3MIg==}
    dev: true

  /@sideway/pinpoint@2.0.0:
    resolution: {integrity: sha512-RNiOoTPkptFtSVzQevY/yWtZwf/RxyVnPy/OcA9HBM3MlGDnBEYL5B41H0MTn0Uec8Hi+2qUtTfG2WWZBmMejQ==}
    dev: true

  /@sinclair/typebox@0.27.8:
    resolution: {integrity: sha512-+Fj43pSMwJs4KRrH/938Uf+uAELIgVBmQzg/q1YG10djyfA3TnrU8N8XzqCh/okZdszqBQTZf96idMfE5lnwTA==}
    dev: true

  /@sindresorhus/is@4.6.0:
    resolution: {integrity: sha512-t09vSN3MdfsyCHoFcTRCH/iUtG7OJ0CsjzB8cjAmKc/va/kIgeDI/TxsigdncE/4be734m0cvIYwNaV4i2XqAw==}
    engines: {node: '>=10'}
    dev: true

  /@sphinxxxx/color-conversion@2.2.2:
    resolution: {integrity: sha512-XExJS3cLqgrmNBIP3bBw6+1oQ1ksGjFh0+oClDKFYpCCqx/hlqwWO5KO/S63fzUo67SxI9dMrF0y5T/Ey7h8Zw==}
    dev: false

  /@stylistic/eslint-plugin-js@1.5.4(eslint@8.56.0):
    resolution: {integrity: sha512-3ctWb3NvJNV1MsrZN91cYp2EGInLPSoZKphXIbIRx/zjZxKwLDr9z4LMOWtqjq14li/OgqUUcMq5pj8fgbLoTw==}
    engines: {node: ^16.0.0 || >=18.0.0}
    peerDependencies:
      eslint: '>=8.40.0'
    dependencies:
      acorn: 8.11.3
      escape-string-regexp: 4.0.0
      eslint: 8.56.0
      eslint-visitor-keys: 3.4.3
      espree: 9.6.1
    dev: true

  /@stylistic/eslint-plugin-jsx@1.5.4(eslint@8.56.0):
    resolution: {integrity: sha512-JUfrpCkeBCqt1IZ4QsP4WgxGza4PhK4LPbc0VnCjHKygl+rgqoDAovqOuzFJ49wJ4Ix3r6OIHFuwiBGswZEVvg==}
    engines: {node: ^16.0.0 || >=18.0.0}
    peerDependencies:
      eslint: '>=8.40.0'
    dependencies:
      '@stylistic/eslint-plugin-js': 1.5.4(eslint@8.56.0)
      eslint: 8.56.0
      estraverse: 5.3.0
    dev: true

  /@stylistic/eslint-plugin-plus@1.5.4(eslint@8.56.0)(typescript@5.2.2):
    resolution: {integrity: sha512-dI0Cs5vYX/0uMhQDY+NK0cKQ0Pe9B6jWYxd0Ndud+mNloDaVLrsmJocK4zn+YfhGEDs1E4Nk5uAPZEumIpDuSg==}
    peerDependencies:
      eslint: '*'
    dependencies:
      '@typescript-eslint/utils': 6.19.1(eslint@8.56.0)(typescript@5.2.2)
      eslint: 8.56.0
    transitivePeerDependencies:
      - supports-color
      - typescript
    dev: true

  /@stylistic/eslint-plugin-ts@1.5.4(eslint@8.56.0)(typescript@5.2.2):
    resolution: {integrity: sha512-NZDFVIlVNjuPvhT+0Cidm5IS3emtx338xbJTqs2xfOVRDGTpYwRHhNVEGa1rFOpYHmv0sAj6+OXbMDn7ul0K/g==}
    engines: {node: ^16.0.0 || >=18.0.0}
    peerDependencies:
      eslint: '>=8.40.0'
    dependencies:
      '@stylistic/eslint-plugin-js': 1.5.4(eslint@8.56.0)
      '@typescript-eslint/utils': 6.19.1(eslint@8.56.0)(typescript@5.2.2)
      eslint: 8.56.0
    transitivePeerDependencies:
      - supports-color
      - typescript
    dev: true

  /@stylistic/eslint-plugin@1.5.4(eslint@8.56.0)(typescript@5.2.2):
    resolution: {integrity: sha512-zWPXr+O67GC9KDAFkbL1U9UVqE6Iv69YMKhkIECCmE0GvClUJwdfsimm4XebEDondV7kfjMrTDZaYfrI5aS0Jg==}
    engines: {node: ^16.0.0 || >=18.0.0}
    peerDependencies:
      eslint: '>=8.40.0'
    dependencies:
      '@stylistic/eslint-plugin-js': 1.5.4(eslint@8.56.0)
      '@stylistic/eslint-plugin-jsx': 1.5.4(eslint@8.56.0)
      '@stylistic/eslint-plugin-plus': 1.5.4(eslint@8.56.0)(typescript@5.2.2)
      '@stylistic/eslint-plugin-ts': 1.5.4(eslint@8.56.0)(typescript@5.2.2)
      eslint: 8.56.0
    transitivePeerDependencies:
      - supports-color
      - typescript
    dev: true

  /@surma/rollup-plugin-off-main-thread@2.2.3:
    resolution: {integrity: sha512-lR8q/9W7hZpMWweNiAKU7NQerBnzQQLvi8qnTDU/fxItPhtZVMbPV3lbCwjhIlNBe9Bbr5V+KHshvWmVSG9cxQ==}
    dependencies:
      ejs: 3.1.9
      json5: 2.2.3
      magic-string: 0.25.9
      string.prototype.matchall: 4.0.10
    dev: true

  /@szmarczak/http-timer@4.0.6:
    resolution: {integrity: sha512-4BAffykYOgO+5nzBWYwE3W90sBgLJoUPRWWcL8wlyiM8IB8ipJz3UMJ9KXQd1RKQXpKp8Tutn80HZtWsu2u76w==}
    engines: {node: '>=10'}
    dependencies:
      defer-to-connect: 2.0.1
    dev: true

  /@tootallnate/once@2.0.0:
    resolution: {integrity: sha512-XCuKFP5PS55gnMVu3dty8KPatLqUoy/ZYzDzAGCQ8JNFCkLXzmI7vNHCR+XpbZaMWQK/vQubr7PkYq8g470J/A==}
    engines: {node: '>= 10'}
    dev: true

  /@tsconfig/node10@1.0.9:
    resolution: {integrity: sha512-jNsYVVxU8v5g43Erja32laIDHXeoNvFEpX33OK4d6hljo3jDhCBDhx5dhCCTMWUojscpAagGiRkBKxpdl9fxqA==}
    dev: true

  /@tsconfig/node12@1.0.11:
    resolution: {integrity: sha512-cqefuRsh12pWyGsIoBKJA9luFu3mRxCA+ORZvA4ktLSzIuCUtWVxGIuXigEwO5/ywWFMZ2QEGKWvkZG1zDMTag==}
    dev: true

  /@tsconfig/node14@1.0.3:
    resolution: {integrity: sha512-ysT8mhdixWK6Hw3i1V2AeRqZ5WfXg1G43mqoYlM2nc6388Fq5jcXyr5mRsqViLx/GJYdoL0bfXD8nmF+Zn/Iow==}
    dev: true

  /@tsconfig/node16@1.0.4:
    resolution: {integrity: sha512-vxhUy4J8lyeyinH7Azl1pdd43GJhZH/tP2weN8TntQblOY+A0XbT8DJk1/oCPuOOyg/Ja757rG0CgHcWC8OfMA==}
    dev: true

  /@types/body-parser@1.19.5:
    resolution: {integrity: sha512-fB3Zu92ucau0iQ0JMCFQE7b/dv8Ot07NI3KaZIkIUNXq82k4eBAqUaneXfleGY9JWskeS9y+u0nXMyspcuQrCg==}
    dependencies:
      '@types/connect': 3.4.38
      '@types/node': 18.19.10

  /@types/cacheable-request@6.0.3:
    resolution: {integrity: sha512-IQ3EbTzGxIigb1I3qPZc1rWJnH0BmSKv5QYTalEwweFvyBDLSAe24zP0le/hyi7ecGfZVlIVAg4BZqb8WBwKqw==}
    dependencies:
      '@types/http-cache-semantics': 4.0.4
      '@types/keyv': 3.1.4
      '@types/node': 18.19.10
      '@types/responselike': 1.0.3
    dev: true

  /@types/chai-subset@1.3.5:
    resolution: {integrity: sha512-c2mPnw+xHtXDoHmdtcCXGwyLMiauiAyxWMzhGpqHC4nqI/Y5G2XhTampslK2rb59kpcuHon03UH8W6iYUzw88A==}
    dependencies:
      '@types/chai': 4.3.11
    dev: true

  /@types/chai@4.3.11:
    resolution: {integrity: sha512-qQR1dr2rGIHYlJulmr8Ioq3De0Le9E4MJ5AiaeAETJJpndT1uUNHsGFK3L/UIu+rbkQSdj8J/w2bCsBZc/Y5fQ==}
    dev: true

  /@types/connect@3.4.38:
    resolution: {integrity: sha512-K6uROf1LD88uDQqJCktA4yzL1YYAK6NgfsI0v/mTgyPKWsX1CnJ0XPSDhViejru1GcRkLWb8RlzFYJRqGUbaug==}
    dependencies:
      '@types/node': 18.19.10

  /@types/cookie@0.6.0:
    resolution: {integrity: sha512-4Kh9a6B2bQciAhf7FSuMRRkUWecJgJu9nPnx3yzpsfXX/c50REIqpHY4C82bXP90qrLtXtkDxTZosYO3UpOwlA==}
    dev: true

  /@types/debug@4.1.12:
    resolution: {integrity: sha512-vIChWdVG3LG1SMxEvI/AK+FWJthlrqlTu7fbrlywTkkaONwk/UAGaULXRlf8vkzFBLVm0zkMdCquhL5aOjhXPQ==}
    dependencies:
      '@types/ms': 0.7.34
    dev: true

  /@types/electron-devtools-installer@2.2.5:
    resolution: {integrity: sha512-DhH8z0dadKuDolvH4TiW40Vp7H3VyZbOoZv98hhBaUfnxmvvcXTjkZjzw/54xvAmuG4KFzExOGAiVLg3jM2ojQ==}
    dev: true

  /@types/eslint-scope@3.7.7:
    resolution: {integrity: sha512-MzMFlSLBqNF2gcHWO0G1vP/YQyfvrxZ0bF+u7mzUdZ1/xK4A4sru+nraZz5i3iEIk1l1uyicaDVTB4QbbEkAYg==}
    requiresBuild: true
    dependencies:
      '@types/eslint': 8.44.8
      '@types/estree': 1.0.5
    dev: false
    optional: true

  /@types/eslint@8.44.8:
    resolution: {integrity: sha512-4K8GavROwhrYl2QXDXm0Rv9epkA8GBFu0EI+XrrnnuCl7u8CWBRusX7fXJfanhZTDWSAL24gDI/UqXyUM0Injw==}
    requiresBuild: true
    dependencies:
      '@types/estree': 1.0.5
      '@types/json-schema': 7.0.15
    dev: false
    optional: true

  /@types/estree@0.0.39:
    resolution: {integrity: sha512-EYNwp3bU+98cpU4lAWYYL7Zz+2gryWH1qbdDTidVd6hkiR6weksdbMadyXKXNPEkQFhXM+hVO9ZygomHXp+AIw==}
    dev: true

  /@types/estree@1.0.5:
    resolution: {integrity: sha512-/kYRxGDLWzHOB7q+wtSUQlFrtcdUccpfy+X+9iMBpHK8QLLhx2wIPYuS5DYtR9Wa/YlZAbIovy7qVdB1Aq6Lyw==}

  /@types/express-serve-static-core@4.17.41:
    resolution: {integrity: sha512-OaJ7XLaelTgrvlZD8/aa0vvvxZdUmlCn6MtWeB7TkiKW70BQLc9XEPpDLPdbo52ZhXUCrznlWdCHWxJWtdyajA==}
    dependencies:
      '@types/node': 18.19.10
      '@types/qs': 6.9.10
      '@types/range-parser': 1.2.7
      '@types/send': 0.17.4

  /@types/express@4.17.21:
    resolution: {integrity: sha512-ejlPM315qwLpaQlQDTjPdsUFSc6ZsP4AN6AlWnogPjQ7CVi7PYF3YVz+CY3jE2pwYf7E/7HlDAN0rV2GxTG0HQ==}
    dependencies:
      '@types/body-parser': 1.19.5
      '@types/express-serve-static-core': 4.17.41
      '@types/qs': 6.9.10
      '@types/serve-static': 1.15.5

  /@types/fs-extra@9.0.13:
    resolution: {integrity: sha512-nEnwB++1u5lVDM2UI4c1+5R+FYaKfaAzS4OococimjVm3nQw3TuzH5UNsocrcTBbhnerblyHj4A49qXbIiZdpA==}
    dependencies:
      '@types/node': 18.19.10
    dev: true

  /@types/http-cache-semantics@4.0.4:
    resolution: {integrity: sha512-1m0bIFVc7eJWyve9S0RnuRgcQqF/Xd5QsUZAZeQFr1Q3/p9JWoQQEqmVy+DPTNpGXwhgIetAoYF8JSc33q29QA==}
    dev: true

  /@types/http-errors@2.0.4:
    resolution: {integrity: sha512-D0CFMMtydbJAegzOyHjtiKPLlvnm3iTZyZRSZoLq2mRhDdmLfIWOCYPfQJ4cu2erKghU++QvjcUjp/5h7hESpA==}

  /@types/http-proxy@1.17.14:
    resolution: {integrity: sha512-SSrD0c1OQzlFX7pGu1eXxSEjemej64aaNPRhhVYUGqXh0BtldAAx37MG8btcumvpgKyZp1F5Gn3JkktdxiFv6w==}
    dependencies:
      '@types/node': 18.19.10
    dev: false

  /@types/istanbul-lib-coverage@2.0.6:
    resolution: {integrity: sha512-2QF/t/auWm0lsy8XtKVPG19v3sSOQlJe/YHZgfjb/KBBHOGSV+J2q/S671rcq9uTBrLAXmZpqJiaQbMT+zNU1w==}
    dev: true

  /@types/json-schema@7.0.15:
    resolution: {integrity: sha512-5+fP8P8MFNC+AyZCDxrB2pkZFPGzqQWUzpSeuuVLvm8VMcorNYavBqoFcxK8bQz4Qsbn4oUEEem4wDLfcysGHA==}

  /@types/keyv@3.1.4:
    resolution: {integrity: sha512-BQ5aZNSCpj7D6K2ksrRCTmKRLEpnPvWDiLPfoGyhZ++8YtiK9d/3DBKPJgry359X/P1PfruyYwvnvwFjuEiEIg==}
    dependencies:
      '@types/node': 18.19.10
    dev: true

  /@types/lodash-es@4.17.12:
    resolution: {integrity: sha512-0NgftHUcV4v34VhXm8QBSftKVXtbkBG3ViCjs6+eJ5a6y6Mi/jiFGPc1sC7QK+9BFhWrURE3EOggmWaSxL9OzQ==}
    dependencies:
      '@types/lodash': 4.14.202
    dev: false

  /@types/lodash@4.14.202:
    resolution: {integrity: sha512-OvlIYQK9tNneDlS0VN54LLd5uiPCBOp7gS5Z0f1mjoJYBrtStzgmJBxONW3U6OZqdtNzZPmn9BS/7WI7BFFcFQ==}
    dev: false

  /@types/mdast@3.0.15:
    resolution: {integrity: sha512-LnwD+mUEfxWMa1QpDraczIn6k0Ee3SMicuYSSzS6ZYl2gKS09EClnJYGd8Du6rfc5r/GZEk5o1mRb8TaTj03sQ==}
    dependencies:
      '@types/unist': 2.0.10
    dev: true

  /@types/mime@1.3.5:
    resolution: {integrity: sha512-/pyBZWSLD2n0dcHE3hq8s8ZvcETHtEuF+3E7XVt0Ig2nvsVQXdghHVcEkIWjy9A0wKfTn97a/PSDYohKIlnP/w==}

  /@types/mime@3.0.4:
    resolution: {integrity: sha512-iJt33IQnVRkqeqC7PzBHPTC6fDlRNRW8vjrgqtScAhrmMwe8c4Eo7+fUGTa+XdWrpEgpyKWMYmi2dIwMAYRzPw==}

  /@types/ms@0.7.34:
    resolution: {integrity: sha512-nG96G3Wp6acyAgJqGasjODb+acrI7KltPiRxzHPXnP3NgI28bpQDRv53olbqGXbfcgF5aiiHmO3xpwEpS5Ld9g==}
    dev: true

  /@types/node@18.19.10:
    resolution: {integrity: sha512-IZD8kAM02AW1HRDTPOlz3npFava678pr8Ie9Vp8uRhBROXAv8MXT2pCnGZZAKYdromsNQLHQcfWQ6EOatVLtqA==}
    dependencies:
      undici-types: 5.26.5

  /@types/normalize-package-data@2.4.4:
    resolution: {integrity: sha512-37i+OaWTh9qeK4LSHPsyRC7NahnGotNuZvjLSgcPzblpHB3rrCJxAOgI5gCdKm7coonsaX1Of0ILiTcnZjbfxA==}
    dev: true

  /@types/plist@3.0.5:
    resolution: {integrity: sha512-E6OCaRmAe4WDmWNsL/9RMqdkkzDCY1etutkflWk4c+AcjDU07Pcz1fQwTX0TQz+Pxqn9i4L1TU3UFpjnrcDgxA==}
    dependencies:
      '@types/node': 18.19.10
      xmlbuilder: 15.1.1
    dev: true

  /@types/qs@6.9.10:
    resolution: {integrity: sha512-3Gnx08Ns1sEoCrWssEgTSJs/rsT2vhGP+Ja9cnnk9k4ALxinORlQneLXFeFKOTJMOeZUFD1s7w+w2AphTpvzZw==}

  /@types/range-parser@1.2.7:
    resolution: {integrity: sha512-hKormJbkJqzQGhziax5PItDUTMAM9uE2XXQmM37dyd4hVM+5aVl7oVxMVUiVQn2oCQFN/LKCZdvSM0pFRqbSmQ==}

  /@types/resolve@1.17.1:
    resolution: {integrity: sha512-yy7HuzQhj0dhGpD8RLXSZWEkLsV9ibvxvi6EiJ3bkqLAO1RGo0WbkWQiwpRlSFymTJRz0d3k5LM3kkx8ArDbLw==}
    dependencies:
      '@types/node': 18.19.10
    dev: true

  /@types/responselike@1.0.3:
    resolution: {integrity: sha512-H/+L+UkTV33uf49PH5pCAUBVPNj2nDBXTN+qS1dOwyyg24l3CcicicCA7ca+HMvJBZcFgl5r8e+RR6elsb4Lyw==}
    dependencies:
      '@types/node': 18.19.10
    dev: true

  /@types/semver@7.5.6:
    resolution: {integrity: sha512-dn1l8LaMea/IjDoHNd9J52uBbInB796CDffS6VdIxvqYCPSG0V0DzHp76GpaWnlhg88uYyPbXCDIowa86ybd5A==}
    dev: true

  /@types/send@0.17.4:
    resolution: {integrity: sha512-x2EM6TJOybec7c52BX0ZspPodMsQUd5L6PRwOunVyVUhXiBSKf3AezDL8Dgvgt5o0UfKNfuA0eMLr2wLT4AiBA==}
    dependencies:
      '@types/mime': 1.3.5
      '@types/node': 18.19.10

  /@types/serve-static@1.15.5:
    resolution: {integrity: sha512-PDRk21MnK70hja/YF8AHfC7yIsiQHn1rcXx7ijCFBX/k+XQJhQT/gw3xekXKJvx+5SXaMMS8oqQy09Mzvz2TuQ==}
    dependencies:
      '@types/http-errors': 2.0.4
      '@types/mime': 3.0.4
      '@types/node': 18.19.10

  /@types/sinonjs__fake-timers@8.1.1:
    resolution: {integrity: sha512-0kSuKjAS0TrGLJ0M/+8MaFkGsQhZpB6pxOmvS3K8FYI72K//YmdfoW9X2qPsAKh1mkwxGD5zib9s1FIFed6E8g==}

  /@types/sizzle@2.3.8:
    resolution: {integrity: sha512-0vWLNK2D5MT9dg0iOo8GlKguPAU02QjmZitPEsXRuJXU/OGIOt9vT9Fc26wtYuavLxtO45v9PGleoL9Z0k1LHg==}

  /@types/statuses@2.0.4:
    resolution: {integrity: sha512-eqNDvZsCNY49OAXB0Firg/Sc2BgoWsntsLUdybGFOhAfCD6QJ2n9HXUIHGqt5qjrxmMv4wS8WLAw43ZkKcJ8Pw==}
    dev: true

  /@types/trusted-types@2.0.7:
    resolution: {integrity: sha512-ScaPdn1dQczgbl0QFTeTOmVHFULt394XJgOQNoyVhZ6r2vLnMLJfBPd53SB52T/3G36VI1/g2MZaX0cwDuXsfw==}
    dev: true

  /@types/unist@2.0.10:
    resolution: {integrity: sha512-IfYcSBWE3hLpBg8+X2SEa8LVkJdJEkT2Ese2aaLs3ptGdVtABxndrMaxuFlQ1qdFf9Q5rDvDpxI3WwgvKFAsQA==}
    dev: true

  /@types/verror@1.10.9:
    resolution: {integrity: sha512-MLx9Z+9lGzwEuW16ubGeNkpBDE84RpB/NyGgg6z2BTpWzKkGU451cAY3UkUzZEp72RHF585oJ3V8JVNqIplcAQ==}
    dev: true

  /@types/web-bluetooth@0.0.20:
    resolution: {integrity: sha512-g9gZnnXVq7gM7v3tJCWV/qw7w+KeOlSHAhgF9RytFyifW6AF61hdT2ucrYhPq9hLs5JIryeupHV3qGk95dH9ow==}

  /@types/yauzl@2.10.3:
    resolution: {integrity: sha512-oJoftv0LSuaDZE3Le4DbKX+KS9G36NzOeSap90UIK0yMA/NhKJhqlSGtNDORNRaIbQfzjXDrQa0ytJ6mNRGz/Q==}
    requiresBuild: true
    dependencies:
      '@types/node': 18.19.10
    optional: true

  /@typescript-eslint/eslint-plugin@6.19.1(@typescript-eslint/parser@6.19.1)(eslint@8.56.0)(typescript@5.2.2):
    resolution: {integrity: sha512-roQScUGFruWod9CEyoV5KlCYrubC/fvG8/1zXuT0WTcxX87GnMMmnksMwSg99lo1xiKrBzw2icsJPMAw1OtKxg==}
    engines: {node: ^16.0.0 || >=18.0.0}
    peerDependencies:
      '@typescript-eslint/parser': ^6.0.0 || ^6.0.0-alpha
      eslint: ^7.0.0 || ^8.0.0
      typescript: '*'
    peerDependenciesMeta:
      typescript:
        optional: true
    dependencies:
      '@eslint-community/regexpp': 4.10.0
      '@typescript-eslint/parser': 6.19.1(eslint@8.56.0)(typescript@5.2.2)
      '@typescript-eslint/scope-manager': 6.19.1
      '@typescript-eslint/type-utils': 6.19.1(eslint@8.56.0)(typescript@5.2.2)
      '@typescript-eslint/utils': 6.19.1(eslint@8.56.0)(typescript@5.2.2)
      '@typescript-eslint/visitor-keys': 6.19.1
      debug: 4.3.4(supports-color@5.5.0)
      eslint: 8.56.0
      graphemer: 1.4.0
      ignore: 5.3.0
      natural-compare: 1.4.0
      semver: 7.5.4
      ts-api-utils: 1.0.3(typescript@5.2.2)
      typescript: 5.2.2
    transitivePeerDependencies:
      - supports-color
    dev: true

  /@typescript-eslint/parser@6.19.1(eslint@8.56.0)(typescript@5.2.2):
    resolution: {integrity: sha512-WEfX22ziAh6pRE9jnbkkLGp/4RhTpffr2ZK5bJ18M8mIfA8A+k97U9ZyaXCEJRlmMHh7R9MJZWXp/r73DzINVQ==}
    engines: {node: ^16.0.0 || >=18.0.0}
    peerDependencies:
      eslint: ^7.0.0 || ^8.0.0
      typescript: '*'
    peerDependenciesMeta:
      typescript:
        optional: true
    dependencies:
      '@typescript-eslint/scope-manager': 6.19.1
      '@typescript-eslint/types': 6.19.1
      '@typescript-eslint/typescript-estree': 6.19.1(typescript@5.2.2)
      '@typescript-eslint/visitor-keys': 6.19.1
      debug: 4.3.4(supports-color@5.5.0)
      eslint: 8.56.0
      typescript: 5.2.2
    transitivePeerDependencies:
      - supports-color
    dev: true

  /@typescript-eslint/scope-manager@6.19.1:
    resolution: {integrity: sha512-4CdXYjKf6/6aKNMSly/BP4iCSOpvMmqtDzRtqFyyAae3z5kkqEjKndR5vDHL8rSuMIIWP8u4Mw4VxLyxZW6D5w==}
    engines: {node: ^16.0.0 || >=18.0.0}
    dependencies:
      '@typescript-eslint/types': 6.19.1
      '@typescript-eslint/visitor-keys': 6.19.1
    dev: true

  /@typescript-eslint/type-utils@6.19.1(eslint@8.56.0)(typescript@5.2.2):
    resolution: {integrity: sha512-0vdyld3ecfxJuddDjACUvlAeYNrHP/pDeQk2pWBR2ESeEzQhg52DF53AbI9QCBkYE23lgkhLCZNkHn2hEXXYIg==}
    engines: {node: ^16.0.0 || >=18.0.0}
    peerDependencies:
      eslint: ^7.0.0 || ^8.0.0
      typescript: '*'
    peerDependenciesMeta:
      typescript:
        optional: true
    dependencies:
      '@typescript-eslint/typescript-estree': 6.19.1(typescript@5.2.2)
      '@typescript-eslint/utils': 6.19.1(eslint@8.56.0)(typescript@5.2.2)
      debug: 4.3.4(supports-color@5.5.0)
      eslint: 8.56.0
      ts-api-utils: 1.0.3(typescript@5.2.2)
      typescript: 5.2.2
    transitivePeerDependencies:
      - supports-color
    dev: true

  /@typescript-eslint/types@6.19.1:
    resolution: {integrity: sha512-6+bk6FEtBhvfYvpHsDgAL3uo4BfvnTnoge5LrrCj2eJN8g3IJdLTD4B/jK3Q6vo4Ql/Hoip9I8aB6fF+6RfDqg==}
    engines: {node: ^16.0.0 || >=18.0.0}
    dev: true

  /@typescript-eslint/typescript-estree@6.19.1(typescript@5.2.2):
    resolution: {integrity: sha512-aFdAxuhzBFRWhy+H20nYu19+Km+gFfwNO4TEqyszkMcgBDYQjmPJ61erHxuT2ESJXhlhrO7I5EFIlZ+qGR8oVA==}
    engines: {node: ^16.0.0 || >=18.0.0}
    peerDependencies:
      typescript: '*'
    peerDependenciesMeta:
      typescript:
        optional: true
    dependencies:
      '@typescript-eslint/types': 6.19.1
      '@typescript-eslint/visitor-keys': 6.19.1
      debug: 4.3.4(supports-color@5.5.0)
      globby: 11.1.0
      is-glob: 4.0.3
      minimatch: 9.0.3
      semver: 7.5.4
      ts-api-utils: 1.0.3(typescript@5.2.2)
      typescript: 5.2.2
    transitivePeerDependencies:
      - supports-color
    dev: true

  /@typescript-eslint/utils@6.19.1(eslint@8.56.0)(typescript@5.2.2):
    resolution: {integrity: sha512-JvjfEZuP5WoMqwh9SPAPDSHSg9FBHHGhjPugSRxu5jMfjvBpq5/sGTD+9M9aQ5sh6iJ8AY/Kk/oUYVEMAPwi7w==}
    engines: {node: ^16.0.0 || >=18.0.0}
    peerDependencies:
      eslint: ^7.0.0 || ^8.0.0
    dependencies:
      '@eslint-community/eslint-utils': 4.4.0(eslint@8.56.0)
      '@types/json-schema': 7.0.15
      '@types/semver': 7.5.6
      '@typescript-eslint/scope-manager': 6.19.1
      '@typescript-eslint/types': 6.19.1
      '@typescript-eslint/typescript-estree': 6.19.1(typescript@5.2.2)
      eslint: 8.56.0
      semver: 7.5.4
    transitivePeerDependencies:
      - supports-color
      - typescript
    dev: true

  /@typescript-eslint/visitor-keys@6.19.1:
    resolution: {integrity: sha512-gkdtIO+xSO/SmI0W68DBg4u1KElmIUo3vXzgHyGPs6cxgB0sa3TlptRAAE0hUY1hM6FcDKEv7aIwiTGm76cXfQ==}
    engines: {node: ^16.0.0 || >=18.0.0}
    dependencies:
      '@typescript-eslint/types': 6.19.1
      eslint-visitor-keys: 3.4.3
    dev: true

  /@ungap/structured-clone@1.2.0:
    resolution: {integrity: sha512-zuVdFrMJiuCDQUMCzQaD6KL28MjnqqN8XnAqiEq9PNm/hCPTSGfrXCOfwj1ow4LFb/tNymJPwsNbVePc1xFqrQ==}

  /@vitejs/plugin-vue2@2.3.1(vite@4.5.2)(vue@2.7.16):
    resolution: {integrity: sha512-/ksaaz2SRLN11JQhLdEUhDzOn909WEk99q9t9w+N12GjQCljzv7GyvAbD/p20aBUjHkvpGOoQ+FCOkG+mjDF4A==}
    engines: {node: ^14.18.0 || >= 16.0.0}
    peerDependencies:
      vite: ^3.0.0 || ^4.0.0 || ^5.0.0
      vue: ^2.7.0-0
    dependencies:
      vite: 4.5.2(@types/node@18.19.10)(sass@1.32.13)
      vue: 2.7.16
    dev: true

  /@vitest/coverage-v8@0.34.6(vitest@0.34.6):
    resolution: {integrity: sha512-fivy/OK2d/EsJFoEoxHFEnNGTg+MmdZBAVK9Ka4qhXR2K3J0DS08vcGVwzDtXSuUMabLv4KtPcpSKkcMXFDViw==}
    peerDependencies:
      vitest: '>=0.32.0 <1'
    dependencies:
      '@ampproject/remapping': 2.2.1
      '@bcoe/v8-coverage': 0.2.3
      istanbul-lib-coverage: 3.2.2
      istanbul-lib-report: 3.0.1
      istanbul-lib-source-maps: 4.0.1
      istanbul-reports: 3.1.6
      magic-string: 0.30.5
      picocolors: 1.0.0
      std-env: 3.6.0
      test-exclude: 6.0.0
      v8-to-istanbul: 9.2.0
      vitest: 0.34.6(jsdom@23.2.0)(sass@1.32.13)
    transitivePeerDependencies:
      - supports-color
    dev: true

  /@vitest/expect@0.34.6:
    resolution: {integrity: sha512-QUzKpUQRc1qC7qdGo7rMK3AkETI7w18gTCUrsNnyjjJKYiuUB9+TQK3QnR1unhCnWRC0AbKv2omLGQDF/mIjOw==}
    dependencies:
      '@vitest/spy': 0.34.6
      '@vitest/utils': 0.34.6
      chai: 4.3.10
    dev: true

  /@vitest/runner@0.34.6:
    resolution: {integrity: sha512-1CUQgtJSLF47NnhN+F9X2ycxUP0kLHQ/JWvNHbeBfwW8CzEGgeskzNnHDyv1ieKTltuR6sdIHV+nmR6kPxQqzQ==}
    dependencies:
      '@vitest/utils': 0.34.6
      p-limit: 4.0.0
      pathe: 1.1.1
    dev: true

  /@vitest/snapshot@0.34.6:
    resolution: {integrity: sha512-B3OZqYn6k4VaN011D+ve+AA4whM4QkcwcrwaKwAbyyvS/NB1hCWjFIBQxAQQSQir9/RtyAAGuq+4RJmbn2dH4w==}
    dependencies:
      magic-string: 0.30.5
      pathe: 1.1.1
      pretty-format: 29.7.0
    dev: true

  /@vitest/spy@0.34.6:
    resolution: {integrity: sha512-xaCvneSaeBw/cz8ySmF7ZwGvL0lBjfvqc1LpQ/vcdHEvpLn3Ff1vAvjw+CoGn0802l++5L/pxb7whwcWAw+DUQ==}
    dependencies:
      tinyspy: 2.2.0
    dev: true

  /@vitest/utils@0.34.6:
    resolution: {integrity: sha512-IG5aDD8S6zlvloDsnzHw0Ut5xczlF+kv2BOTo+iXfPr54Yhi5qbVOgGB1hZaVq4iJ4C/MZ2J0y15IlsV/ZcI0A==}
    dependencies:
      diff-sequences: 29.6.3
      loupe: 2.3.7
      pretty-format: 29.7.0
    dev: true

  /@volar/language-core@1.10.10:
    resolution: {integrity: sha512-nsV1o3AZ5n5jaEAObrS3MWLBWaGwUj/vAsc15FVNIv+DbpizQRISg9wzygsHBr56ELRH8r4K75vkYNMtsSNNWw==}
    dependencies:
      '@volar/source-map': 1.10.10
    dev: true

  /@volar/source-map@1.10.10:
    resolution: {integrity: sha512-GVKjLnifV4voJ9F0vhP56p4+F3WGf+gXlRtjFZsv6v3WxBTWU3ZVeaRaEHJmWrcv5LXmoYYpk/SC25BKemPRkg==}
    dependencies:
      muggle-string: 0.3.1
    dev: true

  /@volar/typescript@1.10.10:
    resolution: {integrity: sha512-4a2r5bdUub2m+mYVnLu2wt59fuoYWe7nf0uXtGHU8QQ5LDNfzAR0wK7NgDiQ9rcl2WT3fxT2AA9AylAwFtj50A==}
    dependencies:
      '@volar/language-core': 1.10.10
      path-browserify: 1.0.1
    dev: true

  /@vue-macros/common@1.10.1(rollup@2.79.1)(vue@2.7.16):
    resolution: {integrity: sha512-uftSpfwdwitcQT2lM8aVxcfe5rKQBzC9jMrtJM5sG4hEuFyfIvnJihpPpnaWxY+X4p64k+YYXtBFv+1O5Bq3dg==}
    engines: {node: '>=16.14.0'}
    peerDependencies:
      vue: ^2.7.0 || ^3.2.25
    peerDependenciesMeta:
      vue:
        optional: true
    dependencies:
      '@babel/types': 7.23.6
      '@rollup/pluginutils': 5.1.0(rollup@2.79.1)
      '@vue/compiler-sfc': 3.4.15
      ast-kit: 0.11.3(rollup@2.79.1)
      local-pkg: 0.5.0
      magic-string-ast: 0.3.0
      vue: 2.7.16
    transitivePeerDependencies:
      - rollup
    dev: true

  /@vue/compiler-core@3.3.11:
    resolution: {integrity: sha512-h97/TGWBilnLuRaj58sxNrsUU66fwdRKLOLQ9N/5iNDfp+DZhYH9Obhe0bXxhedl8fjAgpRANpiZfbgWyruQ0w==}
    dependencies:
      '@babel/parser': 7.23.6
      '@vue/shared': 3.3.11
      estree-walker: 2.0.2
      source-map-js: 1.0.2
    dev: true

  /@vue/compiler-core@3.4.15:
    resolution: {integrity: sha512-XcJQVOaxTKCnth1vCxEChteGuwG6wqnUHxAm1DO3gCz0+uXKaJNx8/digSz4dLALCy8n2lKq24jSUs8segoqIw==}
    dependencies:
      '@babel/parser': 7.23.6
      '@vue/shared': 3.4.15
      entities: 4.5.0
      estree-walker: 2.0.2
      source-map-js: 1.0.2
    dev: true

  /@vue/compiler-dom@3.3.11:
    resolution: {integrity: sha512-zoAiUIqSKqAJ81WhfPXYmFGwDRuO+loqLxvXmfUdR5fOitPoUiIeFI9cTTyv9MU5O1+ZZglJVTusWzy+wfk5hw==}
    dependencies:
      '@vue/compiler-core': 3.3.11
      '@vue/shared': 3.3.11
    dev: true

  /@vue/compiler-dom@3.4.15:
    resolution: {integrity: sha512-wox0aasVV74zoXyblarOM3AZQz/Z+OunYcIHe1OsGclCHt8RsRm04DObjefaI82u6XDzv+qGWZ24tIsRAIi5MQ==}
    dependencies:
      '@vue/compiler-core': 3.4.15
      '@vue/shared': 3.4.15
    dev: true

  /@vue/compiler-sfc@2.7.16:
    resolution: {integrity: sha512-KWhJ9k5nXuNtygPU7+t1rX6baZeqOYLEforUPjgNDBnLicfHCoi48H87Q8XyLZOrNNsmhuwKqtpDQWjEFe6Ekg==}
    dependencies:
      '@babel/parser': 7.23.6
      postcss: 8.4.33
      source-map: 0.6.1
    optionalDependencies:
      prettier: 2.8.8

  /@vue/compiler-sfc@3.3.11:
    resolution: {integrity: sha512-U4iqPlHO0KQeK1mrsxCN0vZzw43/lL8POxgpzcJweopmqtoYy9nljJzWDIQS3EfjiYhfdtdk9Gtgz7MRXnz3GA==}
    dependencies:
      '@babel/parser': 7.23.6
      '@vue/compiler-core': 3.3.11
      '@vue/compiler-dom': 3.3.11
      '@vue/compiler-ssr': 3.3.11
      '@vue/reactivity-transform': 3.3.11
      '@vue/shared': 3.3.11
      estree-walker: 2.0.2
      magic-string: 0.30.5
      postcss: 8.4.33
      source-map-js: 1.0.2
    dev: true

  /@vue/compiler-sfc@3.4.15:
    resolution: {integrity: sha512-LCn5M6QpkpFsh3GQvs2mJUOAlBQcCco8D60Bcqmf3O3w5a+KWS5GvYbrrJBkgvL1BDnTp+e8q0lXCLgHhKguBA==}
    dependencies:
      '@babel/parser': 7.23.6
      '@vue/compiler-core': 3.4.15
      '@vue/compiler-dom': 3.4.15
      '@vue/compiler-ssr': 3.4.15
      '@vue/shared': 3.4.15
      estree-walker: 2.0.2
      magic-string: 0.30.5
      postcss: 8.4.33
      source-map-js: 1.0.2
    dev: true

  /@vue/compiler-ssr@3.3.11:
    resolution: {integrity: sha512-Zd66ZwMvndxRTgVPdo+muV4Rv9n9DwQ4SSgWWKWkPFebHQfVYRrVjeygmmDmPewsHyznCNvJ2P2d6iOOhdv8Qg==}
    dependencies:
      '@vue/compiler-dom': 3.3.11
      '@vue/shared': 3.3.11
    dev: true

  /@vue/compiler-ssr@3.4.15:
    resolution: {integrity: sha512-1jdeQyiGznr8gjFDadVmOJqZiLNSsMa5ZgqavkPZ8O2wjHv0tVuAEsw5hTdUoUW4232vpBbL/wJhzVW/JwY1Uw==}
    dependencies:
      '@vue/compiler-dom': 3.4.15
      '@vue/shared': 3.4.15
    dev: true

  /@vue/devtools-api@6.5.1:
    resolution: {integrity: sha512-+KpckaAQyfbvshdDW5xQylLni1asvNSGme1JFs8I1+/H5pHEhqUKMEQD/qn3Nx5+/nycBq11qAEi8lk+LXI2dA==}

  /@vue/language-core@1.8.19(typescript@5.2.2):
    resolution: {integrity: sha512-nt3dodGs97UM6fnxeQBazO50yYCKBK53waFWB3qMbLmR6eL3aUryZgQtZoBe1pye17Wl8fs9HysV3si6xMgndQ==}
    peerDependencies:
      typescript: '*'
    peerDependenciesMeta:
      typescript:
        optional: true
    dependencies:
      '@volar/language-core': 1.10.10
      '@volar/source-map': 1.10.10
      '@vue/compiler-dom': 3.3.11
      '@vue/reactivity': 3.4.8
      '@vue/shared': 3.3.11
      minimatch: 9.0.3
      muggle-string: 0.3.1
      typescript: 5.2.2
      vue-template-compiler: 2.7.16
    dev: true

  /@vue/reactivity-transform@3.3.11:
    resolution: {integrity: sha512-fPGjH0wqJo68A0wQ1k158utDq/cRyZNlFoxGwNScE28aUFOKFEnCBsvyD8jHn+0kd0UKVpuGuaZEQ6r9FJRqCg==}
    dependencies:
      '@babel/parser': 7.23.6
      '@vue/compiler-core': 3.3.11
      '@vue/shared': 3.3.11
      estree-walker: 2.0.2
      magic-string: 0.30.5
    dev: true

  /@vue/reactivity@3.4.8:
    resolution: {integrity: sha512-UJYMQ3S2rqIGw9IvKomD4Xw2uS5VlcKEEmwcfboGOdrI79oqebxnCgTvXWLMClvg3M5SF0Cyn+9eDQoyGMLu9Q==}
    dependencies:
      '@vue/shared': 3.4.8
    dev: true

  /@vue/shared@3.3.11:
    resolution: {integrity: sha512-u2G8ZQ9IhMWTMXaWqZycnK4UthG1fA238CD+DP4Dm4WJi5hdUKKLg0RMRaRpDPNMdkTwIDkp7WtD0Rd9BH9fLw==}
    dev: true

  /@vue/shared@3.4.15:
    resolution: {integrity: sha512-KzfPTxVaWfB+eGcGdbSf4CWdaXcGDqckoeXUh7SB3fZdEtzPCK2Vq9B/lRRL3yutax/LWITz+SwvgyOxz5V75g==}
    dev: true

  /@vue/shared@3.4.8:
    resolution: {integrity: sha512-ChLCWzXiJboQ009oVkemhEoUdrxHme7v3ip+Kh+/kDDeF1WtHWGt0knRLGm1Y4YqCRTSs9QxsZIY8paJj5Szrw==}
    dev: true

  /@vue/test-utils@1.3.6(vue-template-compiler@2.7.16)(vue@2.7.16):
    resolution: {integrity: sha512-udMmmF1ts3zwxUJEIAj5ziioR900reDrt6C9H3XpWPsLBx2lpHKoA4BTdd9HNIYbkGltWw+JjWJ+5O6QBwiyEw==}
    peerDependencies:
      vue: 2.x
      vue-template-compiler: ^2.x
    dependencies:
      dom-event-types: 1.1.0
      lodash: 4.17.21
      pretty: 2.0.0
      vue: 2.7.16
      vue-template-compiler: 2.7.16
    dev: true

  /@vue/typescript@1.8.19(typescript@5.2.2):
    resolution: {integrity: sha512-k/SHeeQROUgqsxyHQ8Cs3Zz5TnX57p7BcBDVYR2E0c61QL2DJ2G8CsaBremmNGuGE6o1R5D50IHIxFmroMz8iw==}
    dependencies:
      '@volar/typescript': 1.10.10
      '@vue/language-core': 1.8.19(typescript@5.2.2)
    transitivePeerDependencies:
      - typescript
    dev: true

  /@vuelidate/core@2.0.3(vue@2.7.16):
    resolution: {integrity: sha512-AN6l7KF7+mEfyWG0doT96z+47ljwPpZfi9/JrNMkOGLFv27XVZvKzRLXlmDPQjPl/wOB1GNnHuc54jlCLRNqGA==}
    peerDependencies:
      '@vue/composition-api': ^1.0.0-rc.1
      vue: ^2.0.0 || >=3.0.0
    peerDependenciesMeta:
      '@vue/composition-api':
        optional: true
    dependencies:
      vue: 2.7.16
      vue-demi: 0.13.11(vue@2.7.16)
    dev: false

  /@vuelidate/validators@2.0.4(vue@2.7.16):
    resolution: {integrity: sha512-odTxtUZ2JpwwiQ10t0QWYJkkYrfd0SyFYhdHH44QQ1jDatlZgTh/KRzrWVmn/ib9Gq7H4hFD4e8ahoo5YlUlDw==}
    peerDependencies:
      '@vue/composition-api': ^1.0.0-rc.1
      vue: ^2.0.0 || >=3.0.0
    peerDependenciesMeta:
      '@vue/composition-api':
        optional: true
    dependencies:
      vue: 2.7.16
      vue-demi: 0.13.11(vue@2.7.16)
    dev: false

  /@vueuse/core@10.7.2(vue@2.7.16):
    resolution: {integrity: sha512-AOyAL2rK0By62Hm+iqQn6Rbu8bfmbgaIMXcE3TSr7BdQ42wnSFlwIdPjInO62onYsEMK/yDMU8C6oGfDAtZ2qQ==}
    dependencies:
      '@types/web-bluetooth': 0.0.20
      '@vueuse/metadata': 10.7.2
      '@vueuse/shared': 10.7.2(vue@2.7.16)
      vue-demi: 0.14.6(vue@2.7.16)
    transitivePeerDependencies:
      - '@vue/composition-api'
      - vue

  /@vueuse/math@10.7.2(vue@2.7.16):
    resolution: {integrity: sha512-Z1h/kdW5f4c/v/QOpWFFaEx4UaIt7xQTxoDnxQAx1gHGHpGYTtBlQHm80zrRodCz0auyBZMkALkCgKinzGggXw==}
    dependencies:
      '@vueuse/shared': 10.7.2(vue@2.7.16)
      vue-demi: 0.14.6(vue@2.7.16)
    transitivePeerDependencies:
      - '@vue/composition-api'
      - vue
    dev: false

  /@vueuse/metadata@10.7.2:
    resolution: {integrity: sha512-kCWPb4J2KGrwLtn1eJwaJD742u1k5h6v/St5wFe8Quih90+k2a0JP8BS4Zp34XUuJqS2AxFYMb1wjUL8HfhWsQ==}

  /@vueuse/shared@10.7.2(vue@2.7.16):
    resolution: {integrity: sha512-qFbXoxS44pi2FkgFjPvF4h7c9oMDutpyBdcJdMYIMg9XyXli2meFMuaKn+UMgsClo//Th6+beeCgqweT/79BVA==}
    dependencies:
      vue-demi: 0.14.6(vue@2.7.16)
    transitivePeerDependencies:
      - '@vue/composition-api'
      - vue

  /@webassemblyjs/ast@1.11.6:
    resolution: {integrity: sha512-IN1xI7PwOvLPgjcf180gC1bqn3q/QaOCwYUahIOhbYUu8KA/3tw2RT/T0Gidi1l7Hhj5D/INhJxiICObqpMu4Q==}
    requiresBuild: true
    dependencies:
      '@webassemblyjs/helper-numbers': 1.11.6
      '@webassemblyjs/helper-wasm-bytecode': 1.11.6
    dev: false
    optional: true

  /@webassemblyjs/floating-point-hex-parser@1.11.6:
    resolution: {integrity: sha512-ejAj9hfRJ2XMsNHk/v6Fu2dGS+i4UaXBXGemOfQ/JfQ6mdQg/WXtwleQRLLS4OvfDhv8rYnVwH27YJLMyYsxhw==}
    requiresBuild: true
    dev: false
    optional: true

  /@webassemblyjs/helper-api-error@1.11.6:
    resolution: {integrity: sha512-o0YkoP4pVu4rN8aTJgAyj9hC2Sv5UlkzCHhxqWj8butaLvnpdc2jOwh4ewE6CX0txSfLn/UYaV/pheS2Txg//Q==}
    requiresBuild: true
    dev: false
    optional: true

  /@webassemblyjs/helper-buffer@1.11.6:
    resolution: {integrity: sha512-z3nFzdcp1mb8nEOFFk8DrYLpHvhKC3grJD2ardfKOzmbmJvEf/tPIqCY+sNcwZIY8ZD7IkB2l7/pqhUhqm7hLA==}
    requiresBuild: true
    dev: false
    optional: true

  /@webassemblyjs/helper-numbers@1.11.6:
    resolution: {integrity: sha512-vUIhZ8LZoIWHBohiEObxVm6hwP034jwmc9kuq5GdHZH0wiLVLIPcMCdpJzG4C11cHoQ25TFIQj9kaVADVX7N3g==}
    requiresBuild: true
    dependencies:
      '@webassemblyjs/floating-point-hex-parser': 1.11.6
      '@webassemblyjs/helper-api-error': 1.11.6
      '@xtuc/long': 4.2.2
    dev: false
    optional: true

  /@webassemblyjs/helper-wasm-bytecode@1.11.6:
    resolution: {integrity: sha512-sFFHKwcmBprO9e7Icf0+gddyWYDViL8bpPjJJl0WHxCdETktXdmtWLGVzoHbqUcY4Be1LkNfwTmXOJUFZYSJdA==}
    requiresBuild: true
    dev: false
    optional: true

  /@webassemblyjs/helper-wasm-section@1.11.6:
    resolution: {integrity: sha512-LPpZbSOwTpEC2cgn4hTydySy1Ke+XEu+ETXuoyvuyezHO3Kjdu90KK95Sh9xTbmjrCsUwvWwCOQQNta37VrS9g==}
    requiresBuild: true
    dependencies:
      '@webassemblyjs/ast': 1.11.6
      '@webassemblyjs/helper-buffer': 1.11.6
      '@webassemblyjs/helper-wasm-bytecode': 1.11.6
      '@webassemblyjs/wasm-gen': 1.11.6
    dev: false
    optional: true

  /@webassemblyjs/ieee754@1.11.6:
    resolution: {integrity: sha512-LM4p2csPNvbij6U1f19v6WR56QZ8JcHg3QIJTlSwzFcmx6WSORicYj6I63f9yU1kEUtrpG+kjkiIAkevHpDXrg==}
    requiresBuild: true
    dependencies:
      '@xtuc/ieee754': 1.2.0
    dev: false
    optional: true

  /@webassemblyjs/leb128@1.11.6:
    resolution: {integrity: sha512-m7a0FhE67DQXgouf1tbN5XQcdWoNgaAuoULHIfGFIEVKA6tu/edls6XnIlkmS6FrXAquJRPni3ZZKjw6FSPjPQ==}
    requiresBuild: true
    dependencies:
      '@xtuc/long': 4.2.2
    dev: false
    optional: true

  /@webassemblyjs/utf8@1.11.6:
    resolution: {integrity: sha512-vtXf2wTQ3+up9Zsg8sa2yWiQpzSsMyXj0qViVP6xKGCUT8p8YJ6HqI7l5eCnWx1T/FYdsv07HQs2wTFbbof/RA==}
    requiresBuild: true
    dev: false
    optional: true

  /@webassemblyjs/wasm-edit@1.11.6:
    resolution: {integrity: sha512-Ybn2I6fnfIGuCR+Faaz7YcvtBKxvoLV3Lebn1tM4o/IAJzmi9AWYIPWpyBfU8cC+JxAO57bk4+zdsTjJR+VTOw==}
    requiresBuild: true
    dependencies:
      '@webassemblyjs/ast': 1.11.6
      '@webassemblyjs/helper-buffer': 1.11.6
      '@webassemblyjs/helper-wasm-bytecode': 1.11.6
      '@webassemblyjs/helper-wasm-section': 1.11.6
      '@webassemblyjs/wasm-gen': 1.11.6
      '@webassemblyjs/wasm-opt': 1.11.6
      '@webassemblyjs/wasm-parser': 1.11.6
      '@webassemblyjs/wast-printer': 1.11.6
    dev: false
    optional: true

  /@webassemblyjs/wasm-gen@1.11.6:
    resolution: {integrity: sha512-3XOqkZP/y6B4F0PBAXvI1/bky7GryoogUtfwExeP/v7Nzwo1QLcq5oQmpKlftZLbT+ERUOAZVQjuNVak6UXjPA==}
    requiresBuild: true
    dependencies:
      '@webassemblyjs/ast': 1.11.6
      '@webassemblyjs/helper-wasm-bytecode': 1.11.6
      '@webassemblyjs/ieee754': 1.11.6
      '@webassemblyjs/leb128': 1.11.6
      '@webassemblyjs/utf8': 1.11.6
    dev: false
    optional: true

  /@webassemblyjs/wasm-opt@1.11.6:
    resolution: {integrity: sha512-cOrKuLRE7PCe6AsOVl7WasYf3wbSo4CeOk6PkrjS7g57MFfVUF9u6ysQBBODX0LdgSvQqRiGz3CXvIDKcPNy4g==}
    requiresBuild: true
    dependencies:
      '@webassemblyjs/ast': 1.11.6
      '@webassemblyjs/helper-buffer': 1.11.6
      '@webassemblyjs/wasm-gen': 1.11.6
      '@webassemblyjs/wasm-parser': 1.11.6
    dev: false
    optional: true

  /@webassemblyjs/wasm-parser@1.11.6:
    resolution: {integrity: sha512-6ZwPeGzMJM3Dqp3hCsLgESxBGtT/OeCvCZ4TA1JUPYgmhAx38tTPR9JaKy0S5H3evQpO/h2uWs2j6Yc/fjkpTQ==}
    requiresBuild: true
    dependencies:
      '@webassemblyjs/ast': 1.11.6
      '@webassemblyjs/helper-api-error': 1.11.6
      '@webassemblyjs/helper-wasm-bytecode': 1.11.6
      '@webassemblyjs/ieee754': 1.11.6
      '@webassemblyjs/leb128': 1.11.6
      '@webassemblyjs/utf8': 1.11.6
    dev: false
    optional: true

  /@webassemblyjs/wast-printer@1.11.6:
    resolution: {integrity: sha512-JM7AhRcE+yW2GWYaKeHL5vt4xqee5N2WcezptmgyhNS+ScggqcT1OtXykhAb13Sn5Yas0j2uv9tHgrjwvzAP4A==}
    requiresBuild: true
    dependencies:
      '@webassemblyjs/ast': 1.11.6
      '@xtuc/long': 4.2.2
    dev: false
    optional: true

  /@xmldom/xmldom@0.8.10:
    resolution: {integrity: sha512-2WALfTl4xo2SkGCYRt6rDTFfk9R1czmBvUQy12gK2KuRKIpWEhcbbzy8EZXtz/jkRqHX8bFEc6FC1HjX4TUWYw==}
    engines: {node: '>=10.0.0'}
    dev: true

  /@xtuc/ieee754@1.2.0:
    resolution: {integrity: sha512-DX8nKgqcGwsc0eJSqYt5lwP4DH5FlHnmuWWBRy7X0NcaGR0ZtuyeESgMwTYVEtxmsNGY+qit4QYT/MIYTOTPeA==}
    requiresBuild: true
    dev: false
    optional: true

  /@xtuc/long@4.2.2:
    resolution: {integrity: sha512-NuHqBY1PB/D8xU6s/thBgOAiAP7HOYDQ32+BFZILJ8ivkUkAHQnWfn6WhL79Owj1qmUnoN/YPhktdIoucipkAQ==}
    requiresBuild: true
    dev: false
    optional: true

  /abbrev@1.1.1:
    resolution: {integrity: sha512-nne9/IiQ/hzIhY6pdDnbBtz7DjPTKrY00P/zvPSm5pOFkl6xuGrGnXn/VtTNNfNtAfZ9/1RtehkszU9qcTii0Q==}
    dev: true

  /abbrev@2.0.0:
    resolution: {integrity: sha512-6/mh1E2u2YgEsCHdY0Yx5oW+61gZU+1vXaoiHHrpKeuRNNgFvS+/jrwHiQhB5apAf5oB7UB7E19ol2R2LKH8hQ==}
    engines: {node: ^14.17.0 || ^16.13.0 || >=18.0.0}
    dev: true

  /accepts@1.3.8:
    resolution: {integrity: sha512-PYAthTa2m2VKxuvSD3DPC/Gy+U+sOA1LAuT8mkmRuvw+NACSaeXEQ+NHcVF7rONl6qcaxV3Uuemwawk+7+SJLw==}
    engines: {node: '>= 0.6'}
    dependencies:
      mime-types: 2.1.35
      negotiator: 0.6.3
    dev: false

  /acorn-import-assertions@1.9.0(acorn@8.11.3):
    resolution: {integrity: sha512-cmMwop9x+8KFhxvKrKfPYmN6/pKTYYHBqLa0DfvVZcKMJWNyWLnaqND7dx/qn66R7ewM1UX5XMaDVP5wlVTaVA==}
    requiresBuild: true
    peerDependencies:
      acorn: ^8
    dependencies:
      acorn: 8.11.3
    dev: false
    optional: true

  /acorn-jsx@5.3.2(acorn@7.4.1):
    resolution: {integrity: sha512-rq9s+JNhf0IChjtDXxllJ7g41oZk5SlXtp0LHwyA5cejwn7vKmKp4pPri6YEePv2PU65sAsegbXtIinmDFDXgQ==}
    peerDependencies:
      acorn: ^6.0.0 || ^7.0.0 || ^8.0.0
    dependencies:
      acorn: 7.4.1
    dev: true

  /acorn-jsx@5.3.2(acorn@8.11.2):
    resolution: {integrity: sha512-rq9s+JNhf0IChjtDXxllJ7g41oZk5SlXtp0LHwyA5cejwn7vKmKp4pPri6YEePv2PU65sAsegbXtIinmDFDXgQ==}
    peerDependencies:
      acorn: ^6.0.0 || ^7.0.0 || ^8.0.0
    dependencies:
      acorn: 8.11.2

  /acorn-walk@8.3.1:
    resolution: {integrity: sha512-TgUZgYvqZprrl7YldZNoa9OciCAyZR+Ejm9eXzKCmjsF5IKp/wgQ7Z/ZpjpGTIUPwrHQIcYeI8qDh4PsEwxMbw==}
    engines: {node: '>=0.4.0'}
    dev: true

  /acorn@7.4.1:
    resolution: {integrity: sha512-nQyp0o1/mNdbTO1PO6kHkwSrmgZ0MT/jCCpNiwbUjGoRN4dlBhqJtoQuCnEOKzgTVwg0ZWiCoQy6SxMebQVh8A==}
    engines: {node: '>=0.4.0'}
    hasBin: true
    dev: true

  /acorn@8.11.2:
    resolution: {integrity: sha512-nc0Axzp/0FILLEVsm4fNwLCwMttvhEI263QtVPQcbpfZZ3ts0hLsZGOpE6czNlid7CJ9MlyH8reXkpsf3YUY4w==}
    engines: {node: '>=0.4.0'}
    hasBin: true

  /acorn@8.11.3:
    resolution: {integrity: sha512-Y9rRfJG5jcKOE0CLisYbojUjIrIEE7AGMzA/Sm4BslANhbS+cDMpgBdcPT91oJ7OuJ9hYJBx59RjbhxVnrF8Xg==}
    engines: {node: '>=0.4.0'}
    hasBin: true

  /agent-base@6.0.2:
    resolution: {integrity: sha512-RZNwNclF7+MS/8bDg70amg32dyeZGZxiDuQmZxKLAlQjr3jGyLx+4Kkk58UO7D2QdgFIQCovuSuZESne6RG6XQ==}
    engines: {node: '>= 6.0.0'}
    dependencies:
      debug: 4.3.4(supports-color@5.5.0)
    transitivePeerDependencies:
      - supports-color
    dev: true

  /agent-base@7.1.0:
    resolution: {integrity: sha512-o/zjMZRhJxny7OyEF+Op8X+efiELC7k7yOjMzgfzVqOzXqkBkWI79YoTdOtsuWd5BWhAGAuOY/Xa6xpiaWXiNg==}
    engines: {node: '>= 14'}
    dependencies:
      debug: 4.3.4(supports-color@5.5.0)
    transitivePeerDependencies:
      - supports-color
    dev: true

  /aggregate-error@3.1.0:
    resolution: {integrity: sha512-4I7Td01quW/RpocfNayFdFVk1qSuoh0E7JrbRJ16nH01HhKFQ88INq9Sd+nd72zqRySlr9BmDA8xlEJ6vJMrYA==}
    engines: {node: '>=8'}
    dependencies:
      clean-stack: 2.2.0
      indent-string: 4.0.0

  /ajv-formats@2.1.1(ajv@8.12.0):
    resolution: {integrity: sha512-Wx0Kx52hxE7C18hkMEggYlEifqWZtYaRgouJor+WMdPnQyEK13vgEWyVNup7SoeeoLMsr4kf5h6dOW11I15MUA==}
    peerDependencies:
      ajv: ^8.0.0
    peerDependenciesMeta:
      ajv:
        optional: true
    dependencies:
      ajv: 8.12.0
    dev: true

  /ajv-keywords@3.5.2(ajv@6.12.6):
    resolution: {integrity: sha512-5p6WTN0DdTGVQk6VjcEju19IgaHudalcfabD7yhDGeA6bcQnmL+CpveLJq/3hvfwd1aof6L386Ougkx6RfyMIQ==}
    peerDependencies:
      ajv: ^6.9.1
    dependencies:
      ajv: 6.12.6

  /ajv@6.12.6:
    resolution: {integrity: sha512-j3fVLgvTo527anyYyJOGTYJbG+vnnQYvE0m5mmkc1TK+nxAppkCLMIL0aZ4dblVCNoGShhm+kzE4ZUykBoMg4g==}
    dependencies:
      fast-deep-equal: 3.1.3
      fast-json-stable-stringify: 2.1.0
      json-schema-traverse: 0.4.1
      uri-js: 4.4.1

  /ajv@8.12.0:
    resolution: {integrity: sha512-sRu1kpcO9yLtYxBKvqfTeh9KzZEwO3STyX1HT+4CaDzC6HpTGYhIhPIzj9XuKU7KYDwnaeh5hcOwjy1QuJzBPA==}
    dependencies:
      fast-deep-equal: 3.1.3
      json-schema-traverse: 1.0.0
      require-from-string: 2.0.2
      uri-js: 4.4.1

  /ansi-colors@4.1.3:
    resolution: {integrity: sha512-/6w/C21Pm1A7aZitlI5Ni/2J6FFQN8i1Cvz3kHABAAbw93v/NlvKdVOqz7CCWz/3iv/JplRSEEZ83XION15ovw==}
    engines: {node: '>=6'}

  /ansi-escapes@4.3.2:
    resolution: {integrity: sha512-gKXj5ALrKWQLsYG9jlTRmR/xKluxHV+Z9QEwNIgCfM1/uwPMCuzVVnh5mwTd+OuBZcwSIMbqssNWRm1lE51QaQ==}
    engines: {node: '>=8'}
    dependencies:
      type-fest: 0.21.3

  /ansi-escapes@6.2.0:
    resolution: {integrity: sha512-kzRaCqXnpzWs+3z5ABPQiVke+iq0KXkHo8xiWV4RPTi5Yli0l97BEQuhXV1s7+aSU/fu1kUuxgS4MsQ0fRuygw==}
    engines: {node: '>=14.16'}
    dependencies:
      type-fest: 3.13.1
    dev: true

  /ansi-regex@5.0.1:
    resolution: {integrity: sha512-quJQXlTSUGL2LH9SUXo8VwsY4soanhgo6LNSm84E1LBcE8s3O0wpdiRzyR9z/ZZJMlMWv37qOOb9pdJlMUEKFQ==}
    engines: {node: '>=8'}

  /ansi-regex@6.0.1:
    resolution: {integrity: sha512-n5M855fKb2SsfMIiFFoVrABHJC8QtHwVx+mHWP3QcEqBHYienj5dHSgjbxtC0WEZXYt4wcD6zrQElDPhFuZgfA==}
    engines: {node: '>=12'}
    dev: true

  /ansi-styles@3.2.1:
    resolution: {integrity: sha512-VT0ZI6kZRdTh8YyJw3SMbYm/u+NqfsAxEpWO0Pf9sq8/e94WxxOpPKx9FR1FlyCtOVDNOQ+8ntlqFxiRc+r5qA==}
    engines: {node: '>=4'}
    dependencies:
      color-convert: 1.9.3

  /ansi-styles@4.3.0:
    resolution: {integrity: sha512-zbB9rCJAT1rbjiVDb2hqKFHNYLxgtk8NURxZ3IZwD3F6NtxbXZQCnnSi1Lkx+IDohdPlFp222wVALIheZJQSEg==}
    engines: {node: '>=8'}
    dependencies:
      color-convert: 2.0.1

  /ansi-styles@5.2.0:
    resolution: {integrity: sha512-Cxwpt2SfTzTtXcfOlzGEee8O+c+MmUgGrNiBcXnuWxuFJHe6a5Hz7qwhwe5OgaSYI0IJvkLqWX1ASG+cJOkEiA==}
    engines: {node: '>=10'}
    dev: true

  /ansi-styles@6.2.1:
    resolution: {integrity: sha512-bN798gFfQX+viw3R7yrGWRqnrN2oRkEkUjjl4JNn4E8GxxbjtG3FbrEIIY3l8/hrwUwIeCZvi4QuOTP4MErVug==}
    engines: {node: '>=12'}
    dev: true

  /any-promise@1.3.0:
    resolution: {integrity: sha512-7UvmKalWRt1wgjL1RrGxoSJW/0QZFIegpeGvZG9kjp8vrRu55XTHbwnqq2GpXm9uLbcuhxm3IqX9OB4MZR1b2A==}
    dev: true

  /anymatch@3.1.3:
    resolution: {integrity: sha512-KMReFUr0B4t+D+OBkjR3KYqvocp2XaSzO55UcB6mgQMd3KbcE+mWTyvVV7D/zsdEbNnV6acZUutkiHQXvTr1Rw==}
    engines: {node: '>= 8'}
    dependencies:
      normalize-path: 3.0.0
      picomatch: 2.3.1

  /app-builder-bin@4.0.0:
    resolution: {integrity: sha512-xwdG0FJPQMe0M0UA4Tz0zEB8rBJTRA5a476ZawAqiBkMv16GRK5xpXThOjMaEOFnZ6zabejjG4J3da0SXG63KA==}
    dev: true

  /app-builder-lib@24.12.0:
    resolution: {integrity: sha512-t/xinVrMbsEhwljLDoFOtGkiZlaxY1aceZbHERGAS02EkUHJp9lgs/+L8okXLlYCaDSqYdB05Yb8Co+krvguXA==}
    engines: {node: '>=14.0.0'}
    dependencies:
      '@develar/schema-utils': 2.6.5
      '@electron/notarize': 2.1.0
      '@electron/osx-sign': 1.0.5
      '@electron/universal': 1.4.1
      '@malept/flatpak-bundler': 0.4.0
      '@types/fs-extra': 9.0.13
      async-exit-hook: 2.0.1
      bluebird-lst: 1.0.9
      builder-util: 24.9.4
      builder-util-runtime: 9.2.3
      chromium-pickle-js: 0.2.0
      debug: 4.3.4(supports-color@5.5.0)
      ejs: 3.1.9
      electron-publish: 24.9.4
      form-data: 4.0.0
      fs-extra: 10.1.0
      hosted-git-info: 4.1.0
      is-ci: 3.0.1
      isbinaryfile: 5.0.0
      js-yaml: 4.1.0
      lazy-val: 1.0.5
      minimatch: 5.1.6
      read-config-file: 6.3.2
      sanitize-filename: 1.6.3
      semver: 7.5.4
      tar: 6.2.0
      temp-file: 3.4.0
    transitivePeerDependencies:
      - supports-color
    dev: true

  /append-transform@2.0.0:
    resolution: {integrity: sha512-7yeyCEurROLQJFv5Xj4lEGTy0borxepjFv1g22oAdqFu//SrAlDl1O1Nxx15SH1RoliUml6p8dwJW9jvZughhg==}
    engines: {node: '>=8'}
    requiresBuild: true
    dependencies:
      default-require-extensions: 3.0.1
    dev: false
    optional: true

  /arch@2.2.0:
    resolution: {integrity: sha512-Of/R0wqp83cgHozfIYLbBMnej79U/SVGOOyuB3VVFv1NRM/PSFMK12x9KVtiYzJqmnU5WR2qp0Z5rHb7sWGnFQ==}

  /archy@1.0.0:
    resolution: {integrity: sha512-Xg+9RwCg/0p32teKdGMPTPnVXKD0w3DfHnFTficozsAgsvq2XenPJq/MYpzzQ/v8zrOyJn6Ds39VA4JIDwFfqw==}
    requiresBuild: true
    dev: false
    optional: true

  /arg@4.1.3:
    resolution: {integrity: sha512-58S9QDqG0Xx27YwPSt9fJxivjYl432YCwfDMfZ+71RAqUrZef7LrKQZ3LHLOwCS4FLNBplP533Zx895SeOCHvA==}
    dev: true

  /arg@5.0.2:
    resolution: {integrity: sha512-PYjyFOLKQ9y57JvQ6QLo8dAgNqswh8M1RMJYdQduT6xbWSgK36P/Z/v+p888pM69jMMfS8Xd8F6I1kQ/I9HUGg==}
    dev: true

  /argparse@1.0.10:
    resolution: {integrity: sha512-o5Roy6tNG4SL/FOkCAN6RzjiakZS25RLYFrcMttJqbdd8BWrnA+fGz57iN5Pb06pvBGvl5gQ0B48dJlslXvoTg==}
    dependencies:
      sprintf-js: 1.0.3

  /argparse@2.0.1:
    resolution: {integrity: sha512-8+9WqebbFzpX9OR+Wa6O29asIogeRMzcGtAINdpMHHyAg10f05aSFVBbcEqGf/PXw1EjAZ+q2/bEBg3DvurK3Q==}

  /aria-query@5.3.0:
    resolution: {integrity: sha512-b0P0sZPKtyu8HkeRAfCq0IfURZK+SuwMjY1UXGBU27wpAiTwQAIlq56IbIO+ytk/JjS1fMR14ee5WBBfKi5J6A==}
    dependencies:
      dequal: 2.0.3
    dev: false

  /array-buffer-byte-length@1.0.0:
    resolution: {integrity: sha512-LPuwb2P+NrQw3XhxGc36+XSvuBPopovXYTR9Ew++Du9Yb/bx5AzBfrIsBoj0EZUifjQU+sHL21sseZ3jerWO/A==}
    dependencies:
      call-bind: 1.0.5
      is-array-buffer: 3.0.2
    dev: true

  /array-flatten@1.1.1:
    resolution: {integrity: sha512-PCVAQswWemu6UdxsDFFX/+gVeYqKAod3D3UVm91jHwynguOwAvYPhx8nNlM++NqRcK6CxxpUafjmhIdKiHibqg==}
    dev: false

  /array-union@2.1.0:
    resolution: {integrity: sha512-HGyxoOTYUyCM6stUe6EJgnd4EoewAI7zMdfqO+kGjnlZmBDz/cR5pf8r/cR4Wq60sL/p0IkcjUEEPwS3GFrIyw==}
    engines: {node: '>=8'}
    requiresBuild: true

  /arraybuffer.prototype.slice@1.0.2:
    resolution: {integrity: sha512-yMBKppFur/fbHu9/6USUe03bZ4knMYiwFBcyiaXB8Go0qNehwX6inYPzK9U0NeQvGxKthcmHcaR8P5MStSRBAw==}
    engines: {node: '>= 0.4'}
    dependencies:
      array-buffer-byte-length: 1.0.0
      call-bind: 1.0.5
      define-properties: 1.2.1
      es-abstract: 1.22.3
      get-intrinsic: 1.2.2
      is-array-buffer: 3.0.2
      is-shared-array-buffer: 1.0.2
    dev: true

  /asn1@0.2.6:
    resolution: {integrity: sha512-ix/FxPn0MDjeyJ7i/yoHGFt/EX6LyNbxSEhPPXODPL+KB0VPk86UYfL0lMdy+KCnv+fmvIzySwaK5COwqVbWTQ==}
    dependencies:
      safer-buffer: 2.1.2

  /assert-plus@1.0.0:
    resolution: {integrity: sha512-NfJ4UzBCcQGLDlQq7nHxH+tv3kyZ0hHQqF5BO6J7tNJeP5do1llPr8dZ8zHonfhAu0PHAdMkSo+8o0wxg9lZWw==}
    engines: {node: '>=0.8'}

  /assertion-error@1.1.0:
    resolution: {integrity: sha512-jgsaNduz+ndvGyFt3uSuWqvy4lCnIJiovtouQN5JZHOKCS2QuhEdbcQHFhVksz2N2U9hXJo8odG7ETyWlEeuDw==}
    dev: true

  /ast-kit@0.11.3(rollup@2.79.1):
    resolution: {integrity: sha512-qdwwKEhckRk0XE22/xDdmU3v/60E8Edu4qFhgTLIhGGDs/PAJwLw9pQn8Rj99PitlbBZbYpx0k/lbir4kg0SuA==}
    engines: {node: '>=16.14.0'}
    dependencies:
      '@babel/parser': 7.23.6
      '@rollup/pluginutils': 5.1.0(rollup@2.79.1)
      pathe: 1.1.1
    transitivePeerDependencies:
      - rollup
    dev: true

  /ast-kit@0.9.5(rollup@2.79.1):
    resolution: {integrity: sha512-kbL7ERlqjXubdDd+szuwdlQ1xUxEz9mCz1+m07ftNVStgwRb2RWw+U6oKo08PAvOishMxiqz1mlJyLl8yQx2Qg==}
    engines: {node: '>=16.14.0'}
    dependencies:
      '@babel/parser': 7.23.6
      '@rollup/pluginutils': 5.1.0(rollup@2.79.1)
      pathe: 1.1.1
    transitivePeerDependencies:
      - rollup
    dev: true

  /ast-walker-scope@0.5.0(rollup@2.79.1):
    resolution: {integrity: sha512-NsyHMxBh4dmdEHjBo1/TBZvCKxffmZxRYhmclfu0PP6Aftre47jOHYaYaNqJcV0bxihxFXhDkzLHUwHc0ocd0Q==}
    engines: {node: '>=16.14.0'}
    dependencies:
      '@babel/parser': 7.23.6
      ast-kit: 0.9.5(rollup@2.79.1)
    transitivePeerDependencies:
      - rollup
    dev: true

  /astral-regex@2.0.0:
    resolution: {integrity: sha512-Z7tMw1ytTXt5jqMcOP+OQteU1VuNK9Y02uuJtKQ1Sv69jXQKKg5cibLwGJow8yzZP+eAc18EmLGPal0bp36rvQ==}
    engines: {node: '>=8'}

  /async-exit-hook@2.0.1:
    resolution: {integrity: sha512-NW2cX8m1Q7KPA7a5M2ULQeZ2wR5qI5PAbw5L0UOMxdioVk9PMZ0h1TmyZEkPYrCvYjDlFICusOu1dlEKAAeXBw==}
    engines: {node: '>=0.12.0'}
    dev: true

  /async@3.2.5:
    resolution: {integrity: sha512-baNZyqaaLhyLVKm/DlvdW051MSgO6b8eVfIezl9E5PqWxFgzLm/wQntEW4zOytVburDEr0JlALEpdOFwvErLsg==}

  /asynckit@0.4.0:
    resolution: {integrity: sha512-Oei9OH4tRh0YqU3GxhX79dM/mwVgvbZJaSNaRk+bshkj0S5cfHcgYakreBjrHwatXKbz+IoIdYLxrKim2MjW0Q==}

  /at-least-node@1.0.0:
    resolution: {integrity: sha512-+q/t7Ekv1EDY2l6Gda6LLiX14rU9TV20Wa3ofeQmwPFZbOMo9DXrLbOjFaaclkXKWidIaopwAObQDqwWtGUjqg==}
    engines: {node: '>= 4.0.0'}

  /atomically@1.7.0:
    resolution: {integrity: sha512-Xcz9l0z7y9yQ9rdDaxlmaI4uJHf/T8g9hOEzJcsEqX2SjCj4J20uK7+ldkDHMbpJDK76wF7xEIgxc/vSlsfw5w==}
    engines: {node: '>=10.12.0'}
    dev: true

  /autoprefixer@10.4.17(postcss@8.4.33):
    resolution: {integrity: sha512-/cpVNRLSfhOtcGflT13P2794gVSgmPgTR+erw5ifnMLZb0UnSlkK4tquLmkd3BhA+nLo5tX8Cu0upUsGKvKbmg==}
    engines: {node: ^10 || ^12 || >=14}
    hasBin: true
    peerDependencies:
      postcss: ^8.1.0
    dependencies:
      browserslist: 4.22.2
      caniuse-lite: 1.0.30001579
      fraction.js: 4.3.7
      normalize-range: 0.1.2
      picocolors: 1.0.0
      postcss: 8.4.33
      postcss-value-parser: 4.2.0
    dev: true

  /available-typed-arrays@1.0.5:
    resolution: {integrity: sha512-DMD0KiN46eipeziST1LPP/STfDU0sufISXmjSgvVsoU2tqxctQeASejWcfNtxYKqETM1UxQ8sp2OrSBWpHY6sw==}
    engines: {node: '>= 0.4'}
    dev: true

  /aws-sign2@0.7.0:
    resolution: {integrity: sha512-08kcGqnYf/YmjoRhfxyu+CLxBjUtHLXLXX/vUfx9l2LYzG3c1m61nrpyFUZI6zeS+Li/wWMMidD9KgrqtGq3mA==}

  /aws4@1.12.0:
    resolution: {integrity: sha512-NmWvPnx0F1SfrQbYwOi7OeaNGokp9XhzNioJ/CSBs8Qa4vxug81mhJEAVZwxXuBmYB5KDRfMq/F3RR0BIU7sWg==}

  /axios@1.6.7(debug@4.3.4):
    resolution: {integrity: sha512-/hDJGff6/c7u0hDkvkGxR/oy6CbCs8ziCsC7SqmhjfozqiJGc8Z11wrv9z9lYfY4K8l+H9TpjcMDX0xOZmx+RA==}
    dependencies:
      follow-redirects: 1.15.4(debug@4.3.4)
      form-data: 4.0.0
      proxy-from-env: 1.1.0
    transitivePeerDependencies:
      - debug

  /axobject-query@4.0.0:
    resolution: {integrity: sha512-+60uv1hiVFhHZeO+Lz0RYzsVHy5Wr1ayX0mwda9KPDVLNJgZ1T9Ny7VmFbLDzxsH0D87I86vgj3gFrjTJUYznw==}
    dependencies:
      dequal: 2.0.3
    dev: false

  /babel-loader@8.3.0(@babel/core@7.23.9)(webpack@5.90.0):
    resolution: {integrity: sha512-H8SvsMF+m9t15HNLMipppzkC+Y2Yq+v3SonZyU70RBL/h1gxPkH08Ot8pEE9Z4Kd+czyWJClmFS8qzIP9OZ04Q==}
    engines: {node: '>= 8.9'}
    requiresBuild: true
    peerDependencies:
      '@babel/core': ^7.0.0
      webpack: '>=2'
    dependencies:
      '@babel/core': 7.23.9
      find-cache-dir: 3.3.2
      loader-utils: 2.0.4
      make-dir: 3.1.0
      schema-utils: 2.7.1
      webpack: 5.90.0
    dev: false
    optional: true

  /babel-plugin-polyfill-corejs2@0.4.8(@babel/core@7.23.9):
    resolution: {integrity: sha512-OtIuQfafSzpo/LhnJaykc0R/MMnuLSSVjVYy9mHArIZ9qTCSZ6TpWCuEKZYVoN//t8HqBNScHrOtCrIK5IaGLg==}
    requiresBuild: true
    peerDependencies:
      '@babel/core': ^7.4.0 || ^8.0.0-0 <8.0.0
    dependencies:
      '@babel/compat-data': 7.23.5
      '@babel/core': 7.23.9
      '@babel/helper-define-polyfill-provider': 0.5.0(@babel/core@7.23.9)
      semver: 6.3.1
    transitivePeerDependencies:
      - supports-color

  /babel-plugin-polyfill-corejs3@0.9.0(@babel/core@7.23.9):
    resolution: {integrity: sha512-7nZPG1uzK2Ymhy/NbaOWTg3uibM2BmGASS4vHS4szRZAIR8R6GwA/xAujpdrXU5iyklrimWnLWU+BLF9suPTqg==}
    requiresBuild: true
    peerDependencies:
      '@babel/core': ^7.4.0 || ^8.0.0-0 <8.0.0
    dependencies:
      '@babel/core': 7.23.9
      '@babel/helper-define-polyfill-provider': 0.5.0(@babel/core@7.23.9)
      core-js-compat: 3.34.0
    transitivePeerDependencies:
      - supports-color

  /babel-plugin-polyfill-regenerator@0.5.5(@babel/core@7.23.9):
    resolution: {integrity: sha512-OJGYZlhLqBh2DDHeqAxWB1XIvr49CxiJ2gIt61/PU55CQK4Z58OzMqjDe1zwQdQk+rBYsRc+1rJmdajM3gimHg==}
    requiresBuild: true
    peerDependencies:
      '@babel/core': ^7.4.0 || ^8.0.0-0 <8.0.0
    dependencies:
      '@babel/core': 7.23.9
      '@babel/helper-define-polyfill-provider': 0.5.0(@babel/core@7.23.9)
    transitivePeerDependencies:
      - supports-color

  /balanced-match@1.0.2:
    resolution: {integrity: sha512-3oSeUO0TMV67hN1AmbXsK4yaqU7tjiHlbxRDZOpH0KW9+CeX4bRAaX0Anxt0tx2MrpRpWwQaPwIlISEJhYU5Pw==}

  /balanced-match@2.0.0:
    resolution: {integrity: sha512-1ugUSr8BHXRnK23KfuYS+gVMC3LB8QGH9W1iGtDPsNWoQbgtXSExkBu2aDR4epiGWZOjZsj6lDl/N/AqqTC3UA==}
    dev: true

  /base64-js@1.5.1:
    resolution: {integrity: sha512-AKpaYlHn8t4SVbOHCy+b5+KKgvR4vrsD8vbvrbiQJps7fKDTkjkDry6ji0rUJjC0kzbNePLwzxq8iypo41qeWA==}

  /bcrypt-pbkdf@1.0.2:
    resolution: {integrity: sha512-qeFIXtP4MSoi6NLqO12WfqARWWuCKi2Rn/9hJLEmtB5yTNr9DqFWkJRCf2qShWzPeAMRnOgCrq0sg/KLv5ES9w==}
    dependencies:
      tweetnacl: 0.14.5

  /bidi-js@1.0.3:
    resolution: {integrity: sha512-RKshQI1R3YQ+n9YJz2QQ147P66ELpa1FQEg20Dk8oW9t2KgLbpDLLp9aGZ7y8WHSshDknG0bknqGw5/tyCs5tw==}
    dependencies:
      require-from-string: 2.0.2
    dev: true

  /big-integer@1.6.52:
    resolution: {integrity: sha512-QxD8cf2eVqJOOz63z6JIN9BzvVs/dlySa5HGSBH5xtR8dPteIRQnBxxKqkNTiT6jbDTF6jAfrd4oMcND9RGbQg==}
    engines: {node: '>=0.6'}
    dev: true

  /big.js@5.2.2:
    resolution: {integrity: sha512-vyL2OymJxmarO8gxMr0mhChsO9QGwhynfuu4+MHTAW6czfq9humCB7rKpUjDd9YUiDPU4mzpyupFSvOClAwbmQ==}
    requiresBuild: true
    dev: false
    optional: true

  /bignumber.js@9.1.2(patch_hash=t2oa7onzhul3uhtcmdvmfifarq):
    resolution: {integrity: sha512-2/mKyZH9K85bzOEfhXDBFZTGd1CTs+5IHpeFQo9luiBG7hghdC851Pj2WAhb6E3R6b9tZj/XKhbg4fum+Kepug==}
    dev: false
    patched: true

  /binary-extensions@2.2.0:
    resolution: {integrity: sha512-jDctJ/IVQbZoJykoeHbhXpOlNBqGNcwXJKJog42E5HDPUwQTSdjCHdihjj0DlnheQ7blbT6dHOafNAiS8ooQKA==}
    engines: {node: '>=8'}

  /bl@4.1.0:
    resolution: {integrity: sha512-1W07cM9gS6DcLperZfFSj+bWLtaPGSOHWhPiGzXmvVJbRLdG82sH/Kn8EtW1VqWVA54AKf2h5k5BbnIbwF3h6w==}
    dependencies:
      buffer: 5.7.1
      inherits: 2.0.4
      readable-stream: 3.6.2
    dev: true

  /blob-util@2.0.2:
    resolution: {integrity: sha512-T7JQa+zsXXEa6/8ZhHcQEW1UFfVM49Ts65uBkFL6fz2QmrElqmbajIDJvuA0tEhRe5eIjpV9ZF+0RfZR9voJFQ==}

  /bluebird-lst@1.0.9:
    resolution: {integrity: sha512-7B1Rtx82hjnSD4PGLAjVWeYH3tHAcVUmChh85a3lltKQm6FresXh9ErQo6oAv6CqxttczC3/kEg8SY5NluPuUw==}
    dependencies:
      bluebird: 3.7.2
    dev: true

  /bluebird@3.7.1:
    resolution: {integrity: sha512-DdmyoGCleJnkbp3nkbxTLJ18rjDsE4yCggEwKNXkeV123sPNfOCYeDoeuOY+F2FrSjO1YXcTU+dsy96KMy+gcg==}
    requiresBuild: true
    dev: false
    optional: true

  /bluebird@3.7.2:
    resolution: {integrity: sha512-XpNj6GDQzdfW+r2Wnn7xiSAd7TM3jzkxGXBGTtWKuSXv1xUV+azxAm8jdWZN06QTQk+2N2XB9jRDkvbmQmcRtg==}

  /body-parser@1.20.1:
    resolution: {integrity: sha512-jWi7abTbYwajOytWCQc37VulmWiRae5RyTpaCyDcS5/lMdtwSz5lOpDE67srw/HYe35f1z3fDQw+3txg7gNtWw==}
    engines: {node: '>= 0.8', npm: 1.2.8000 || >= 1.4.16}
    dependencies:
      bytes: 3.1.2
      content-type: 1.0.5
      debug: 2.6.9
      depd: 2.0.0
      destroy: 1.2.0
      http-errors: 2.0.0
      iconv-lite: 0.4.24
      on-finished: 2.4.1
      qs: 6.11.0
      raw-body: 2.5.1
      type-is: 1.6.18
      unpipe: 1.0.0
    transitivePeerDependencies:
      - supports-color
    dev: false

  /body-parser@1.20.2:
    resolution: {integrity: sha512-ml9pReCu3M61kGlqoTm2umSXTlRTuGTx0bfYj+uIUKKYycG5NtSbeetV3faSU6R7ajOPw0g/J1PvK4qNy7s5bA==}
    engines: {node: '>= 0.8', npm: 1.2.8000 || >= 1.4.16}
    dependencies:
      bytes: 3.1.2
      content-type: 1.0.5
      debug: 2.6.9
      depd: 2.0.0
      destroy: 1.2.0
      http-errors: 2.0.0
      iconv-lite: 0.4.24
      on-finished: 2.4.1
      qs: 6.11.0
      raw-body: 2.5.2
      type-is: 1.6.18
      unpipe: 1.0.0
    transitivePeerDependencies:
      - supports-color
    dev: false

  /boolbase@1.0.0:
    resolution: {integrity: sha512-JZOSA7Mo9sNGB8+UjSgzdLtokWAky1zbztM3WRLCbZ70/3cTANmQmOdR7y2g+J0e2WXywy1yS468tY+IruqEww==}
    dev: true

  /boolean@3.2.0:
    resolution: {integrity: sha512-d0II/GO9uf9lfUHH2BQsjxzRJZBdsjgsBiW4BvhWk/3qoKwQFjIDVN19PfX8F2D/r9PCMTtLWjYVCFrpeYUzsw==}
    requiresBuild: true
    dev: true
    optional: true

  /bplist-parser@0.2.0:
    resolution: {integrity: sha512-z0M+byMThzQmD9NILRniCUXYsYpjwnlO8N5uCFaCqIOpqRsJCrQL9NK3JsD67CN5a08nF5oIL2bD6loTdHOuKw==}
    engines: {node: '>= 5.10.0'}
    dependencies:
      big-integer: 1.6.52
    dev: true

  /brace-expansion@1.1.11:
    resolution: {integrity: sha512-iCuPHDFgrHX7H2vEI/5xpz07zSHB00TpugqhmYtVmMO6518mCuRMoOYFldEBl0g187ufozdaHgWKcYFb61qGiA==}
    dependencies:
      balanced-match: 1.0.2
      concat-map: 0.0.1

  /brace-expansion@2.0.1:
    resolution: {integrity: sha512-XnAIvQ8eM+kC6aULx6wuQiwVsnzsi9d3WxzV3FpWTGA19F621kwdbsAcFKXgKUHZWsy+mY6iL1sHTxWEFCytDA==}
    dependencies:
      balanced-match: 1.0.2
    dev: true

  /braces@3.0.2:
    resolution: {integrity: sha512-b8um+L1RzM3WDSzvhm6gIz1yfTbBt6YTlcEKAvsmqCZZFw46z626lVj9j1yEPW33H5H+lBQpZMP1k8l+78Ha0A==}
    engines: {node: '>=8'}
    dependencies:
      fill-range: 7.0.1

  /browserslist@4.22.2:
    resolution: {integrity: sha512-0UgcrvQmBDvZHFGdYUehrCNIazki7/lUP3kkoi/r3YB2amZbFM9J43ZRkJTXBUZK4gmx56+Sqk9+Vs9mwZx9+A==}
    engines: {node: ^6 || ^7 || ^8 || ^9 || ^10 || ^11 || ^12 || >=13.7}
    hasBin: true
    dependencies:
      caniuse-lite: 1.0.30001568
      electron-to-chromium: 1.4.610
      node-releases: 2.0.14
      update-browserslist-db: 1.0.13(browserslist@4.22.2)

  /buffer-crc32@0.2.13:
    resolution: {integrity: sha512-VO9Ht/+p3SN7SKWqcrgEzjGbRSJYTx+Q1pTQC0wrWqHx0vpJraQ6GtHx8tvcg1rlK1byhU5gccxgOgj7B0TDkQ==}

  /buffer-equal@1.0.1:
    resolution: {integrity: sha512-QoV3ptgEaQpvVwbXdSO39iqPQTCxSF7A5U99AxbHYqUdCizL/lH2Z0A2y6nbZucxMEOtNyZfG2s6gsVugGpKkg==}
    engines: {node: '>=0.4'}
    dev: true

  /buffer-from@1.1.2:
    resolution: {integrity: sha512-E+XQCRwSbaaiChtv6k6Dwgc+bx+Bs6vuKJHHl5kox/BaKbhiXzqQOwK4cO22yElGp2OCmjwVhT3HmxgyPGnJfQ==}

  /buffer@5.7.1:
    resolution: {integrity: sha512-EHcyIPBQ4BSGlvjB16k5KgAJ27CIsHY/2JBmCRReo48y9rQ3MaUzWX3KVlBa4U7MyX02HdVj0K7C3WaB3ju7FQ==}
    dependencies:
      base64-js: 1.5.1
      ieee754: 1.2.1

  /builder-util-runtime@9.2.3:
    resolution: {integrity: sha512-FGhkqXdFFZ5dNC4C+yuQB9ak311rpGAw+/ASz8ZdxwODCv1GGMWgLDeofRkdi0F3VCHQEWy/aXcJQozx2nOPiw==}
    engines: {node: '>=12.0.0'}
    dependencies:
      debug: 4.3.4(supports-color@5.5.0)
      sax: 1.3.0
    transitivePeerDependencies:
      - supports-color

  /builder-util@24.9.4:
    resolution: {integrity: sha512-YNon3rYjPSm4XDDho9wD6jq7vLRJZUy9FR+yFZnHoWvvdVCnZakL4BctTlPABP41MvIH5yk2cTZ2YfkOhGistQ==}
    dependencies:
      7zip-bin: 5.2.0
      '@types/debug': 4.1.12
      app-builder-bin: 4.0.0
      bluebird-lst: 1.0.9
      builder-util-runtime: 9.2.3
      chalk: 4.1.2
      cross-spawn: 7.0.3
      debug: 4.3.4(supports-color@5.5.0)
      fs-extra: 10.1.0
      http-proxy-agent: 5.0.0
      https-proxy-agent: 5.0.1
      is-ci: 3.0.1
      js-yaml: 4.1.0
      source-map-support: 0.5.21
      stat-mode: 1.0.0
      temp-file: 3.4.0
    transitivePeerDependencies:
      - supports-color
    dev: true

  /builtin-modules@3.3.0:
    resolution: {integrity: sha512-zhaCDicdLuWN5UbN5IMnFqNMhNfo919sH85y2/ea+5Yg9TsTkeZxpL+JLbp6cgYFS4sRLp3YV4S6yDuqVWHYOw==}
    engines: {node: '>=6'}
    dev: true

  /builtins@5.0.1:
    resolution: {integrity: sha512-qwVpFEHNfhYJIzNRBvd2C1kyo6jz3ZSMPyyuR47OPdiKWlbYnZNyDWuyR175qDnAJLiCo5fBBqPb3RiXgWlkOQ==}
    dependencies:
      semver: 7.5.4
    dev: true

  /bundle-name@3.0.0:
    resolution: {integrity: sha512-PKA4BeSvBpQKQ8iPOGCSiell+N8P+Tf1DlwqmYhpe2gAhKPHn8EYOxVT+ShuGmhg8lN8XiSlS80yiExKXrURlw==}
    engines: {node: '>=12'}
    dependencies:
      run-applescript: 5.0.0
    dev: true

  /bytes@3.1.2:
    resolution: {integrity: sha512-/Nf7TyzTx6S3yRJObOAV7956r8cr2+Oj8AC5dt8wSP3BQAoeX58NoHyCU8P8zGkNXStjTSi6fzO6F0pBdcYbEg==}
    engines: {node: '>= 0.8'}
    dev: false

  /cac@6.7.14:
    resolution: {integrity: sha512-b6Ilus+c3RrdDk+JhLKUAQfzzgLEPy6wcXqS7f/xe1EETvsDP6GORG7SFuOs6cID5YkqchW/LXZbX5bc8j7ZcQ==}
    engines: {node: '>=8'}
    dev: true

  /cacheable-lookup@5.0.4:
    resolution: {integrity: sha512-2/kNscPhpcxrOigMZzbiWF7dz8ilhb/nIHU3EyZiXWXpeq/au8qJ8VhdftMkty3n7Gj6HIGalQG8oiBNB3AJgA==}
    engines: {node: '>=10.6.0'}
    dev: true

  /cacheable-request@7.0.4:
    resolution: {integrity: sha512-v+p6ongsrp0yTGbJXjgxPow2+DL93DASP4kXCDKb8/bwRtt9OEF3whggkkDkGNzgcWy2XaF4a8nZglC7uElscg==}
    engines: {node: '>=8'}
    dependencies:
      clone-response: 1.0.3
      get-stream: 5.2.0
      http-cache-semantics: 4.1.1
      keyv: 4.5.4
      lowercase-keys: 2.0.0
      normalize-url: 6.1.0
      responselike: 2.0.1
    dev: true

  /cachedir@2.4.0:
    resolution: {integrity: sha512-9EtFOZR8g22CL7BWjJ9BUx1+A/djkofnyW3aOXZORNW2kxoUpx2h+uN2cOqwPmFhnpVmxg+KW2OjOSgChTEvsQ==}
    engines: {node: '>=6'}

  /caching-transform@4.0.0:
    resolution: {integrity: sha512-kpqOvwXnjjN44D89K5ccQC+RUrsy7jB/XLlRrx0D7/2HNcTPqzsb6XgYoErwko6QsV184CA2YgS1fxDiiDZMWA==}
    engines: {node: '>=8'}
    requiresBuild: true
    dependencies:
      hasha: 5.2.2
      make-dir: 3.1.0
      package-hash: 4.0.0
      write-file-atomic: 3.0.3
    dev: false
    optional: true

  /call-bind@1.0.5:
    resolution: {integrity: sha512-C3nQxfFZxFRVoJoGKKI8y3MOEo129NQ+FgQ08iye+Mk4zNZZGdjfs06bVTr+DBSlA66Q2VEcMki/cUCP4SercQ==}
    dependencies:
      function-bind: 1.1.2
      get-intrinsic: 1.2.2
      set-function-length: 1.1.1

  /callsites@3.1.0:
    resolution: {integrity: sha512-P8BjAsXvZS+VIDUI11hHCQEv74YT67YUi5JJFNWIqL235sBmjX4+qx9Muvls5ivyNENctx46xQLQ3aTuE7ssaQ==}
    engines: {node: '>=6'}

  /camelcase-css@2.0.1:
    resolution: {integrity: sha512-QOSvevhslijgYwRx6Rv7zKdMF8lbRmx+uQGx2+vDc+KI/eBnsy9kit5aj23AgGu3pa4t9AgwbnXWqS+iOY+2aA==}
    engines: {node: '>= 6'}
    dev: true

  /camelcase@5.3.1:
    resolution: {integrity: sha512-L28STB170nwWS63UjtlEOE3dldQApaJXZkOI1uMFfzf3rRuPegHaHesyee+YxQ+W6SvRDQV6UrdOdRiR153wJg==}
    engines: {node: '>=6'}

  /caniuse-lite@1.0.30001568:
    resolution: {integrity: sha512-vSUkH84HontZJ88MiNrOau1EBrCqEQYgkC5gIySiDlpsm8sGVrhU7Kx4V6h0tnqaHzIHZv08HlJIwPbL4XL9+A==}
    requiresBuild: true

  /caniuse-lite@1.0.30001579:
    resolution: {integrity: sha512-u5AUVkixruKHJjw/pj9wISlcMpgFWzSrczLZbrqBSxukQixmg0SJ5sZTpvaFvxU0HoQKd4yoyAogyrAz9pzJnA==}
    dev: true

  /caseless@0.12.0:
    resolution: {integrity: sha512-4tYFyifaFfGacoiObjJegolkwSU4xQNGbVgUiNYVUxbQ2x2lUsFvY4hVgVzGiIe6WLOPqycWXA40l+PWsxthUw==}

  /chai@4.3.10:
    resolution: {integrity: sha512-0UXG04VuVbruMUYbJ6JctvH0YnC/4q3/AkT18q4NaITo91CUm0liMS9VqzT9vZhVQ/1eqPanMWjBM+Juhfb/9g==}
    engines: {node: '>=4'}
    dependencies:
      assertion-error: 1.1.0
      check-error: 1.0.3
      deep-eql: 4.1.3
      get-func-name: 2.0.2
      loupe: 2.3.7
      pathval: 1.1.1
      type-detect: 4.0.8
    dev: true

  /chalk@2.4.2:
    resolution: {integrity: sha512-Mti+f9lpJNcwF4tWV8/OrTTtF1gZi+f8FqlyAdouralcFWFQWF2+NgCHShjkCb+IFBLq9buZwE1xckQU4peSuQ==}
    engines: {node: '>=4'}
    dependencies:
      ansi-styles: 3.2.1
      escape-string-regexp: 1.0.5
      supports-color: 5.5.0

  /chalk@4.1.2:
    resolution: {integrity: sha512-oKnbhFyRIXpUuez8iBMmyEa4nbj4IOQyuhc/wy9kY7/WVPcwIO9VA668Pu8RkO7+0G76SLROeyw9CpQ061i4mA==}
    engines: {node: '>=10'}
    dependencies:
      ansi-styles: 4.3.0
      supports-color: 7.2.0

  /chalk@5.3.0:
    resolution: {integrity: sha512-dLitG79d+GV1Nb/VYcCDFivJeK1hiukt9QjRNVOsUtTy1rR1YJsmpGGTZ3qJos+uw7WmWF4wUwBd9jxjocFC2w==}
    engines: {node: ^12.17.0 || ^14.13 || >=16.0.0}
    dev: true

  /character-entities-legacy@1.1.4:
    resolution: {integrity: sha512-3Xnr+7ZFS1uxeiUDvV02wQ+QDbc55o97tIV5zHScSPJpcLm/r0DFPcoY3tYRp+VZukxuMeKgXYmsXQHO05zQeA==}
    dev: true

  /character-entities@1.2.4:
    resolution: {integrity: sha512-iBMyeEHxfVnIakwOuDXpVkc54HijNgCyQB2w0VfGQThle6NXn50zU6V/u+LDhxHcDUPojn6Kpga3PTAD8W1bQw==}
    dev: true

  /character-reference-invalid@1.1.4:
    resolution: {integrity: sha512-mKKUkUbhPpQlCOfIuZkvSEgktjPFIsZKRRbC6KWVEMvlzblj3i3asQv5ODsrwt0N3pHAEvjP8KTQPHkp0+6jOg==}
    dev: true

  /chardet@0.7.0:
    resolution: {integrity: sha512-mT8iDcrh03qDGRRmoA2hmBJnxpllMR+0/0qlzjqZES6NdiWDcZkCNAk4rPFZ9Q85r27unkiNNg8ZOiwZXBHwcA==}
    dev: true

  /chart.js@4.4.1:
    resolution: {integrity: sha512-C74QN1bxwV1v2PEujhmKjOZ7iUM4w6BWs23Md/6aOZZSlwMzeCIDGuZay++rBgChYru7/+QFeoQW0fQoP534Dg==}
    engines: {pnpm: '>=7'}
    dependencies:
      '@kurkle/color': 0.3.2
    dev: false

  /chartjs-plugin-zoom@2.0.0(chart.js@4.4.1):
    resolution: {integrity: sha512-bqpi7DGy9a5hX7ThKl/xQaLzXvneSwhS0w/lNimZ8AJaoRVMKz5JfUoqwciJYV5ixKXJbgyvwC9HcJnyVsYmjg==}
    peerDependencies:
      chart.js: '>=3.2.0'
    dependencies:
      chart.js: 4.4.1
      hammerjs: 2.0.8
    dev: false

  /check-error@1.0.3:
    resolution: {integrity: sha512-iKEoDYaRmd1mxM90a2OEfWhjsjPpYPuQ+lMYsoxB126+t8fw7ySEO48nmDg5COTjxDI65/Y2OWpeEHk3ZOe8zg==}
    dependencies:
      get-func-name: 2.0.2
    dev: true

  /check-more-types@2.24.0:
    resolution: {integrity: sha512-Pj779qHxV2tuapviy1bSZNEL1maXr13bPYpsvSDB68HlYcYuhlDrmGd63i0JHMCLKzc7rUSNIrpdJlhVlNwrxA==}
    engines: {node: '>= 0.8.0'}

  /chokidar@3.5.3:
    resolution: {integrity: sha512-Dr3sfKRP6oTcjf2JmUmFJfeVMvXBdegxB0iVQ5eb2V10uFJUCAS8OByZdVAyVb8xXNz3GjjTgj9kLWsZTqE6kw==}
    engines: {node: '>= 8.10.0'}
    dependencies:
      anymatch: 3.1.3
      braces: 3.0.2
      glob-parent: 5.1.2
      is-binary-path: 2.1.0
      is-glob: 4.0.3
      normalize-path: 3.0.0
      readdirp: 3.6.0
    optionalDependencies:
      fsevents: 2.3.3

  /chownr@2.0.0:
    resolution: {integrity: sha512-bIomtDF5KGpdogkLd9VspvFzk9KfpyyGlS8YFVZl7TGPBHL5snIOnxeshwVgPteQ9b4Eydl+pVbIyE1DcvCWgQ==}
    engines: {node: '>=10'}
    dev: true

  /chrome-trace-event@1.0.3:
    resolution: {integrity: sha512-p3KULyQg4S7NIHixdwbGX+nFHkoBiA4YQmyWtjb8XngSKV124nJmRysgAeujbUVb15vh+RvFUfCPqU7rXk+hZg==}
    engines: {node: '>=6.0'}
    requiresBuild: true
    dev: false
    optional: true

  /chromium-pickle-js@0.2.0:
    resolution: {integrity: sha512-1R5Fho+jBq0DDydt+/vHWj5KJNJCKdARKOCwZUen84I5BreWoLqRLANH1U87eJy1tiASPtMnGqJJq0ZsLoRPOw==}
    dev: true

  /ci-info@3.9.0:
    resolution: {integrity: sha512-NIxF55hv4nSqQswkAeiOi1r83xy8JldOFDTWiug55KBu9Jnblncd2U6ViHmYgHf01TPZS77NJBhBMKdWj9HQMQ==}
    engines: {node: '>=8'}

  /ci-info@4.0.0:
    resolution: {integrity: sha512-TdHqgGf9odd8SXNuxtUBVx8Nv+qZOejE6qyqiy5NtbYYQOeFa6zmHkxlPzmaLxWWHsU6nJmB7AETdVPi+2NBUg==}
    engines: {node: '>=8'}
    dev: true

  /clean-regexp@1.0.0:
    resolution: {integrity: sha512-GfisEZEJvzKrmGWkvfhgzcz/BllN1USeqD2V6tg14OAOgaCD2Z/PUEuxnAZ/nPvmaHRG7a8y77p1T/IRQ4D1Hw==}
    engines: {node: '>=4'}
    dependencies:
      escape-string-regexp: 1.0.5
    dev: true

  /clean-stack@2.2.0:
    resolution: {integrity: sha512-4diC9HaTE+KRAMWhDhrGOECgWZxoevMc5TlkObMqNSsVU62PYzXZ/SMTjzyGAFF1YusgxGcSWTEXBhp0CPwQ1A==}
    engines: {node: '>=6'}
    requiresBuild: true

  /cli-cursor@3.1.0:
    resolution: {integrity: sha512-I/zHAwsKf9FqGoXM4WWRACob9+SNukZTd94DWF57E4toouRulbCxcUh6RKUEOQlYTHJnzkPMySvPNaaSLNfLZw==}
    engines: {node: '>=8'}
    dependencies:
      restore-cursor: 3.1.0

  /cli-cursor@4.0.0:
    resolution: {integrity: sha512-VGtlMu3x/4DOtIUwEkRezxUZ2lBacNJCHash0N0WeZDBS+7Ux1dm3XWAgWYxLJFMMdOeXMHXorshEFhbMSGelg==}
    engines: {node: ^12.20.0 || ^14.13.1 || >=16.0.0}
    dependencies:
      restore-cursor: 4.0.0
    dev: true

  /cli-spinners@2.9.2:
    resolution: {integrity: sha512-ywqV+5MmyL4E7ybXgKys4DugZbX0FC6LnwrhjuykIjnK9k8OQacQ7axGKnjDXWNhns0xot3bZI5h55H8yo9cJg==}
    engines: {node: '>=6'}
    dev: true

  /cli-table3@0.6.3:
    resolution: {integrity: sha512-w5Jac5SykAeZJKntOxJCrm63Eg5/4dhMWIcuTbo9rpE+brgaSZo0RuNJZeOyMgsUdhDeojvgyQLmjI+K50ZGyg==}
    engines: {node: 10.* || >= 12.*}
    dependencies:
      string-width: 4.2.3
    optionalDependencies:
      '@colors/colors': 1.5.0

  /cli-truncate@2.1.0:
    resolution: {integrity: sha512-n8fOixwDD6b/ObinzTrp1ZKFzbgvKZvuz/TvejnLn1aQfC6r52XEx85FmuC+3HI+JM7coBRXUvNqEU2PHVrHpg==}
    engines: {node: '>=8'}
    dependencies:
      slice-ansi: 3.0.0
      string-width: 4.2.3

  /cli-truncate@4.0.0:
    resolution: {integrity: sha512-nPdaFdQ0h/GEigbPClz11D0v/ZJEwxmeVZGeMo3Z5StPtUTkA9o1lD6QwoirYiSDzbcwn2XcjwmCp68W1IS4TA==}
    engines: {node: '>=18'}
    dependencies:
      slice-ansi: 5.0.0
      string-width: 7.0.0
    dev: true

  /cli-width@3.0.0:
    resolution: {integrity: sha512-FxqpkPPwu1HjuN93Omfm4h8uIanXofW0RxVEW3k5RKx+mJJYSthzNhp32Kzxxy3YAEZ/Dc/EWN1vZRY0+kOhbw==}
    engines: {node: '>= 10'}
    dev: true

  /cliui@6.0.0:
    resolution: {integrity: sha512-t6wbgtoCXvAzst7QgXxJYqPt0usEfbgQdftEPbLL/cvv6HPE5VgvqCuAIDR0NgU52ds6rFwqrgakNLrHEjCbrQ==}
    requiresBuild: true
    dependencies:
      string-width: 4.2.3
      strip-ansi: 6.0.1
      wrap-ansi: 6.2.0
    dev: false
    optional: true

  /cliui@8.0.1:
    resolution: {integrity: sha512-BSeNnyus75C4//NQ9gQt1/csTXyo/8Sb+afLAkzAptFuMsod9HFokGNudZpi/oQV73hnVK+sR+5PVRMd+Dr7YQ==}
    engines: {node: '>=12'}
    dependencies:
      string-width: 4.2.3
      strip-ansi: 6.0.1
      wrap-ansi: 7.0.0
    dev: true

  /clone-response@1.0.3:
    resolution: {integrity: sha512-ROoL94jJH2dUVML2Y/5PEDNaSHgeOdSDicUyS7izcF63G6sTc/FTjLub4b8Il9S8S0beOfYt0TaA5qvFK+w0wA==}
    dependencies:
      mimic-response: 1.0.1
    dev: true

  /clone@1.0.4:
    resolution: {integrity: sha512-JQHZ2QMW6l3aH/j6xCqQThY/9OH4D/9ls34cgkUBiEeocRTU04tHfKPBsUK1PqZCUQM7GiA0IIXJSuXHI64Kbg==}
    engines: {node: '>=0.8'}
    dev: true

  /code-red@1.0.4:
    resolution: {integrity: sha512-7qJWqItLA8/VPVlKJlFXU+NBlo/qyfs39aJcuMT/2ere32ZqvF5OSxgdM5xOfJJ7O429gg2HM47y8v9P+9wrNw==}
    dependencies:
      '@jridgewell/sourcemap-codec': 1.4.15
      '@types/estree': 1.0.5
      acorn: 8.11.3
      estree-walker: 3.0.3
      periscopic: 3.1.0
    dev: false

  /codemirror-wrapped-line-indent@1.0.3(@codemirror/language@6.10.0)(@codemirror/state@6.4.0)(@codemirror/view@6.23.1):
    resolution: {integrity: sha512-1MWPgyxcDcpGpqmBlraoQyIgbZMAmppj/e/9+gpqug68Gli+BtSLE3GLxGoRoRK5n5sFp8RH0xAQL5i7jOo2qQ==}
    peerDependencies:
      '@codemirror/language': ^6.9.0
      '@codemirror/state': ^6.2.1
      '@codemirror/view': ^6.17.1
    dependencies:
      '@codemirror/language': 6.10.0
      '@codemirror/state': 6.4.0
      '@codemirror/view': 6.23.1
    dev: false

  /color-convert@1.9.3:
    resolution: {integrity: sha512-QfAUtd+vFdAtFQcC8CCyYt1fYWxSqAiK2cSD6zDB8N3cpsEBAvRxp9zOGg6G/SHHJYAT88/az/IuDGALsNVbGg==}
    dependencies:
      color-name: 1.1.3

  /color-convert@2.0.1:
    resolution: {integrity: sha512-RRECPsj7iu/xb5oKYcsFHSppFNnsj/52OVTRKb4zP5onXwVF3zVmmToNcOfGC+CRDpfK/U584fMg38ZHCaElKQ==}
    engines: {node: '>=7.0.0'}
    dependencies:
      color-name: 1.1.4

  /color-name@1.1.3:
    resolution: {integrity: sha512-72fSenhMw2HZMTVHeCA9KCmpEIbzWiQsjN+BHcBbS9vr1mtt+vJjPdksIBNUmKAW8TFUDPJK5SUU3QhE9NEXDw==}

  /color-name@1.1.4:
    resolution: {integrity: sha512-dOy+3AuW3a2wNbZHIuMZpTcgjGuLU/uBL/ubcZF9OXbDo8ff4O8yVp5Bf0efS8uEoYo5q4Fx7dY9OgQGXgAsQA==}

  /colord@2.9.3:
    resolution: {integrity: sha512-jeC1axXpnb0/2nn/Y1LPuLdgXBLH7aDcHu4KEKfqw3CUhX7ZpfBSlPKyqXE6btIgEzfWtrX3/tyBCaCvXvMkOw==}
    dev: true

  /colorette@2.0.20:
    resolution: {integrity: sha512-IfEDxwoWIjkeXL1eXcDiow4UbKjhLdq6/EuSVR9GMN7KVH3r9gQ83e73hsz1Nd1T3ijd5xv1wcWRYO+D6kCI2w==}

  /combined-stream@1.0.8:
    resolution: {integrity: sha512-FQN4MRfuJeHf7cBbBMJFXhKSDq+2kAArBlmRBvcvFE5BB1HZKXtSFASDhdlz9zOYwxh8lDdnvmMOe/+5cdoEdg==}
    engines: {node: '>= 0.8'}
    dependencies:
      delayed-stream: 1.0.0

  /commander@10.0.1:
    resolution: {integrity: sha512-y4Mg2tXshplEbSGzx7amzPwKKOCGuoSRP/CjEdwwk0FOGlUbq6lKuoyDZTNZkmxHdJtp54hdfY/JUrdL7Xfdug==}
    engines: {node: '>=14'}
    dev: true

  /commander@11.1.0:
    resolution: {integrity: sha512-yPVavfyCcRhmorC7rWlkHn15b4wDVgVmBA7kV4QVBsF7kv/9TKJAbAXVTxvTnwP8HHKjRCJDClKbciiYS7p0DQ==}
    engines: {node: '>=16'}
    dev: true

  /commander@2.20.3:
    resolution: {integrity: sha512-GpVkmM8vF2vQUkj2LvZmD35JxeJOLCwJ9cUkugyk2nuhbv3+mJvpLYYt+0+USMxE+oj+ey/lJEnhZw75x/OMcQ==}
    requiresBuild: true

  /commander@4.1.1:
    resolution: {integrity: sha512-NOKm8xhkzAjzFx8B2v5OAHT+u5pRQc2UCa2Vq9jYL/31o2wi9mxBA7LIFs3sV5VSC49z6pEhfbMULvShKj26WA==}
    engines: {node: '>= 6'}
    dev: true

  /commander@5.1.0:
    resolution: {integrity: sha512-P0CysNDQ7rtVw4QIQtm+MRxV66vKFSvlsQvGYXZWR3qFU0jlMKHZZZgw8e+8DSah4UDKMqnknRDQz+xuQXQ/Zg==}
    engines: {node: '>= 6'}
    dev: true

  /commander@6.2.1:
    resolution: {integrity: sha512-U7VdrJFnJgo4xjrHpTzu0yrHPGImdsmD95ZlgYSEajAn2JKzDhDTPG9kBTefmObL2w/ngeZnilk+OV9CG3d7UA==}
    engines: {node: '>= 6'}

  /commander@8.3.0:
    resolution: {integrity: sha512-OkTL9umf+He2DZkUq8f8J9of7yL6RJKI24dVITBmNfZBmri9zYZQrKkuXiKhyfPSu8tUhnVBB1iKXevvnlR4Ww==}
    engines: {node: '>= 12'}
    dev: true

  /common-tags@1.8.2:
    resolution: {integrity: sha512-gk/Z852D2Wtb//0I+kRFNKKE9dIIVirjoqPoA1wJU+XePVXZfGeBpk45+A1rKO4Q43prqWBNY/MiIeRLbPWUaA==}
    engines: {node: '>=4.0.0'}

  /commondir@1.0.1:
    resolution: {integrity: sha512-W9pAhw0ja1Edb5GVdIF1mjZw/ASI0AlShXM83UUGe2DVr5TdAPEA1OA8m/g8zWp9x6On7gqufY+FatDbC3MDQg==}
    requiresBuild: true
    dev: false
    optional: true

  /compare-version@0.1.2:
    resolution: {integrity: sha512-pJDh5/4wrEnXX/VWRZvruAGHkzKdr46z11OlTPN+VrATlWWhSKewNCJ1futCO5C7eJB3nPMFZA1LeYtcFboZ2A==}
    engines: {node: '>=0.10.0'}
    dev: true

  /concat-map@0.0.1:
    resolution: {integrity: sha512-/Srv4dswyQNBfohGpz9o6Yb3Gz3SrUDqBH5rTuhGR7ahtlbYKnVxw2bCFMRljaA7EXHaXZ8wsHdodFvbkhKmqg==}

  /condense-newlines@0.2.1:
    resolution: {integrity: sha512-P7X+QL9Hb9B/c8HI5BFFKmjgBu2XpQuF98WZ9XkO+dBGgk5XgwiQz7o1SmpglNWId3581UcS0SFAWfoIhMHPfg==}
    engines: {node: '>=0.10.0'}
    dependencies:
      extend-shallow: 2.0.1
      is-whitespace: 0.3.0
      kind-of: 3.2.2
    dev: true

  /conf@10.2.0:
    resolution: {integrity: sha512-8fLl9F04EJqjSqH+QjITQfJF8BrOVaYr1jewVgSRAEWePfxT0sku4w2hrGQ60BC/TNLGQ2pgxNlTbWQmMPFvXg==}
    engines: {node: '>=12'}
    dependencies:
      ajv: 8.12.0
      ajv-formats: 2.1.1(ajv@8.12.0)
      atomically: 1.7.0
      debounce-fn: 4.0.0
      dot-prop: 6.0.1
      env-paths: 2.2.1
      json-schema-typed: 7.0.3
      onetime: 5.1.2
      pkg-up: 3.1.0
      semver: 7.5.4
    dev: true

  /config-chain@1.1.13:
    resolution: {integrity: sha512-qj+f8APARXHrM0hraqXYb2/bOVSV4PvJQlNZ/DVj0QrmNM2q2euizkeuVckQ57J+W0mRH6Hvi+k50M4Jul2VRQ==}
    dependencies:
      ini: 1.3.8
      proto-list: 1.2.4
    dev: true

  /config-file-ts@0.2.4:
    resolution: {integrity: sha512-cKSW0BfrSaAUnxpgvpXPLaaW/umg4bqg4k3GO1JqlRfpx+d5W0GDXznCMkWotJQek5Mmz1MJVChQnz3IVaeMZQ==}
    dependencies:
      glob: 7.2.3
      typescript: 4.9.5
    dev: true

  /content-disposition@0.5.4:
    resolution: {integrity: sha512-FveZTNuGw04cxlAiWbzi6zTAL/lhehaWbTtgluJh4/E95DqMwTmha3KZN1aAWA8cFIhHzMZUvLevkw5Rqk+tSQ==}
    engines: {node: '>= 0.6'}
    dependencies:
      safe-buffer: 5.2.1
    dev: false

  /content-type@1.0.5:
    resolution: {integrity: sha512-nTjqfcBFEipKdXCv4YDQWCfmcLZKm81ldF0pAopTvyrFGVbcR6P/VAAd5G7N+0tTr8QqiU0tFadD6FK4NtJwOA==}
    engines: {node: '>= 0.6'}
    dev: false

  /convert-source-map@1.9.0:
    resolution: {integrity: sha512-ASFBup0Mz1uyiIjANan1jzLQami9z1PoYSZCiiYW2FczPbenXc45FZdBZLzOT+r6+iciuEModtmCti+hjaAk0A==}
    requiresBuild: true
    dev: false
    optional: true

  /convert-source-map@2.0.0:
    resolution: {integrity: sha512-Kvp459HrV2FEJ1CAsi1Ku+MY3kasH19TFykTz2xWmMeq6bk2NU3XXvfJ+Q61m0xktWwt+1HSYf3JZsTms3aRJg==}

  /cookie-signature@1.0.6:
    resolution: {integrity: sha512-QADzlaHc8icV8I7vbaJXJwod9HWYp8uCqf1xa4OfNu1T7JVxQIrUgOWtHdNDtPiywmFbiS12VjotIXLrKM3orQ==}
    dev: false

  /cookie@0.5.0:
    resolution: {integrity: sha512-YZ3GUyn/o8gfKJlnlX7g7xq4gyO6OSuhGPKaaGssGB2qgDUS0gPgtTvoyZLTt9Ab6dC4hfc9dV5arkvc/OCmrw==}
    engines: {node: '>= 0.6'}

  /core-js-compat@3.34.0:
    resolution: {integrity: sha512-4ZIyeNbW/Cn1wkMMDy+mvrRUxrwFNjKwbhCfQpDd+eLgYipDqp8oGFGtLmhh18EDPKA0g3VUBYOxQGGwvWLVpA==}
    requiresBuild: true
    dependencies:
      browserslist: 4.22.2

  /core-js-pure@3.35.1:
    resolution: {integrity: sha512-zcIdi/CL3MWbBJYo5YCeVAAx+Sy9yJE9I3/u9LkFABwbeaPhTMRWraM8mYFp9jW5Z50hOy7FVzCc8dCrpZqtIQ==}
    requiresBuild: true
    dev: false

  /core-js@3.35.1:
    resolution: {integrity: sha512-IgdsbxNyMskrTFxa9lWHyMwAJU5gXOPP+1yO+K59d50VLVAIDAbs7gIv705KzALModfK3ZrSZTPNpC0PQgIZuw==}
    requiresBuild: true
    dev: true

  /core-util-is@1.0.2:
    resolution: {integrity: sha512-3lqz5YjWTYnW6dlDa5TLaTCcShfar1e40rmcJVwCBJC6mWlFuj0eCHIElmG1g5kyuJ/GD+8Wn4FFCcz4gJPfaQ==}

  /core-util-is@1.0.3:
    resolution: {integrity: sha512-ZQBvi1DcpJ4GDqanjucZ2Hj3wEO5pZDS89BWbkcrvdxksJorwUDDZamX9ldFkp9aw2lmBDLgkObEA4DWNJ9FYQ==}
    dev: true

  /cosmiconfig@9.0.0(typescript@5.2.2):
    resolution: {integrity: sha512-itvL5h8RETACmOTFc4UfIyB2RfEHi71Ax6E/PivVxq9NseKbOWpeyHEOIbmAw1rs8Ak0VursQNww7lf7YtUwzg==}
    engines: {node: '>=14'}
    peerDependencies:
      typescript: '>=4.9.5'
    peerDependenciesMeta:
      typescript:
        optional: true
    dependencies:
      env-paths: 2.2.1
      import-fresh: 3.3.0
      js-yaml: 4.1.0
      parse-json: 5.2.0
      typescript: 5.2.2
    dev: true

  /crc@3.8.0:
    resolution: {integrity: sha512-iX3mfgcTMIq3ZKLIsVFAbv7+Mc10kxabAGQb8HvjA1o3T1PIYprbakQ65d3I+2HGHt6nSKkM9PYjgoJO2KcFBQ==}
    dependencies:
      buffer: 5.7.1
    dev: true

  /create-require@1.1.1:
    resolution: {integrity: sha512-dcKFX3jn0MpIaXjisoRvexIJVEKzaq7z2rZKxf+MSr9TkdmHmsU4m2lcLojrj/FHl8mk5VxMmYA+ftRkP/3oKQ==}
    dev: true

  /crelt@1.0.6:
    resolution: {integrity: sha512-VQ2MBenTq1fWZUH9DJNGti7kKv6EeAuYr3cLwxUWhIu1baTaXh4Ib5W2CqHVqib4/MqbYGJqiL3Zb8GJZr3l4g==}
    dev: false

  /cross-env@7.0.3:
    resolution: {integrity: sha512-+/HKd6EgcQCJGh2PSjZuUitQBQynKor4wrFbRg4DtAgS1aWO+gU52xpH7M9ScGgXSYmAVS9bIJ8EzuaGw0oNAw==}
    engines: {node: '>=10.14', npm: '>=6', yarn: '>=1'}
    hasBin: true
    dependencies:
      cross-spawn: 7.0.3
    dev: true

  /cross-spawn@7.0.3:
    resolution: {integrity: sha512-iRDPJKUPVEND7dHPO8rkbOnPpyDygcDFtWjpeWNCgy8WP2rXcxXL8TskReQl6OrB2G7+UJrags1q15Fudc7G6w==}
    engines: {node: '>= 8'}
    dependencies:
      path-key: 3.1.1
      shebang-command: 2.0.0
      which: 2.0.2

  /crypto-random-string@2.0.0:
    resolution: {integrity: sha512-v1plID3y9r/lPhviJ1wrXpLeyUIGAZ2SHNYTEapm7/8A9nLPoyvVp3RK/EPFqn5kEznyWgYZNsRtYYIWbuG8KA==}
    engines: {node: '>=8'}
    dev: true

  /css-functions-list@3.2.1:
    resolution: {integrity: sha512-Nj5YcaGgBtuUmn1D7oHqPW0c9iui7xsTsj5lIX8ZgevdfhmjFfKB3r8moHJtNJnctnYXJyYX5I1pp90HM4TPgQ==}
    engines: {node: '>=12 || >=16'}
    dev: true

  /css-tree@2.3.1:
    resolution: {integrity: sha512-6Fv1DV/TYw//QF5IzQdqsNDjx/wc8TrMBZsqjL9eW01tWb7R7k/mq+/VXfJCl7SoD5emsJop9cOByJZfs8hYIw==}
    engines: {node: ^10 || ^12.20.0 || ^14.13.0 || >=15.0.0}
    dependencies:
      mdn-data: 2.0.30
      source-map-js: 1.0.2

  /cssesc@3.0.0:
    resolution: {integrity: sha512-/Tb/JcjK111nNScGob5MNtsntNM1aCNUDipB/TkwZFhyDrrE47SOx/18wF2bbjgc3ZzCSKW1T5nt5EbFoAz/Vg==}
    engines: {node: '>=4'}
    hasBin: true
    dev: true

  /cssstyle@4.0.1:
    resolution: {integrity: sha512-8ZYiJ3A/3OkDd093CBT/0UKDWry7ak4BdPTFP2+QEP7cmhouyq/Up709ASSj2cK02BbZiMgk7kYjZNS4QP5qrQ==}
    engines: {node: '>=18'}
    dependencies:
      rrweb-cssom: 0.6.0
    dev: true

  /csstype@3.1.3:
    resolution: {integrity: sha512-M1uQkMl8rQK/szD0LNhtqxIPLpimGm8sOBwU7lLnCpSbTyY3yeU1Vc7l4KT5zT4s/yOxHH5O7tIuuLOCnLADRw==}

  /csv-generate@3.4.3:
    resolution: {integrity: sha512-w/T+rqR0vwvHqWs/1ZyMDWtHHSJaN06klRqJXBEpDJaM/+dZkso0OKh1VcuuYvK3XM53KysVNq8Ko/epCK8wOw==}
    dev: false

  /csv-generate@4.3.1:
    resolution: {integrity: sha512-7YeeJq+44/I/O5N2sr2qBMcHZXhpfe38eh7DOFxyMtYO+Pir7kIfgFkW5MPksqKqqR6+/wX7UGoZm1Ot11151w==}
    dev: true

  /csv-parse@4.16.3:
    resolution: {integrity: sha512-cO1I/zmz4w2dcKHVvpCr7JVRu8/FymG5OEpmvsZYlccYolPBLoVGKUHgNoc4ZGkFeFlWGEDmMyBM+TTqRdW/wg==}
    dev: false

  /csv-parse@5.5.3:
    resolution: {integrity: sha512-v0KW6C0qlZzoGjk6u5tLmVfyZxNgPGXZsWTXshpAgKVGmGXzaVWGdlCFxNx5iuzcXT/oJN1HHM9DZKwtAtYa+A==}
    dev: true

  /csv-stringify@5.6.5:
    resolution: {integrity: sha512-PjiQ659aQ+fUTQqSrd1XEDnOr52jh30RBurfzkscaE2tPaFsDH5wOAHJiw8XAHphRknCwMUE9KRayc4K/NbO8A==}
    dev: false

  /csv-stringify@6.4.5:
    resolution: {integrity: sha512-SPu1Vnh8U5EnzpNOi1NDBL5jU5Rx7DVHr15DNg9LXDTAbQlAVAmEbVt16wZvEW9Fu9Qt4Ji8kmeCJ2B1+4rFTQ==}
    dev: true

  /csv@5.5.3:
    resolution: {integrity: sha512-QTaY0XjjhTQOdguARF0lGKm5/mEq9PD9/VhZZegHDIBq2tQwgNpHc3dneD4mGo2iJs+fTKv5Bp0fZ+BRuY3Z0g==}
    engines: {node: '>= 0.1.90'}
    dependencies:
      csv-generate: 3.4.3
      csv-parse: 4.16.3
      csv-stringify: 5.6.5
      stream-transform: 2.1.3
    dev: false

  /csv@6.3.6:
    resolution: {integrity: sha512-jsEsX2HhGp7xiwrJu5srQavKsh+HUJcCi78Ar3m4jlmFKRoTkkMy7ZZPP+LnQChmaztW+uj44oyfMb59daAs/Q==}
    engines: {node: '>= 0.1.90'}
    dependencies:
      csv-generate: 4.3.1
      csv-parse: 5.5.3
      csv-stringify: 6.4.5
      stream-transform: 3.3.0
    dev: true

  /cypress@13.3.0:
    resolution: {integrity: sha512-mpI8qcTwLGiA4zEQvTC/U1xGUezVV4V8HQCOYjlEOrVmU1etVvxOjkCXHGwrlYdZU/EPmUiWfsO3yt1o+Q2bgw==}
    engines: {node: ^16.0.0 || ^18.0.0 || >=20.0.0}
    hasBin: true
    requiresBuild: true
    dependencies:
      '@cypress/request': 3.0.1
      '@cypress/xvfb': 1.2.4(supports-color@8.1.1)
      '@types/node': 18.19.10
      '@types/sinonjs__fake-timers': 8.1.1
      '@types/sizzle': 2.3.8
      arch: 2.2.0
      blob-util: 2.0.2
      bluebird: 3.7.2
      buffer: 5.7.1
      cachedir: 2.4.0
      chalk: 4.1.2
      check-more-types: 2.24.0
      cli-cursor: 3.1.0
      cli-table3: 0.6.3
      commander: 6.2.1
      common-tags: 1.8.2
      dayjs: 1.11.10
      debug: 4.3.4(supports-color@8.1.1)
      enquirer: 2.4.1
      eventemitter2: 6.4.7
      execa: 4.1.0
      executable: 4.1.1
      extract-zip: 2.0.1(supports-color@8.1.1)
      figures: 3.2.0
      fs-extra: 9.1.0
      getos: 3.2.1
      is-ci: 3.0.1
      is-installed-globally: 0.4.0
      lazy-ass: 1.6.0
      listr2: 3.14.0(enquirer@2.4.1)
      lodash: 4.17.21
      log-symbols: 4.1.0
      minimist: 1.2.8
      ospath: 1.2.2
      pretty-bytes: 5.6.0
      process: 0.11.10
      proxy-from-env: 1.0.0
      request-progress: 3.0.0
      semver: 7.5.4
      supports-color: 8.1.1
      tmp: 0.2.1
      untildify: 4.0.0
      yauzl: 2.10.0

  /dashdash@1.14.1:
    resolution: {integrity: sha512-jRFi8UDGo6j+odZiEpjazZaWqEal3w/basFjQHQEwVtZJGDpxbH1MeYluwCS8Xq5wmLJooDlMgvVarmWfGM44g==}
    engines: {node: '>=0.10'}
    dependencies:
      assert-plus: 1.0.0

  /data-urls@5.0.0:
    resolution: {integrity: sha512-ZYP5VBHshaDAiVZxjbRVcFJpc+4xGgT0bK3vzy1HLN8jTO975HEbuYzZJcHoQEY5K1a0z8YayJkyVETa08eNTg==}
    engines: {node: '>=18'}
    dependencies:
      whatwg-mimetype: 4.0.0
      whatwg-url: 14.0.0
    dev: true

  /dayjs@1.11.10:
    resolution: {integrity: sha512-vjAczensTgRcqDERK0SR2XMwsF/tSvnvlv6VcF2GIhg6Sx4yOIt/irsr1RDJsKiIyBzJDpCoXiWWq28MqH2cnQ==}

  /de-indent@1.0.2:
    resolution: {integrity: sha512-e/1zu3xH5MQryN2zdVaF0OrdNLUbvWxzMbi+iNA6Bky7l1RoP8a2fIbRocyHclXt/arDrrR6lL3TqFD9pMQTsg==}
    dev: true

  /debounce-fn@4.0.0:
    resolution: {integrity: sha512-8pYCQiL9Xdcg0UPSD3d+0KMlOjp+KGU5EPwYddgzQ7DATsg4fuUDjQtsYLmWjnk2obnNHgV3vE2Y4jejSOJVBQ==}
    engines: {node: '>=10'}
    dependencies:
      mimic-fn: 3.1.0
    dev: true

  /debug@2.6.9:
    resolution: {integrity: sha512-bC7ElrdJaJnPbAP+1EotYvqZsb3ecl5wi6Bfi6BJTUcNowp6cvspg0jXznRTKDjm/E7AdgFBVeAPVMNcKGsHMA==}
    peerDependencies:
      supports-color: '*'
    peerDependenciesMeta:
      supports-color:
        optional: true
    dependencies:
      ms: 2.0.0
    dev: false

  /debug@3.2.7(supports-color@8.1.1):
    resolution: {integrity: sha512-CFjzYYAi4ThfiQvizrFQevTTXHtnCqWfe7x1AhgEscTz6ZbLbfoLRLPugTQyBth6f8ZERVUSyWHFD/7Wu4t1XQ==}
    peerDependencies:
      supports-color: '*'
    peerDependenciesMeta:
      supports-color:
        optional: true
    dependencies:
      ms: 2.1.3
      supports-color: 8.1.1

  /debug@4.3.4(supports-color@5.5.0):
    resolution: {integrity: sha512-PRWFHuSU3eDtQJPvnNY7Jcket1j0t5OuOsFzPPzsekD52Zl8qUfFIPEiswXqIvHWGVHOgX+7G/vCNNhehwxfkQ==}
    engines: {node: '>=6.0'}
    peerDependencies:
      supports-color: '*'
    peerDependenciesMeta:
      supports-color:
        optional: true
    dependencies:
      ms: 2.1.2
      supports-color: 5.5.0

  /debug@4.3.4(supports-color@8.1.1):
    resolution: {integrity: sha512-PRWFHuSU3eDtQJPvnNY7Jcket1j0t5OuOsFzPPzsekD52Zl8qUfFIPEiswXqIvHWGVHOgX+7G/vCNNhehwxfkQ==}
    engines: {node: '>=6.0'}
    peerDependencies:
      supports-color: '*'
    peerDependenciesMeta:
      supports-color:
        optional: true
    dependencies:
      ms: 2.1.2
      supports-color: 8.1.1

  /decamelize@1.2.0:
    resolution: {integrity: sha512-z2S+W9X73hAUUki+N+9Za2lBlun89zigOyGrsax+KUQ6wKW4ZoWpEYBkGhQjwAjjDCkWxhY0VKEhk8wzY7F5cA==}
    engines: {node: '>=0.10.0'}
    requiresBuild: true
    dev: false
    optional: true

  /decimal.js@10.4.3:
    resolution: {integrity: sha512-VBBaLc1MgL5XpzgIP7ny5Z6Nx3UrRkIViUkPUdtl9aya5amy3De1gsUUSB1g3+3sExYNjCAsAznmukyxCb1GRA==}
    dev: true

  /decompress-response@6.0.0:
    resolution: {integrity: sha512-aW35yZM6Bb/4oJlZncMH2LCoZtJXTRxES17vE3hoRiowU2kWHaJKFkSBDnDR+cm9J+9QhXmREyIfv0pji9ejCQ==}
    engines: {node: '>=10'}
    dependencies:
      mimic-response: 3.1.0
    dev: true

  /deep-eql@4.1.3:
    resolution: {integrity: sha512-WaEtAOpRA1MQ0eohqZjpGD8zdI0Ovsm8mmFhaDN8dvDZzyoUMcYDnf5Y6iu7HTXxf8JDS23qWa4a+hKCDyOPzw==}
    engines: {node: '>=6'}
    dependencies:
      type-detect: 4.0.8
    dev: true

  /deep-is@0.1.4:
    resolution: {integrity: sha512-oIPzksmTg4/MriiaYGO+okXDT7ztn/w3Eptv/+gSIdMdKsJo0u4CfYNFJPy+4SKMuCqGw2wxnA+URMg3t8a/bQ==}

  /deepmerge@4.3.1:
    resolution: {integrity: sha512-3sUqbMEc77XqpdNO7FRyRog+eW3ph+GYCbj+rK+uYyRMuwsVy0rMiVtPn+QJlKFvWP/1PYpapqYn0Me2knFn+A==}
    engines: {node: '>=0.10.0'}
    dev: true

  /default-browser-id@3.0.0:
    resolution: {integrity: sha512-OZ1y3y0SqSICtE8DE4S8YOE9UZOJ8wO16fKWVP5J1Qz42kV9jcnMVFrEE/noXb/ss3Q4pZIH79kxofzyNNtUNA==}
    engines: {node: '>=12'}
    dependencies:
      bplist-parser: 0.2.0
      untildify: 4.0.0
    dev: true

  /default-browser@4.0.0:
    resolution: {integrity: sha512-wX5pXO1+BrhMkSbROFsyxUm0i/cJEScyNhA4PPxc41ICuv05ZZB/MX28s8aZx6xjmatvebIapF6hLEKEcpneUA==}
    engines: {node: '>=14.16'}
    dependencies:
      bundle-name: 3.0.0
      default-browser-id: 3.0.0
      execa: 7.2.0
      titleize: 3.0.0
    dev: true

  /default-require-extensions@3.0.1:
    resolution: {integrity: sha512-eXTJmRbm2TIt9MgWTsOH1wEuhew6XGZcMeGKCtLedIg/NCsg1iBePXkceTdK4Fii7pzmN9tGsZhKzZ4h7O/fxw==}
    engines: {node: '>=8'}
    requiresBuild: true
    dependencies:
      strip-bom: 4.0.0
    dev: false
    optional: true

  /defaults@1.0.4:
    resolution: {integrity: sha512-eFuaLoy/Rxalv2kr+lqMlUnrDWV+3j4pljOIJgLIhI058IQfWJ7vXhyEIHu+HtC738klGALYxOKDO0bQP3tg8A==}
    dependencies:
      clone: 1.0.4
    dev: true

  /defer-to-connect@2.0.1:
    resolution: {integrity: sha512-4tvttepXG1VaYGrRibk5EwJd1t4udunSOVMdLSAL6mId1ix438oPwPZMALY41FCijukO1L0twNcGsdzS7dHgDg==}
    engines: {node: '>=10'}
    dev: true

  /define-data-property@1.1.1:
    resolution: {integrity: sha512-E7uGkTzkk1d0ByLeSc6ZsFS79Axg+m1P/VsgYsxHgiuc3tFSj+MjMIwe90FC4lOAZzNBdY7kkO2P2wKdsQ1vgQ==}
    engines: {node: '>= 0.4'}
    dependencies:
      get-intrinsic: 1.2.2
      gopd: 1.0.1
      has-property-descriptors: 1.0.1

  /define-lazy-prop@3.0.0:
    resolution: {integrity: sha512-N+MeXYoqr3pOgn8xfyRPREN7gHakLYjhsHhWGT3fWAiL4IkAt0iDw14QiiEm2bE30c5XX5q0FtAA3CK5f9/BUg==}
    engines: {node: '>=12'}
    dev: true

  /define-properties@1.2.1:
    resolution: {integrity: sha512-8QmQKqEASLd5nx0U1B1okLElbUuuttJ/AnYmRXbbbGDWh6uS208EjD4Xqq/I9wK7u0v6O08XhTWnt5XtEbR6Dg==}
    engines: {node: '>= 0.4'}
    dependencies:
      define-data-property: 1.1.1
      has-property-descriptors: 1.0.1
      object-keys: 1.1.1
    dev: true

  /delayed-stream@1.0.0:
    resolution: {integrity: sha512-ZySD7Nf91aLB0RxL4KGrKHBXl7Eds1DAmEdcoVawXnLD7SDhpNgtuII2aAkg7a7QS41jxPSZ17p4VdGnMHk3MQ==}
    engines: {node: '>=0.4.0'}

  /depd@2.0.0:
    resolution: {integrity: sha512-g7nH6P6dyDioJogAAGprGpCtVImJhpPk/roCzdb3fIh61/s/nPsfR6onyMwkCAR/OlC3yBC0lESvUoQEAssIrw==}
    engines: {node: '>= 0.8'}
    dev: false

  /dequal@2.0.3:
    resolution: {integrity: sha512-0je+qPKHEMohvfRTCEo3CrPG6cAzAYgmzKyxRiYSSDkS6eGJdyVJm7WaYA5ECaAD9wLB2T4EEeymA5aFVcYXCA==}
    engines: {node: '>=6'}
    dev: false

  /destroy@1.2.0:
    resolution: {integrity: sha512-2sJGJTaXIIaR1w4iJSNoN0hnMY7Gpc/n8D4qSCJw8QqFWXf7cuAgnEHxBpweaVcPevC2l3KpjYCx3NypQQgaJg==}
    engines: {node: '>= 0.8', npm: 1.2.8000 || >= 1.4.16}
    dev: false

  /detect-node@2.1.0:
    resolution: {integrity: sha512-T0NIuQpnTvFDATNuHN5roPwSBG83rFsuO+MXXH9/3N1eFbn4wcPjttvjMLEPWJ0RGUYgQE7cGgS3tNxbqCGM7g==}
    requiresBuild: true
    dev: true
    optional: true

  /didyoumean@1.2.2:
    resolution: {integrity: sha512-gxtyfqMg7GKyhQmb056K7M3xszy/myH8w+B4RT+QXBQsvAOdc3XymqDDPHx1BgPgsdAA5SIifona89YtRATDzw==}
    dev: true

  /diff-sequences@29.6.3:
    resolution: {integrity: sha512-EjePK1srD3P08o2j4f0ExnylqRs5B9tJjcp9t1krH2qRi8CCdsYfwe9JgSLurFBWwq4uOlipzfk5fHNvwFKr8Q==}
    engines: {node: ^14.15.0 || ^16.10.0 || >=18.0.0}

  /diff@4.0.2:
    resolution: {integrity: sha512-58lmxKSA4BNyLz+HHMUzlOEpg09FV+ev6ZMe3vJihgdxzgcwZ8VoEEPmALCZG9LmqfVoNMMKpttIYTVG6uDY7A==}
    engines: {node: '>=0.3.1'}
    dev: true

  /dir-compare@3.3.0:
    resolution: {integrity: sha512-J7/et3WlGUCxjdnD3HAAzQ6nsnc0WL6DD7WcwJb7c39iH1+AWfg+9OqzJNaI6PkBwBvm1mhZNL9iY/nRiZXlPg==}
    dependencies:
      buffer-equal: 1.0.1
      minimatch: 3.1.2
    dev: true

  /dir-glob@3.0.1:
    resolution: {integrity: sha512-WkrWp9GR4KXfKGYzOLmTuGVi1UWFfws377n9cc55/tb6DuqyF6pcQ5AbiHEshaDpY9v6oaSr2XCDidGmMwdzIA==}
    engines: {node: '>=8'}
    requiresBuild: true
    dependencies:
      path-type: 4.0.0

  /dlv@1.1.3:
    resolution: {integrity: sha512-+HlytyjlPKnIG8XuRG8WvmBP8xs8P71y+SKKS6ZXWoEgLuePxtDoUEiH7WkdePWrQ5JBpE6aoVqfZfJUQkjXwA==}
    dev: true

  /dmg-builder@24.12.0:
    resolution: {integrity: sha512-nS22OyHUIYcK40UnILOtqC5Qffd1SN1Ljqy/6e+QR2H1wM3iNBrKJoEbDRfEmYYaALKNFRkKPqSbZKRsGUBdPw==}
    dependencies:
      app-builder-lib: 24.12.0
      builder-util: 24.9.4
      builder-util-runtime: 9.2.3
      fs-extra: 10.1.0
      iconv-lite: 0.6.3
      js-yaml: 4.1.0
    optionalDependencies:
      dmg-license: 1.0.11
    transitivePeerDependencies:
      - supports-color
    dev: true

  /dmg-license@1.0.11:
    resolution: {integrity: sha512-ZdzmqwKmECOWJpqefloC5OJy1+WZBBse5+MR88z9g9Zn4VY+WYUkAyojmhzJckH5YbbZGcYIuGAkY5/Ys5OM2Q==}
    engines: {node: '>=8'}
    os: [darwin]
    hasBin: true
    dependencies:
      '@types/plist': 3.0.5
      '@types/verror': 1.10.9
      ajv: 6.12.6
      crc: 3.8.0
      iconv-corefoundation: 1.1.7
      plist: 3.1.0
      smart-buffer: 4.2.0
      verror: 1.10.1
    dev: true

  /doctrine@3.0.0:
    resolution: {integrity: sha512-yS+Q5i3hBf7GBkd4KG8a7eBNNWNGLTaEwwYWUijIYM7zrlYDM0BFXHjjPWlWZ1Rg7UaddZeIDmi9jF3HmqiQ2w==}
    engines: {node: '>=6.0.0'}
    dependencies:
      esutils: 2.0.3

  /dom-event-types@1.1.0:
    resolution: {integrity: sha512-jNCX+uNJ3v38BKvPbpki6j5ItVlnSqVV6vDWGS6rExzCMjsc39frLjm1n91o6YaKK6AZl0wLloItW6C6mr61BQ==}
    dev: true

  /dom-serializer@2.0.0:
    resolution: {integrity: sha512-wIkAryiqt/nV5EQKqQpo3SToSOV9J0DnbJqwK7Wv/Trc92zIAYZ4FlMu+JPFW1DfGFt81ZTCGgDEabffXeLyJg==}
    dependencies:
      domelementtype: 2.3.0
      domhandler: 5.0.3
      entities: 4.5.0
    dev: true

  /domelementtype@2.3.0:
    resolution: {integrity: sha512-OLETBj6w0OsagBwdXnPdN0cnMfF9opN69co+7ZrbfPGrdpPVNBUj02spi6B1N7wChLQiPn4CSH/zJvXw56gmHw==}
    dev: true

  /domhandler@5.0.3:
    resolution: {integrity: sha512-cgwlv/1iFQiFnU96XXgROh8xTeetsnJiDsTc7TYCLFd9+/WNkIqPTxiM/8pSd8VIrhXGTf1Ny1q1hquVqDJB5w==}
    engines: {node: '>= 4'}
    dependencies:
      domelementtype: 2.3.0
    dev: true

  /domutils@3.1.0:
    resolution: {integrity: sha512-H78uMmQtI2AhgDJjWeQmHwJJ2bLPD3GMmO7Zja/ZZh84wkm+4ut+IUnUdRa8uCGX88DiVx1j6FRe1XfxEgjEZA==}
    dependencies:
      dom-serializer: 2.0.0
      domelementtype: 2.3.0
      domhandler: 5.0.3
    dev: true

  /dot-object@2.1.4:
    resolution: {integrity: sha512-7FXnyyCLFawNYJ+NhkqyP9Wd2yzuo+7n9pGiYpkmXCTYa8Ci2U0eUNDVg5OuO5Pm6aFXI2SWN8/N/w7SJWu1WA==}
    hasBin: true
    dependencies:
      commander: 4.1.1
      glob: 7.2.3
    dev: true

  /dot-prop@6.0.1:
    resolution: {integrity: sha512-tE7ztYzXHIeyvc7N+hR3oi7FIbf/NIjVP9hmAt3yMXzrQ072/fpjGLx2GxNxGxUl5V73MEqYzioOMoVhGMJ5cA==}
    engines: {node: '>=10'}
    dependencies:
      is-obj: 2.0.0
    dev: true

  /dotenv-cli@5.1.0:
    resolution: {integrity: sha512-NoEZAlKo9WVrG0b3i9mBxdD6INdDuGqdgR74t68t8084QcI077/1MnPerRW1odl+9uULhcdnQp2U0pYVppKHOA==}
    hasBin: true
    dependencies:
      cross-spawn: 7.0.3
      dotenv: 16.3.1
      dotenv-expand: 8.0.3
      minimist: 1.2.8
    dev: true

  /dotenv-expand@5.1.0:
    resolution: {integrity: sha512-YXQl1DSa4/PQyRfgrv6aoNjhasp/p4qs9FjJ4q4cQk+8m4r6k4ZSiEyytKG8f8W9gi8WsQtIObNmKd+tMzNTmA==}
    dev: true

  /dotenv-expand@8.0.3:
    resolution: {integrity: sha512-SErOMvge0ZUyWd5B0NXMQlDkN+8r+HhVUsxgOO7IoPDOdDRD2JjExpN6y3KnFR66jsJMwSn1pqIivhU5rcJiNg==}
    engines: {node: '>=12'}
    dev: true

  /dotenv@14.3.2:
    resolution: {integrity: sha512-vwEppIphpFdvaMCaHfCEv9IgwcxMljMw2TnAQBB4VWPvzXQLTb82jwmdOKzlEVUL3gNFT4l4TPKO+Bn+sqcrVQ==}
    engines: {node: '>=12'}
    dev: true

  /dotenv@16.3.1:
    resolution: {integrity: sha512-IPzF4w4/Rd94bA9imS68tZBaYyBWSCE47V1RGuMrB94iyTOIEwRmVL2x/4An+6mETpLrKJ5hQkB8W4kFAadeIQ==}
    engines: {node: '>=12'}
    dev: true

  /dotenv@16.4.1:
    resolution: {integrity: sha512-CjA3y+Dr3FyFDOAMnxZEGtnW9KBR2M0JvvUtXNW+dYJL5ROWxP9DUHCwgFqpMk0OXCc0ljhaNTr2w/kutYIcHQ==}
    engines: {node: '>=12'}
    dev: true

  /dotenv@9.0.2:
    resolution: {integrity: sha512-I9OvvrHp4pIARv4+x9iuewrWycX6CcZtoAu1XrzPxc5UygMJXJZYmBsynku8IkrJwgypE5DGNjDPmPRhDCptUg==}
    engines: {node: '>=10'}
    dev: true

  /duplexer@0.1.2:
    resolution: {integrity: sha512-jtD6YG370ZCIi/9GTaJKQxWTZD045+4R4hTk/x1UyoqadyJ9x9CgSi1RlVDQF8U2sxLLSnFkCaMihqljHIWgMg==}
    dev: true

  /eastasianwidth@0.2.0:
    resolution: {integrity: sha512-I88TYZWc9XiYHRQ4/3c5rjjfgkjhLyW2luGIheGERbNQ6OY7yTybanSpDXZa8y7VUP9YmDcYa+eyq4ca7iLqWA==}
    dev: true

  /ecc-jsbn@0.1.2:
    resolution: {integrity: sha512-eh9O+hwRHNbG4BLTjEl3nw044CkGm5X6LoaCf7LPp7UU8Qrt47JYNi6nPX8xjW97TKGKm1ouctg0QSpZe9qrnw==}
    dependencies:
      jsbn: 0.1.1
      safer-buffer: 2.1.2

  /editorconfig@1.0.4:
    resolution: {integrity: sha512-L9Qe08KWTlqYMVvMcTIvMAdl1cDUubzRNYL+WfA4bLDMHe4nemKkpmYzkznE1FwLKu0EEmy6obgQKzMJrg4x9Q==}
    engines: {node: '>=14'}
    hasBin: true
    dependencies:
      '@one-ini/wasm': 0.1.1
      commander: 10.0.1
      minimatch: 9.0.1
      semver: 7.5.4
    dev: true

  /ee-first@1.1.1:
    resolution: {integrity: sha512-WMwm9LhRUo+WUaRN+vRuETqG89IgZphVSNkdFgeb6sS/E4OrDIN7t48CAewSHXc6C8lefD8KKfr5vY61brQlow==}
    dev: false

  /ejs@3.1.9:
    resolution: {integrity: sha512-rC+QVNMJWv+MtPgkt0y+0rVEIdbtxVADApW9JXrUVlzHetgcyczP/E7DJmWJ4fJCZF2cPcBk0laWO9ZHMG3DmQ==}
    engines: {node: '>=0.10.0'}
    hasBin: true
    dependencies:
      jake: 10.8.7
    dev: true

  /electron-builder@24.12.0:
    resolution: {integrity: sha512-dH4O9zkxFxFbBVFobIR5FA71yJ1TZSCvjZ2maCskpg7CWjBF+SNRSQAThlDyUfRuB+jBTMwEMzwARywmap0CSw==}
    engines: {node: '>=14.0.0'}
    hasBin: true
    dependencies:
      app-builder-lib: 24.12.0
      builder-util: 24.9.4
      builder-util-runtime: 9.2.3
      chalk: 4.1.2
      dmg-builder: 24.12.0
      fs-extra: 10.1.0
      is-ci: 3.0.1
      lazy-val: 1.0.5
      read-config-file: 6.3.2
      simple-update-notifier: 2.0.0
      yargs: 17.7.2
    transitivePeerDependencies:
      - supports-color
    dev: true

  /electron-devtools-installer@3.2.0:
    resolution: {integrity: sha512-t3UczsYugm4OAbqvdImMCImIMVdFzJAHgbwHpkl5jmfu1izVgUcP/mnrPqJIpEeCK1uZGpt+yHgWEN+9EwoYhQ==}
    dependencies:
      rimraf: 3.0.2
      semver: 7.5.4
      tslib: 2.6.2
      unzip-crx-3: 0.2.0
    dev: true

  /electron-publish@24.9.4:
    resolution: {integrity: sha512-FghbeVMfxHneHjsG2xUSC0NMZYWOOWhBxfZKPTbibcJ0CjPH0Ph8yb5CUO62nqywXfA5u1Otq6K8eOdOixxmNg==}
    dependencies:
      '@types/fs-extra': 9.0.13
      builder-util: 24.9.4
      builder-util-runtime: 9.2.3
      chalk: 4.1.2
      fs-extra: 10.1.0
      lazy-val: 1.0.5
      mime: 2.6.0
    transitivePeerDependencies:
      - supports-color
    dev: true

  /electron-store@8.1.0:
    resolution: {integrity: sha512-2clHg/juMjOH0GT9cQ6qtmIvK183B39ZXR0bUoPwKwYHJsEF3quqyDzMFUAu+0OP8ijmN2CbPRAelhNbWUbzwA==}
    dependencies:
      conf: 10.2.0
      type-fest: 2.19.0
    dev: true

  /electron-to-chromium@1.4.610:
    resolution: {integrity: sha512-mqi2oL1mfeHYtOdCxbPQYV/PL7YrQlxbvFEZ0Ee8GbDdShimqt2/S6z2RWqysuvlwdOrQdqvE0KZrBTipAeJzg==}
    requiresBuild: true

  /electron-updater@6.1.8:
    resolution: {integrity: sha512-hhOTfaFAd6wRHAfUaBhnAOYc+ymSGCWJLtFkw4xJqOvtpHmIdNHnXDV9m1MHC+A6q08Abx4Ykgyz/R5DGKNAMQ==}
    dependencies:
      builder-util-runtime: 9.2.3
      fs-extra: 10.1.0
      js-yaml: 4.1.0
      lazy-val: 1.0.5
      lodash.escaperegexp: 4.1.2
      lodash.isequal: 4.5.0
      semver: 7.5.4
      tiny-typed-emitter: 2.1.0
    transitivePeerDependencies:
      - supports-color
    dev: false

  /electron-window-state@5.0.3:
    resolution: {integrity: sha512-1mNTwCfkolXl3kMf50yW3vE2lZj0y92P/HYWFBrb+v2S/pCka5mdwN3cagKm458A7NjndSwijynXgcLWRodsVg==}
    engines: {node: '>=8.0.0'}
    dependencies:
      jsonfile: 4.0.0
      mkdirp: 0.5.6
    dev: false

  /electron@28.2.0:
    resolution: {integrity: sha512-22SylXQQ9IHtwLw4D+Z4Si7OUpeDtpHfJVTjy3yv53iLg5zJKKPOCWT4ZwgYGHQZ0eldyBrYBHF/P9FPd2CcVQ==}
    engines: {node: '>= 12.20.55'}
    hasBin: true
    requiresBuild: true
    dependencies:
      '@electron/get': 2.0.3
      '@types/node': 18.19.10
      extract-zip: 2.0.1
    transitivePeerDependencies:
      - supports-color
    dev: true

  /emoji-regex@10.3.0:
    resolution: {integrity: sha512-QpLs9D9v9kArv4lfDEgg1X/gN5XLnf/A6l9cs8SPZLRZR3ZkY9+kwIQTxm+fsSej5UMYGE8fdoaZVIBlqG0XTw==}
    dev: true

  /emoji-regex@8.0.0:
    resolution: {integrity: sha512-MSjYzcWNOA0ewAHpz0MxpYFvwg6yjy1NG3xteoqz644VCo/RPgnr1/GGt+ic3iJTzQ8Eu3TdM14SawnVUmGE6A==}

  /emoji-regex@9.2.2:
    resolution: {integrity: sha512-L18DaJsXSUk2+42pv8mLs5jJT2hqFkFE4j21wOmgbUqsZ2hL72NsUU785g9RXgo3s0ZNgVl42TiHp3ZtOv/Vyg==}
    dev: true

  /emojis-list@3.0.0:
    resolution: {integrity: sha512-/kyM18EfinwXZbno9FyUGeFh87KC8HRQBQGildHZbEuRyWFOmv1U10o9BBp8XVZDVNNuQKyIGIu5ZYAAXJ0V2Q==}
    engines: {node: '>= 4'}
    requiresBuild: true
    dev: false
    optional: true

  /encodeurl@1.0.2:
    resolution: {integrity: sha512-TPJXq8JqFaVYm2CWmPvnP2Iyo4ZSM7/QKcSmuMLDObfpH5fi7RUGmd/rTDf+rut/saiDiQEeVTNgAmJEdAOx0w==}
    engines: {node: '>= 0.8'}
    dev: false

  /end-of-stream@1.4.4:
    resolution: {integrity: sha512-+uw1inIHVPQoaVuHzRyXd21icM+cnt4CzD5rW+NC1wjOUSTOs+Te7FOv7AhN7vS9x/oIyhLP5PR1H+phQAHu5Q==}
    dependencies:
      once: 1.4.0

  /enhanced-resolve@5.15.0:
    resolution: {integrity: sha512-LXYT42KJ7lpIKECr2mAXIaMldcNCh/7E0KBKOu4KSfkHmP+mZmSs+8V5gBAqisWBy0OO4W5Oyys0GO1Y8KtdKg==}
    engines: {node: '>=10.13.0'}
    requiresBuild: true
    dependencies:
      graceful-fs: 4.2.11
      tapable: 2.2.1
    dev: false
    optional: true

  /enquirer@2.4.1:
    resolution: {integrity: sha512-rRqJg/6gd538VHvR3PSrdRBb/1Vy2YfzHqzvbhGIQpDRKIa4FgV/54b5Q1xYSxOOwKvjXweS26E0Q+nAMwp2pQ==}
    engines: {node: '>=8.6'}
    dependencies:
      ansi-colors: 4.1.3
      strip-ansi: 6.0.1

  /entities@4.5.0:
    resolution: {integrity: sha512-V0hjH4dGPh9Ao5p0MoRY6BVqtwCjhz6vI5LT8AJ55H+4g9/4vbHx1I54fS0XuclLhDHArPQCiMjDxjaL8fPxhw==}
    engines: {node: '>=0.12'}
    dev: true

  /env-paths@2.2.1:
    resolution: {integrity: sha512-+h1lkLKhZMTYjog1VEpJNG7NZJWcuc2DDk/qsqSTRRCOXiLjeQ1d1/udrUGhqMxUgAlwKNZ0cf2uqan5GLuS2A==}
    engines: {node: '>=6'}
    dev: true

  /err-code@2.0.3:
    resolution: {integrity: sha512-2bmlRpNKBxT/CRmPOlyISQpNj+qSeYvcym/uT0Jx2bMOlKLtSy1ZmLuVxSEKKyor/N5yhvp/ZiG1oE3DEYMSFA==}
    dev: true

  /error-ex@1.3.2:
    resolution: {integrity: sha512-7dFHNmqeFSEt2ZBsCriorKnn3Z2pj+fd9kmI6QoWw4//DL+icEBfc0U7qJCisqrTsKTjw4fNFy2pW9OqStD84g==}
    dependencies:
      is-arrayish: 0.2.1
    dev: true

  /es-abstract@1.22.3:
    resolution: {integrity: sha512-eiiY8HQeYfYH2Con2berK+To6GrK2RxbPawDkGq4UiCQQfZHb6wX9qQqkbpPqaxQFcl8d9QzZqo0tGE0VcrdwA==}
    engines: {node: '>= 0.4'}
    dependencies:
      array-buffer-byte-length: 1.0.0
      arraybuffer.prototype.slice: 1.0.2
      available-typed-arrays: 1.0.5
      call-bind: 1.0.5
      es-set-tostringtag: 2.0.2
      es-to-primitive: 1.2.1
      function.prototype.name: 1.1.6
      get-intrinsic: 1.2.2
      get-symbol-description: 1.0.0
      globalthis: 1.0.3
      gopd: 1.0.1
      has-property-descriptors: 1.0.1
      has-proto: 1.0.1
      has-symbols: 1.0.3
      hasown: 2.0.0
      internal-slot: 1.0.6
      is-array-buffer: 3.0.2
      is-callable: 1.2.7
      is-negative-zero: 2.0.2
      is-regex: 1.1.4
      is-shared-array-buffer: 1.0.2
      is-string: 1.0.7
      is-typed-array: 1.1.12
      is-weakref: 1.0.2
      object-inspect: 1.13.1
      object-keys: 1.1.1
      object.assign: 4.1.5
      regexp.prototype.flags: 1.5.1
      safe-array-concat: 1.0.1
      safe-regex-test: 1.0.0
      string.prototype.trim: 1.2.8
      string.prototype.trimend: 1.0.7
      string.prototype.trimstart: 1.0.7
      typed-array-buffer: 1.0.0
      typed-array-byte-length: 1.0.0
      typed-array-byte-offset: 1.0.0
      typed-array-length: 1.0.4
      unbox-primitive: 1.0.2
      which-typed-array: 1.1.13
    dev: true

  /es-module-lexer@1.4.1:
    resolution: {integrity: sha512-cXLGjP0c4T3flZJKQSuziYoq7MlT+rnvfZjfp7h+I7K9BNX54kP9nyWvdbwjQ4u1iWbOL4u96fgeZLToQlZC7w==}
    requiresBuild: true
    dev: false
    optional: true

  /es-set-tostringtag@2.0.2:
    resolution: {integrity: sha512-BuDyupZt65P9D2D2vA/zqcI3G5xRsklm5N3xCwuiy+/vKy8i0ifdsQP1sLgO4tZDSCaQUSnmC48khknGMV3D2Q==}
    engines: {node: '>= 0.4'}
    dependencies:
      get-intrinsic: 1.2.2
      has-tostringtag: 1.0.0
      hasown: 2.0.0
    dev: true

  /es-to-primitive@1.2.1:
    resolution: {integrity: sha512-QCOllgZJtaUo9miYBcLChTUaHNjJF3PYs1VidD7AwiEj1kYxKeQTctLAezAOH5ZKRH0g2IgPn6KwB4IT8iRpvA==}
    engines: {node: '>= 0.4'}
    dependencies:
      is-callable: 1.2.7
      is-date-object: 1.0.5
      is-symbol: 1.0.4
    dev: true

  /es6-error@4.1.1:
    resolution: {integrity: sha512-Um/+FxMr9CISWh0bi5Zv0iOD+4cFh5qLeks1qhAopKVAJw3drgKbKySikp7wGhDL0HPeaja0P5ULZrxLkniUVg==}
    requiresBuild: true
    optional: true

  /esbuild@0.18.20:
    resolution: {integrity: sha512-ceqxoedUrcayh7Y7ZX6NdbbDzGROiyVBgC4PriJThBKSVPWnnFHZAkfI1lJT8QFkOwH4qOS2SJkS4wvpGl8BpA==}
    engines: {node: '>=12'}
    hasBin: true
    requiresBuild: true
    optionalDependencies:
      '@esbuild/android-arm': 0.18.20
      '@esbuild/android-arm64': 0.18.20
      '@esbuild/android-x64': 0.18.20
      '@esbuild/darwin-arm64': 0.18.20
      '@esbuild/darwin-x64': 0.18.20
      '@esbuild/freebsd-arm64': 0.18.20
      '@esbuild/freebsd-x64': 0.18.20
      '@esbuild/linux-arm': 0.18.20
      '@esbuild/linux-arm64': 0.18.20
      '@esbuild/linux-ia32': 0.18.20
      '@esbuild/linux-loong64': 0.18.20
      '@esbuild/linux-mips64el': 0.18.20
      '@esbuild/linux-ppc64': 0.18.20
      '@esbuild/linux-riscv64': 0.18.20
      '@esbuild/linux-s390x': 0.18.20
      '@esbuild/linux-x64': 0.18.20
      '@esbuild/netbsd-x64': 0.18.20
      '@esbuild/openbsd-x64': 0.18.20
      '@esbuild/sunos-x64': 0.18.20
      '@esbuild/win32-arm64': 0.18.20
      '@esbuild/win32-ia32': 0.18.20
      '@esbuild/win32-x64': 0.18.20
    dev: true

  /escalade@3.1.1:
    resolution: {integrity: sha512-k0er2gUkLf8O0zKJiAhmkTnJlTvINGv7ygDNPbeIsX/TJjGJZHuh9B2UxbsaEkmlEo9MfhrSzmhIlhRlI2GXnw==}
    engines: {node: '>=6'}

  /escape-html@1.0.3:
    resolution: {integrity: sha512-NiSupZ4OeuGwr68lGIeym/ksIZMJodUGOSCZ/FSnTxcrekbvqrgdUxlJOMpijaKZVjAJrWrGs/6Jy8OMuyj9ow==}
    dev: false

  /escape-string-regexp@1.0.5:
    resolution: {integrity: sha512-vbRorB5FUQWvla16U8R/qgaFIya2qGzwDrNmCZuYKrbdSUMG6I1ZCGQRefkRVhuOkIGVne7BQ35DSfo1qvJqFg==}
    engines: {node: '>=0.8.0'}

  /escape-string-regexp@4.0.0:
    resolution: {integrity: sha512-TtpcNJ3XAzx3Gq8sWRzJaVajRs0uVxA2YAkdb1jm2YkPz4G6egUFAyA3n5vtEIZefPk5Wa4UXbKuS5fKkJWdgA==}
    engines: {node: '>=10'}

  /escape-string-regexp@5.0.0:
    resolution: {integrity: sha512-/veY75JbMK4j1yjvuUxuVsiS/hr/4iHs9FTT6cgTexxdE0Ly/glccBAkloH/DofkjRbZU3bnoj38mOmhkZ0lHw==}
    engines: {node: '>=12'}
    dev: true

  /eslint-compat-utils@0.1.2(eslint@8.56.0):
    resolution: {integrity: sha512-Jia4JDldWnFNIru1Ehx1H5s9/yxiRHY/TimCuUc0jNexew3cF1gI6CYZil1ociakfWO3rRqFjl1mskBblB3RYg==}
    engines: {node: '>=12'}
    peerDependencies:
      eslint: '>=6.0.0'
    dependencies:
      eslint: 8.56.0
    dev: true

  /eslint-compat-utils@0.4.1(eslint@8.56.0):
    resolution: {integrity: sha512-5N7ZaJG5pZxUeNNJfUchurLVrunD1xJvyg5kYOIVF8kg1f3ajTikmAu/5fZ9w100omNPOoMjngRszh/Q/uFGMg==}
    engines: {node: '>=12'}
    peerDependencies:
      eslint: '>=6.0.0'
    dependencies:
      eslint: 8.56.0
      semver: 7.5.4
    dev: true

  /eslint-config-flat-gitignore@0.1.2:
    resolution: {integrity: sha512-PcBsqtd5QHEZH4ROvpnRN4EP0qcHh9voCCHgtyHxnJZHGspJREcZn7oPqRG/GfWt9m3C0fkC2l5CuBtMig2wXQ==}
    dependencies:
      parse-gitignore: 2.0.0
    dev: true

  /eslint-config-prettier@9.1.0(eslint@8.56.0):
    resolution: {integrity: sha512-NSWl5BFQWEPi1j4TjVNItzYV7dZXZ+wP6I6ZhrBGpChQhZRUaElihE9uRRkcbRnNb76UMKDF3r+WTmNcGPKsqw==}
    hasBin: true
    peerDependencies:
      eslint: '>=7.0.0'
    dependencies:
      eslint: 8.56.0
    dev: true

  /eslint-formatting-reporter@0.0.0(eslint@8.56.0):
    resolution: {integrity: sha512-k9RdyTqxqN/wNYVaTk/ds5B5rA8lgoAmvceYN7bcZMBwU7TuXx5ntewJv81eF3pIL/CiJE+pJZm36llG8yhyyw==}
    peerDependencies:
      eslint: '>=8.40.0'
    dependencies:
      eslint: 8.56.0
      prettier-linter-helpers: 1.0.0
    dev: true

  /eslint-import-resolver-node@0.3.9:
    resolution: {integrity: sha512-WFj2isz22JahUv+B788TlO3N6zL3nNJGU8CcZbPZvVEkBPaJdCV4vy5wyghty5ROFbCRnm132v8BScu5/1BQ8g==}
    dependencies:
      debug: 3.2.7(supports-color@8.1.1)
      is-core-module: 2.13.1
      resolve: 1.22.8
    transitivePeerDependencies:
      - supports-color
    dev: true

  /eslint-merge-processors@0.1.0(eslint@8.56.0):
    resolution: {integrity: sha512-IvRXXtEajLeyssvW4wJcZ2etxkR9mUf4zpNwgI+m/Uac9RfXHskuJefkHUcawVzePnd6xp24enp5jfgdHzjRdQ==}
    peerDependencies:
      eslint: '*'
    dependencies:
      eslint: 8.56.0
    dev: true

  /eslint-module-utils@2.8.0(@typescript-eslint/parser@6.19.1)(eslint-import-resolver-node@0.3.9)(eslint@8.56.0):
    resolution: {integrity: sha512-aWajIYfsqCKRDgUfjEXNN/JlrzauMuSEy5sbd7WXbtW3EH6A6MpwEh42c7qD+MqQo9QMJ6fWLAeIJynx0g6OAw==}
    engines: {node: '>=4'}
    peerDependencies:
      '@typescript-eslint/parser': '*'
      eslint: '*'
      eslint-import-resolver-node: '*'
      eslint-import-resolver-typescript: '*'
      eslint-import-resolver-webpack: '*'
    peerDependenciesMeta:
      '@typescript-eslint/parser':
        optional: true
      eslint:
        optional: true
      eslint-import-resolver-node:
        optional: true
      eslint-import-resolver-typescript:
        optional: true
      eslint-import-resolver-webpack:
        optional: true
    dependencies:
      '@typescript-eslint/parser': 6.19.1(eslint@8.56.0)(typescript@5.2.2)
      debug: 3.2.7(supports-color@8.1.1)
      eslint: 8.56.0
      eslint-import-resolver-node: 0.3.9
    transitivePeerDependencies:
      - supports-color
    dev: true

  /eslint-parser-plain@0.1.0:
    resolution: {integrity: sha512-oOeA6FWU0UJT/Rxc3XF5Cq0nbIZbylm7j8+plqq0CZoE6m4u32OXJrR+9iy4srGMmF6v6pmgvP1zPxSRIGh3sg==}
    dev: true

  /eslint-plugin-antfu@2.1.2(eslint@8.56.0):
    resolution: {integrity: sha512-s7ZTOM3uq0iqpp6gF0UEotnvup7f2PHBUftCytLZX0+6C9j9KadKZQh6bVVngAyFgsmeD9+gcBopOYLClb2oDg==}
    peerDependencies:
      eslint: '*'
    dependencies:
      eslint: 8.56.0
    dev: true

  /eslint-plugin-cypress@2.15.1(eslint@8.56.0):
    resolution: {integrity: sha512-eLHLWP5Q+I4j2AWepYq0PgFEei9/s5LvjuSqWrxurkg1YZ8ltxdvMNmdSf0drnsNo57CTgYY/NIHHLRSWejR7w==}
    peerDependencies:
      eslint: '>= 3.2.1'
    dependencies:
      eslint: 8.56.0
      globals: 13.24.0
    dev: true

  /eslint-plugin-es-x@7.5.0(eslint@8.56.0):
    resolution: {integrity: sha512-ODswlDSO0HJDzXU0XvgZ3lF3lS3XAZEossh15Q2UHjwrJggWeBoKqqEsLTZLXl+dh5eOAozG0zRcYtuE35oTuQ==}
    engines: {node: ^14.18.0 || >=16.0.0}
    peerDependencies:
      eslint: '>=8'
    dependencies:
      '@eslint-community/eslint-utils': 4.4.0(eslint@8.56.0)
      '@eslint-community/regexpp': 4.10.0
      eslint: 8.56.0
      eslint-compat-utils: 0.1.2(eslint@8.56.0)
    dev: true

  /eslint-plugin-eslint-comments@3.2.0(eslint@8.56.0):
    resolution: {integrity: sha512-0jkOl0hfojIHHmEHgmNdqv4fmh7300NdpA9FFpF7zaoLvB/QeXOGNLIo86oAveJFrfB1p05kC8hpEMHM8DwWVQ==}
    engines: {node: '>=6.5.0'}
    peerDependencies:
      eslint: '>=4.19.1'
    dependencies:
      escape-string-regexp: 1.0.5
      eslint: 8.56.0
      ignore: 5.3.0
    dev: true

  /eslint-plugin-format@0.1.0(eslint@8.56.0):
    resolution: {integrity: sha512-IgOu+GEH+PdKnpuPrFzY8q8QgnzAUijDZsNLhpp5jx0Lbu9u968/STcmEZGnIMVBw3zeTNN/FsU6d2Rdgcy6Aw==}
    peerDependencies:
      eslint: ^8.40.0
    dependencies:
      '@dprint/formatter': 0.2.1
      '@dprint/markdown': 0.16.3
      '@dprint/toml': 0.5.4
      eslint: 8.56.0
      eslint-formatting-reporter: 0.0.0(eslint@8.56.0)
      eslint-parser-plain: 0.1.0
      prettier: 3.2.4
      synckit: 0.8.6
    dev: true

  /eslint-plugin-html@7.1.0:
    resolution: {integrity: sha512-fNLRraV/e6j8e3XYOC9xgND4j+U7b1Rq+OygMlLcMg+wI/IpVbF+ubQa3R78EjKB9njT6TQOlcK5rFKBVVtdfg==}
    dependencies:
      htmlparser2: 8.0.2
    dev: true

  /eslint-plugin-i@2.29.1(@typescript-eslint/parser@6.19.1)(eslint@8.56.0):
    resolution: {integrity: sha512-ORizX37MelIWLbMyqI7hi8VJMf7A0CskMmYkB+lkCX3aF4pkGV7kwx5bSEb4qx7Yce2rAf9s34HqDRPjGRZPNQ==}
    engines: {node: '>=12'}
    peerDependencies:
      eslint: ^7.2.0 || ^8
    dependencies:
      debug: 4.3.4(supports-color@5.5.0)
      doctrine: 3.0.0
      eslint: 8.56.0
      eslint-import-resolver-node: 0.3.9
      eslint-module-utils: 2.8.0(@typescript-eslint/parser@6.19.1)(eslint-import-resolver-node@0.3.9)(eslint@8.56.0)
      get-tsconfig: 4.7.2
      is-glob: 4.0.3
      minimatch: 3.1.2
      semver: 7.5.4
    transitivePeerDependencies:
      - '@typescript-eslint/parser'
      - eslint-import-resolver-typescript
      - eslint-import-resolver-webpack
      - supports-color
    dev: true

  /eslint-plugin-jsonc@2.13.0(eslint@8.56.0):
    resolution: {integrity: sha512-2wWdJfpO/UbZzPDABuUVvlUQjfMJa2p2iQfYt/oWxOMpXCcjuiMUSaA02gtY/Dbu82vpaSqc+O7Xq6ECHwtIxA==}
    engines: {node: ^12.22.0 || ^14.17.0 || >=16.0.0}
    peerDependencies:
      eslint: '>=6.0.0'
    dependencies:
      '@eslint-community/eslint-utils': 4.4.0(eslint@8.56.0)
      eslint: 8.56.0
      eslint-compat-utils: 0.4.1(eslint@8.56.0)
      espree: 9.6.1
      graphemer: 1.4.0
      jsonc-eslint-parser: 2.4.0
      natural-compare: 1.4.0
      synckit: 0.6.2
    dev: true

  /eslint-plugin-markdown@3.0.1(eslint@8.56.0):
    resolution: {integrity: sha512-8rqoc148DWdGdmYF6WSQFT3uQ6PO7zXYgeBpHAOAakX/zpq+NvFYbDA/H7PYzHajwtmaOzAwfxyl++x0g1/N9A==}
    engines: {node: ^12.22.0 || ^14.17.0 || >=16.0.0}
    peerDependencies:
      eslint: ^6.0.0 || ^7.0.0 || ^8.0.0
    dependencies:
      eslint: 8.56.0
      mdast-util-from-markdown: 0.8.5
    transitivePeerDependencies:
      - supports-color
    dev: true

  /eslint-plugin-n@16.6.2(eslint@8.56.0):
    resolution: {integrity: sha512-6TyDmZ1HXoFQXnhCTUjVFULReoBPOAjpuiKELMkeP40yffI/1ZRO+d9ug/VC6fqISo2WkuIBk3cvuRPALaWlOQ==}
    engines: {node: '>=16.0.0'}
    peerDependencies:
      eslint: '>=7.0.0'
    dependencies:
      '@eslint-community/eslint-utils': 4.4.0(eslint@8.56.0)
      builtins: 5.0.1
      eslint: 8.56.0
      eslint-plugin-es-x: 7.5.0(eslint@8.56.0)
      get-tsconfig: 4.7.2
      globals: 13.24.0
      ignore: 5.3.0
      is-builtin-module: 3.2.1
      is-core-module: 2.13.1
      minimatch: 3.1.2
      resolve: 1.22.8
      semver: 7.5.4
    dev: true

  /eslint-plugin-no-only-tests@3.1.0:
    resolution: {integrity: sha512-Lf4YW/bL6Un1R6A76pRZyE1dl1vr31G/ev8UzIc/geCgFWyrKil8hVjYqWVKGB/UIGmb6Slzs9T0wNezdSVegw==}
    engines: {node: '>=5.0.0'}
    dev: true

  /eslint-plugin-perfectionist@2.5.0(eslint@8.56.0)(typescript@5.2.2)(vue-eslint-parser@9.4.2):
    resolution: {integrity: sha512-F6XXcq4mKKUe/SREoMGQqzgw6cgCgf3pFzkFfQVIGtqD1yXVpQjnhTepzhBeZfxZwgMzR9HO4yH4CUhIQ2WBcQ==}
    peerDependencies:
      astro-eslint-parser: ^0.16.0
      eslint: '>=8.0.0'
      svelte: '>=3.0.0'
      svelte-eslint-parser: ^0.33.0
      vue-eslint-parser: '>=9.0.0'
    peerDependenciesMeta:
      astro-eslint-parser:
        optional: true
      svelte:
        optional: true
      svelte-eslint-parser:
        optional: true
      vue-eslint-parser:
        optional: true
    dependencies:
      '@typescript-eslint/utils': 6.19.1(eslint@8.56.0)(typescript@5.2.2)
      eslint: 8.56.0
      minimatch: 9.0.3
      natural-compare-lite: 1.4.0
      vue-eslint-parser: 9.4.2(eslint@8.56.0)
    transitivePeerDependencies:
      - supports-color
      - typescript
    dev: true

  /eslint-plugin-prettier@5.1.3(eslint-config-prettier@9.1.0)(eslint@8.56.0)(prettier@3.2.4):
    resolution: {integrity: sha512-C9GCVAs4Eq7ZC/XFQHITLiHJxQngdtraXaM+LoUFoFp/lHNl2Zn8f3WQbe9HvTBBQ9YnKFB0/2Ajdqwo5D1EAw==}
    engines: {node: ^14.18.0 || >=16.0.0}
    peerDependencies:
      '@types/eslint': '>=8.0.0'
      eslint: '>=8.0.0'
      eslint-config-prettier: '*'
      prettier: '>=3.0.0'
    peerDependenciesMeta:
      '@types/eslint':
        optional: true
      eslint-config-prettier:
        optional: true
    dependencies:
      eslint: 8.56.0
      eslint-config-prettier: 9.1.0(eslint@8.56.0)
      prettier: 3.2.4
      prettier-linter-helpers: 1.0.0
      synckit: 0.8.6
    dev: true

  /eslint-plugin-unicorn@50.0.1(eslint@8.56.0):
    resolution: {integrity: sha512-KxenCZxqSYW0GWHH18okDlOQcpezcitm5aOSz6EnobyJ6BIByiPDviQRjJIUAjG/tMN11958MxaQ+qCoU6lfDA==}
    engines: {node: '>=16'}
    peerDependencies:
      eslint: '>=8.56.0'
    dependencies:
      '@babel/helper-validator-identifier': 7.22.20
      '@eslint-community/eslint-utils': 4.4.0(eslint@8.56.0)
      '@eslint/eslintrc': 2.1.4
      ci-info: 4.0.0
      clean-regexp: 1.0.0
      core-js-compat: 3.34.0
      eslint: 8.56.0
      esquery: 1.5.0
      indent-string: 4.0.0
      is-builtin-module: 3.2.1
      jsesc: 3.0.2
      pluralize: 8.0.0
      read-pkg-up: 7.0.1
      regexp-tree: 0.1.27
      regjsparser: 0.10.0
      semver: 7.5.4
      strip-indent: 3.0.0
    transitivePeerDependencies:
      - supports-color
    dev: true

  /eslint-plugin-unused-imports@3.0.0(@typescript-eslint/eslint-plugin@6.19.1)(eslint@8.56.0):
    resolution: {integrity: sha512-sduiswLJfZHeeBJ+MQaG+xYzSWdRXoSw61DpU13mzWumCkR0ufD0HmO4kdNokjrkluMHpj/7PJeN35pgbhW3kw==}
    engines: {node: ^12.22.0 || ^14.17.0 || >=16.0.0}
    peerDependencies:
      '@typescript-eslint/eslint-plugin': ^6.0.0
      eslint: ^8.0.0
    peerDependenciesMeta:
      '@typescript-eslint/eslint-plugin':
        optional: true
    dependencies:
      '@typescript-eslint/eslint-plugin': 6.19.1(@typescript-eslint/parser@6.19.1)(eslint@8.56.0)(typescript@5.2.2)
      eslint: 8.56.0
      eslint-rule-composer: 0.3.0
    dev: true

  /eslint-plugin-vitest@0.3.20(@typescript-eslint/eslint-plugin@6.19.1)(eslint@8.56.0)(typescript@5.2.2):
    resolution: {integrity: sha512-O05k4j9TGMOkkghj9dRgpeLDyOSiVIxQWgNDPfhYPm5ioJsehcYV/zkRLekQs+c8+RBCVXucSED3fYOyy2EoWA==}
    engines: {node: ^18.0.0 || >= 20.0.0}
    peerDependencies:
      '@typescript-eslint/eslint-plugin': '*'
      eslint: '>=8.0.0'
      vitest: '*'
    peerDependenciesMeta:
      '@typescript-eslint/eslint-plugin':
        optional: true
      vitest:
        optional: true
    dependencies:
      '@typescript-eslint/eslint-plugin': 6.19.1(@typescript-eslint/parser@6.19.1)(eslint@8.56.0)(typescript@5.2.2)
      '@typescript-eslint/utils': 6.19.1(eslint@8.56.0)(typescript@5.2.2)
      eslint: 8.56.0
    transitivePeerDependencies:
      - supports-color
      - typescript
    dev: true

  /eslint-plugin-vue@7.20.0(eslint@8.56.0):
    resolution: {integrity: sha512-oVNDqzBC9h3GO+NTgWeLMhhGigy6/bQaQbHS+0z7C4YEu/qK/yxHvca/2PTZtGNPsCrHwOTgKMrwu02A9iPBmw==}
    engines: {node: '>=8.10'}
    peerDependencies:
      eslint: ^6.2.0 || ^7.0.0 || ^8.0.0
    dependencies:
      eslint: 8.56.0
      eslint-utils: 2.1.0
      natural-compare: 1.4.0
      semver: 6.3.1
      vue-eslint-parser: 7.11.0(eslint@8.56.0)
    transitivePeerDependencies:
      - supports-color
    dev: true

  /eslint-plugin-vue@9.20.1(eslint@8.56.0):
    resolution: {integrity: sha512-GyCs8K3lkEvoyC1VV97GJhP1SvqsKCiWGHnbn0gVUYiUhaH2+nB+Dv1uekv1THFMPbBfYxukrzQdltw950k+LQ==}
    engines: {node: ^14.17.0 || >=16.0.0}
    peerDependencies:
      eslint: ^6.2.0 || ^7.0.0 || ^8.0.0
    dependencies:
      '@eslint-community/eslint-utils': 4.4.0(eslint@8.56.0)
      eslint: 8.56.0
      natural-compare: 1.4.0
      nth-check: 2.1.1
      postcss-selector-parser: 6.0.15
      semver: 7.5.4
      vue-eslint-parser: 9.4.2(eslint@8.56.0)
      xml-name-validator: 4.0.0
    transitivePeerDependencies:
      - supports-color
    dev: true

  /eslint-plugin-vuetify@1.1.0(eslint@8.56.0)(vuetify@2.7.1):
    resolution: {integrity: sha512-I1YRUCGkDqe8F7O0tdf63UZVKtk4734+8fzbZ24YIZKTTyQp/FIR0nSZYG8mPFhTWerzPta7oXNzliBOwP2XeQ==}
    peerDependencies:
      eslint: ^6.2.0 || ^7.0.0 || ^8.0.0
      vuetify: ^2.0.0
    dependencies:
      eslint: 8.56.0
      eslint-plugin-vue: 7.20.0(eslint@8.56.0)
      requireindex: 1.2.0
      vuetify: 2.7.1(patch_hash=vihau2wdvfujwz4iade7ryoudi)(vue@2.7.16)
    transitivePeerDependencies:
      - supports-color
    dev: true

  /eslint-plugin-yml@1.12.2(eslint@8.56.0):
    resolution: {integrity: sha512-hvS9p08FhPT7i/ynwl7/Wt7ke7Rf4P2D6fT8lZlL43peZDTsHtH2A0SIFQ7Kt7+mJ6if6P+FX3iJhMkdnxQwpg==}
    engines: {node: ^14.17.0 || >=16.0.0}
    peerDependencies:
      eslint: '>=6.0.0'
    dependencies:
      debug: 4.3.4(supports-color@5.5.0)
      eslint: 8.56.0
      eslint-compat-utils: 0.4.1(eslint@8.56.0)
      lodash: 4.17.21
      natural-compare: 1.4.0
      yaml-eslint-parser: 1.2.2
    transitivePeerDependencies:
      - supports-color
    dev: true

  /eslint-processor-vue-blocks@0.1.1(@vue/compiler-sfc@3.4.15)(eslint@8.56.0):
    resolution: {integrity: sha512-9+dU5lU881log570oBwpelaJmOfOzSniben7IWEDRYQPPWwlvaV7NhOtsTuUWDqpYT+dtKKWPsgz4OkOi+aZnA==}
    peerDependencies:
      '@vue/compiler-sfc': ^3.3.0
      eslint: ^8.50.0
    dependencies:
      '@vue/compiler-sfc': 3.4.15
      eslint: 8.56.0
    dev: true

  /eslint-rule-composer@0.3.0:
    resolution: {integrity: sha512-bt+Sh8CtDmn2OajxvNO+BX7Wn4CIWMpTRm3MaiKPCQcnnlm0CS2mhui6QaoeQugs+3Kj2ESKEEGJUdVafwhiCg==}
    engines: {node: '>=4.0.0'}
    dev: true

  /eslint-scope@5.1.1:
    resolution: {integrity: sha512-2NxwbF/hZ0KpepYN0cNbo+FN6XoK7GaHlQhgx/hIZl6Va0bF45RQOOwhLIy8lQDbuCiadSLCBnH2CFYquit5bw==}
    engines: {node: '>=8.0.0'}
    dependencies:
      esrecurse: 4.3.0
      estraverse: 4.3.0

  /eslint-scope@7.2.2:
    resolution: {integrity: sha512-dOt21O7lTMhDM+X9mB4GX+DZrZtCUJPL/wlcTqxyrx5IvO0IYtILdtrQGQp+8n5S0gwSVmOf9NQrjMOgfQZlIg==}
    engines: {node: ^12.22.0 || ^14.17.0 || >=16.0.0}
    dependencies:
      esrecurse: 4.3.0
      estraverse: 5.3.0

  /eslint-utils@2.1.0:
    resolution: {integrity: sha512-w94dQYoauyvlDc43XnGB8lU3Zt713vNChgt4EWwhXAP2XkBvndfxF0AgIqKOOasjPIPzj9JqgwkwbCYD0/V3Zg==}
    engines: {node: '>=6'}
    dependencies:
      eslint-visitor-keys: 1.3.0
    dev: true

  /eslint-visitor-keys@1.3.0:
    resolution: {integrity: sha512-6J72N8UNa462wa/KFODt/PJ3IU60SDpC3QXC1Hjc1BXXpfL2C9R5+AU7jhe0F6GREqVMh4Juu+NY7xn+6dipUQ==}
    engines: {node: '>=4'}
    dev: true

  /eslint-visitor-keys@3.4.3:
    resolution: {integrity: sha512-wpc+LXeiyiisxPlEkUzU6svyS1frIO3Mgxj1fdy7Pm8Ygzguax2N3Fa/D/ag1WqbOprdI+uY6wMUl8/a2G+iag==}
    engines: {node: ^12.22.0 || ^14.17.0 || >=16.0.0}

  /eslint@8.56.0:
    resolution: {integrity: sha512-Go19xM6T9puCOWntie1/P997aXxFsOi37JIHRWI514Hc6ZnaHGKY9xFhrU65RT6CcBEzZoGG1e6Nq+DT04ZtZQ==}
    engines: {node: ^12.22.0 || ^14.17.0 || >=16.0.0}
    hasBin: true
    dependencies:
      '@eslint-community/eslint-utils': 4.4.0(eslint@8.56.0)
      '@eslint-community/regexpp': 4.10.0
      '@eslint/eslintrc': 2.1.4
      '@eslint/js': 8.56.0
      '@humanwhocodes/config-array': 0.11.13
      '@humanwhocodes/module-importer': 1.0.1
      '@nodelib/fs.walk': 1.2.8
      '@ungap/structured-clone': 1.2.0
      ajv: 6.12.6
      chalk: 4.1.2
      cross-spawn: 7.0.3
      debug: 4.3.4(supports-color@5.5.0)
      doctrine: 3.0.0
      escape-string-regexp: 4.0.0
      eslint-scope: 7.2.2
      eslint-visitor-keys: 3.4.3
      espree: 9.6.1
      esquery: 1.5.0
      esutils: 2.0.3
      fast-deep-equal: 3.1.3
      file-entry-cache: 6.0.1
      find-up: 5.0.0
      glob-parent: 6.0.2
      globals: 13.24.0
      graphemer: 1.4.0
      ignore: 5.3.0
      imurmurhash: 0.1.4
      is-glob: 4.0.3
      is-path-inside: 3.0.3
      js-yaml: 4.1.0
      json-stable-stringify-without-jsonify: 1.0.1
      levn: 0.4.1
      lodash.merge: 4.6.2
      minimatch: 3.1.2
      natural-compare: 1.4.0
      optionator: 0.9.3
      strip-ansi: 6.0.1
      text-table: 0.2.0
    transitivePeerDependencies:
      - supports-color

  /espree@6.2.1:
    resolution: {integrity: sha512-ysCxRQY3WaXJz9tdbWOwuWr5Y/XrPTGX9Kiz3yoUXwW0VZ4w30HTkQLaGx/+ttFjF8i+ACbArnB4ce68a9m5hw==}
    engines: {node: '>=6.0.0'}
    dependencies:
      acorn: 7.4.1
      acorn-jsx: 5.3.2(acorn@7.4.1)
      eslint-visitor-keys: 1.3.0
    dev: true

  /espree@9.6.1:
    resolution: {integrity: sha512-oruZaFkjorTpF32kDSI5/75ViwGeZginGGy2NoOSg3Q9bnwlnmDm4HLnkl0RE3n+njDXR037aY1+x58Z/zFdwQ==}
    engines: {node: ^12.22.0 || ^14.17.0 || >=16.0.0}
    dependencies:
      acorn: 8.11.2
      acorn-jsx: 5.3.2(acorn@8.11.2)
      eslint-visitor-keys: 3.4.3

  /esprima@4.0.1:
    resolution: {integrity: sha512-eGuFFw7Upda+g4p+QHvnW0RyTX/SVeJBDM/gCtMARO0cLuT2HcEKnTPvhjV6aGeqrCB/sbNop0Kszm0jsaWU4A==}
    engines: {node: '>=4'}
    hasBin: true

  /esquery@1.5.0:
    resolution: {integrity: sha512-YQLXUplAwJgCydQ78IMJywZCceoqk1oH01OERdSAJc/7U2AylwjhSCLDEtqwg811idIS/9fIU5GjG73IgjKMVg==}
    engines: {node: '>=0.10'}
    dependencies:
      estraverse: 5.3.0

  /esrecurse@4.3.0:
    resolution: {integrity: sha512-KmfKL3b6G+RXvP8N1vr3Tq1kL/oCFgn2NYXEtqP8/L3pKapUA4G8cFVaoF3SU323CD4XypR/ffioHmkti6/Tag==}
    engines: {node: '>=4.0'}
    dependencies:
      estraverse: 5.3.0

  /estraverse@4.3.0:
    resolution: {integrity: sha512-39nnKffWz8xN1BU/2c79n9nB9HDzo0niYUqx6xyqUnyoAnQyyWpOTdZEeiCch8BBu515t4wp9ZmgVfVhn9EBpw==}
    engines: {node: '>=4.0'}
    requiresBuild: true

  /estraverse@5.3.0:
    resolution: {integrity: sha512-MMdARuVEQziNTeJD8DgMqmhwR11BRQ/cBP+pLtYdSTnf3MIO8fFeiINEbX36ZdNlfU/7A9f3gUw49B3oQsvwBA==}
    engines: {node: '>=4.0'}

  /estree-walker@1.0.1:
    resolution: {integrity: sha512-1fMXF3YP4pZZVozF8j/ZLfvnR8NSIljt56UhbZ5PeeDmmGHpgpdwQt7ITlGvYaQukCvuBRMLEiKiYC+oeIg4cg==}
    dev: true

  /estree-walker@2.0.2:
    resolution: {integrity: sha512-Rfkk/Mp/DL7JVje3u18FxFujQlTNR2q6QfMSMB7AvCBx91NGj/ba3kCfza0f6dVDbw7YlRf/nDrn7pQrCCyQ/w==}
    dev: true

  /estree-walker@3.0.3:
    resolution: {integrity: sha512-7RUKfXgSMMkzt6ZuXmqapOurLGPPfgj6l9uRZ7lRGolvk0y2yocc35LdcxKC5PQZdn2DMqioAQ2NoWcrTKmm6g==}
    dependencies:
      '@types/estree': 1.0.5

  /esutils@2.0.3:
    resolution: {integrity: sha512-kVscqXk4OCp68SZ0dkgEKVi6/8ij300KBWTJq32P/dYeWTSwK41WyTxalN1eRmA5Z9UU/LX9D7FWSmV9SAYx6g==}
    engines: {node: '>=0.10.0'}

  /etag@1.8.1:
    resolution: {integrity: sha512-aIL5Fx7mawVa300al2BnEE4iNvo1qETxLrPI/o05L7z6go7fCw1J6EQmbK4FmJ2AS7kgVF/KEZWufBfdClMcPg==}
    engines: {node: '>= 0.6'}
    dev: false

  /event-stream@3.3.4:
    resolution: {integrity: sha512-QHpkERcGsR0T7Qm3HNJSyXKEEj8AHNxkY3PK8TS2KJvQ7NiSHe3DDpwVKKtoYprL/AreyzFBeIkBIWChAqn60g==}
    dependencies:
      duplexer: 0.1.2
      from: 0.1.7
      map-stream: 0.1.0
      pause-stream: 0.0.11
      split: 0.3.3
      stream-combiner: 0.0.4
      through: 2.3.8
    dev: true

  /eventemitter2@6.4.7:
    resolution: {integrity: sha512-tYUSVOGeQPKt/eC1ABfhHy5Xd96N3oIijJvN3O9+TsC28T5V9yX9oEfEK5faP0EFSNVOG97qtAS68GBrQB2hDg==}

  /eventemitter3@4.0.7:
    resolution: {integrity: sha512-8guHBZCwKnFhYdHr2ysuRWErTwhoN2X8XELRlrRwpmfeY2jjuUN4taQMsULKUVo1K4DvZl+0pgfyoysHxvmvEw==}
    dev: false

  /eventemitter3@5.0.1:
    resolution: {integrity: sha512-GWkBvjiSZK87ELrYOSESUYeVIc9mvLLf/nXalMOS5dYrgZq9o5OVkbZAVM06CVxYsCwH9BDZFPlQTlPA1j4ahA==}
    dev: true

  /events@3.3.0:
    resolution: {integrity: sha512-mQw+2fkQbALzQ7V0MY0IqdnXNOeTtP4r0lN9z7AAawCXgqea7bDii20AYrIBrFd/Hx0M2Ocz6S111CaFkUcb0Q==}
    engines: {node: '>=0.8.x'}
    requiresBuild: true
    dev: false
    optional: true

  /execa@4.1.0:
    resolution: {integrity: sha512-j5W0//W7f8UxAn8hXVnwG8tLwdiUy4FJLcSupCg6maBYZDpyBvTApK7KyuI4bKj8KOh1r2YH+6ucuYtJv1bTZA==}
    engines: {node: '>=10'}
    dependencies:
      cross-spawn: 7.0.3
      get-stream: 5.2.0
      human-signals: 1.1.1
      is-stream: 2.0.1
      merge-stream: 2.0.0
      npm-run-path: 4.0.1
      onetime: 5.1.2
      signal-exit: 3.0.7
      strip-final-newline: 2.0.0

  /execa@5.1.1:
    resolution: {integrity: sha512-8uSpZZocAZRBAPIEINJj3Lo9HyGitllczc27Eh5YYojjMFMn8yHMDMaUHE2Jqfq05D/wucwI4JGURyXt1vchyg==}
    engines: {node: '>=10'}
    dependencies:
      cross-spawn: 7.0.3
      get-stream: 6.0.1
      human-signals: 2.1.0
      is-stream: 2.0.1
      merge-stream: 2.0.0
      npm-run-path: 4.0.1
      onetime: 5.1.2
      signal-exit: 3.0.7
      strip-final-newline: 2.0.0
    dev: true

  /execa@7.2.0:
    resolution: {integrity: sha512-UduyVP7TLB5IcAQl+OzLyLcS/l32W/GLg+AhHJ+ow40FOk2U3SAllPwR44v4vmdFwIWqpdwxxpQbF1n5ta9seA==}
    engines: {node: ^14.18.0 || ^16.14.0 || >=18.0.0}
    dependencies:
      cross-spawn: 7.0.3
      get-stream: 6.0.1
      human-signals: 4.3.1
      is-stream: 3.0.0
      merge-stream: 2.0.0
      npm-run-path: 5.1.0
      onetime: 6.0.0
      signal-exit: 3.0.7
      strip-final-newline: 3.0.0
    dev: true

  /execa@8.0.1:
    resolution: {integrity: sha512-VyhnebXciFV2DESc+p6B+y0LjSm0krU4OgJN44qFAhBY0TJ+1V61tYD2+wHusZ6F9n5K+vl8k0sTy7PEfV4qpg==}
    engines: {node: '>=16.17'}
    dependencies:
      cross-spawn: 7.0.3
      get-stream: 8.0.1
      human-signals: 5.0.0
      is-stream: 3.0.0
      merge-stream: 2.0.0
      npm-run-path: 5.1.0
      onetime: 6.0.0
      signal-exit: 4.1.0
      strip-final-newline: 3.0.0
    dev: true

  /executable@4.1.1:
    resolution: {integrity: sha512-8iA79xD3uAch729dUG8xaaBBFGaEa0wdD2VkYLFHwlqosEj/jT66AzcreRDSgV7ehnNLBW2WR5jIXwGKjVdTLg==}
    engines: {node: '>=4'}
    dependencies:
      pify: 2.3.0

  /express@4.18.2:
    resolution: {integrity: sha512-5/PsL6iGPdfQ/lKM1UuielYgv3BUoJfz1aUwU9vHZ+J7gyvwdQXFEBIEIaxeGf0GIcreATNyBExtalisDbuMqQ==}
    engines: {node: '>= 0.10.0'}
    dependencies:
      accepts: 1.3.8
      array-flatten: 1.1.1
      body-parser: 1.20.1
      content-disposition: 0.5.4
      content-type: 1.0.5
      cookie: 0.5.0
      cookie-signature: 1.0.6
      debug: 2.6.9
      depd: 2.0.0
      encodeurl: 1.0.2
      escape-html: 1.0.3
      etag: 1.8.1
      finalhandler: 1.2.0
      fresh: 0.5.2
      http-errors: 2.0.0
      merge-descriptors: 1.0.1
      methods: 1.1.2
      on-finished: 2.4.1
      parseurl: 1.3.3
      path-to-regexp: 0.1.7
      proxy-addr: 2.0.7
      qs: 6.11.0
      range-parser: 1.2.1
      safe-buffer: 5.2.1
      send: 0.18.0
      serve-static: 1.15.0
      setprototypeof: 1.2.0
      statuses: 2.0.1
      type-is: 1.6.18
      utils-merge: 1.0.1
      vary: 1.1.2
    transitivePeerDependencies:
      - supports-color
    dev: false

  /extend-shallow@2.0.1:
    resolution: {integrity: sha512-zCnTtlxNoAiDc3gqY2aYAWFx7XWWiasuF2K8Me5WbN8otHKTUKBwjPtNpRs/rbUZm7KxWAaNj7P1a/p52GbVug==}
    engines: {node: '>=0.10.0'}
    dependencies:
      is-extendable: 0.1.1
    dev: true

  /extend@3.0.2:
    resolution: {integrity: sha512-fjquC59cD7CyW6urNXK0FBufkZcoiGG80wTuPujX590cB5Ttln20E2UB4S/WARVqhXffZl2LNgS+gQdPIIim/g==}

  /external-editor@3.1.0:
    resolution: {integrity: sha512-hMQ4CX1p1izmuLYyZqLMO/qGNw10wSv9QDCPfzXfyFrOaCSSoRfqE1Kf1s5an66J5JZC62NewG+mK49jOCtQew==}
    engines: {node: '>=4'}
    dependencies:
      chardet: 0.7.0
      iconv-lite: 0.4.24
      tmp: 0.0.33
    dev: true

  /extract-zip@2.0.1:
    resolution: {integrity: sha512-GDhU9ntwuKyGXdZBUgTIe+vXnWj0fppUEtMDL0+idd5Sta8TGpHssn/eusA9mrPr9qNDym6SxAYZjNvCn/9RBg==}
    engines: {node: '>= 10.17.0'}
    hasBin: true
    dependencies:
      debug: 4.3.4(supports-color@5.5.0)
      get-stream: 5.2.0
      yauzl: 2.10.0
    optionalDependencies:
      '@types/yauzl': 2.10.3
    transitivePeerDependencies:
      - supports-color
    dev: true

  /extract-zip@2.0.1(supports-color@8.1.1):
    resolution: {integrity: sha512-GDhU9ntwuKyGXdZBUgTIe+vXnWj0fppUEtMDL0+idd5Sta8TGpHssn/eusA9mrPr9qNDym6SxAYZjNvCn/9RBg==}
    engines: {node: '>= 10.17.0'}
    hasBin: true
    dependencies:
      debug: 4.3.4(supports-color@8.1.1)
      get-stream: 5.2.0
      yauzl: 2.10.0
    optionalDependencies:
      '@types/yauzl': 2.10.3
    transitivePeerDependencies:
      - supports-color

  /extsprintf@1.3.0:
    resolution: {integrity: sha512-11Ndz7Nv+mvAC1j0ktTa7fAb0vLyGGX+rMHNBYQviQDGU0Hw7lhctJANqbPhu9nV9/izT/IntTgZ7Im/9LJs9g==}
    engines: {'0': node >=0.6.0}

  /extsprintf@1.4.1:
    resolution: {integrity: sha512-Wrk35e8ydCKDj/ArClo1VrPVmN8zph5V4AtHwIuHhvMXsKf73UT3BOD+azBIW+3wOJ4FhEH7zyaJCFvChjYvMA==}
    engines: {'0': node >=0.6.0}
    dev: true

  /fast-deep-equal@3.1.3:
    resolution: {integrity: sha512-f3qQ9oQy9j2AhBe/H9VC91wLmKBCCU/gDOnKNAYG5hswO7BLKj09Hc5HYNz9cGI++xlpDCIgDaitVs03ATR84Q==}

  /fast-diff@1.3.0:
    resolution: {integrity: sha512-VxPP4NqbUjj6MaAOafWeUn2cXWLcCtljklUtZf0Ind4XQ+QPtmA0b18zZy0jIQx+ExRVCR/ZQpBmik5lXshNsw==}
    dev: true

  /fast-glob@3.3.2:
    resolution: {integrity: sha512-oX2ruAFQwf/Orj8m737Y5adxDQO0LAB7/S5MnxCdTNDd4p6BsyIVsv9JQsATbTSq8KHRpLwIHbVlUNatxd+1Ow==}
    engines: {node: '>=8.6.0'}
    dependencies:
      '@nodelib/fs.stat': 2.0.5
      '@nodelib/fs.walk': 1.2.8
      glob-parent: 5.1.2
      merge2: 1.4.1
      micromatch: 4.0.5

  /fast-json-stable-stringify@2.1.0:
    resolution: {integrity: sha512-lhd/wF+Lk98HZoTCtlVraHtfh5XYijIjalXck7saUtuanSDyLMxnHhSXEDJqHxD7msR8D0uCmqlkwjCV8xvwHw==}

  /fast-levenshtein@2.0.6:
    resolution: {integrity: sha512-DCXu6Ifhqcks7TZKY3Hxp3y6qphY5SJZmrWMDrKcERSOXWQdMhU9Ig/PYrzyw/ul9jOIyh0N4M0tbC5hodg8dw==}

  /fastest-levenshtein@1.0.16:
    resolution: {integrity: sha512-eRnCtTTtGZFpQCwhJiUOuxPQWRXVKYDn0b2PeHfXL6/Zi53SLAzAHfVhVWK2AryC/WH05kGfxhFIPvTF0SXQzg==}
    engines: {node: '>= 4.9.1'}
    dev: true

  /fastq@1.15.0:
    resolution: {integrity: sha512-wBrocU2LCXXa+lWBt8RoIRD89Fi8OdABODa/kEnyeyjS5aZO5/GNvI5sEINADqP/h8M29UHTHUb53sUu5Ihqdw==}
    dependencies:
      reusify: 1.0.4

  /fd-slicer@1.1.0:
    resolution: {integrity: sha512-cE1qsB/VwyQozZ+q1dGxR8LBYNZeofhEdUNGSMbQD3Gw2lAzX9Zb3uIU6Ebc/Fmyjo9AWWfnn0AUCHqtevs/8g==}
    dependencies:
      pend: 1.2.0

  /figures@3.2.0:
    resolution: {integrity: sha512-yaduQFRKLXYOGgEn6AZau90j3ggSOyiqXU0F9JZfeXYhNa+Jk4X+s45A2zg5jns87GAFa34BBm2kXw4XpNcbdg==}
    engines: {node: '>=8'}
    dependencies:
      escape-string-regexp: 1.0.5

  /file-entry-cache@6.0.1:
    resolution: {integrity: sha512-7Gps/XWymbLk2QLYK4NzpMOrYjMhdIxXuIvy2QBsLE6ljuodKvdkWs/cpyJJ3CVIVpH0Oi1Hvg1ovbMzLdFBBg==}
    engines: {node: ^10.12.0 || >=12.0.0}
    dependencies:
      flat-cache: 3.2.0

  /file-entry-cache@8.0.0:
    resolution: {integrity: sha512-XXTUwCvisa5oacNGRP9SfNtYBNAMi+RPwBFmblZEF7N7swHYQS6/Zfk7SRwx4D5j3CH211YNRco1DEMNVfZCnQ==}
    engines: {node: '>=16.0.0'}
    dependencies:
      flat-cache: 4.0.0
    dev: true

  /filelist@1.0.4:
    resolution: {integrity: sha512-w1cEuf3S+DrLCQL7ET6kz+gmlJdbq9J7yXCSjK/OZCPA+qEN1WyF4ZAf0YYJa4/shHJra2t/d/r8SV4Ji+x+8Q==}
    dependencies:
      minimatch: 5.1.6
    dev: true

  /fill-range@7.0.1:
    resolution: {integrity: sha512-qOo9F+dMUmC2Lcb4BbVvnKJxTPjCm+RRpe4gDuGrzkL7mEVl/djYSu2OdQ2Pa302N4oqkSg9ir6jaLWJ2USVpQ==}
    engines: {node: '>=8'}
    dependencies:
      to-regex-range: 5.0.1

  /finalhandler@1.2.0:
    resolution: {integrity: sha512-5uXcUVftlQMFnWC9qu/svkWv3GTd2PfUhK/3PLkYNAe7FbqJMt3515HaxE6eRL74GdsriiwujiawdaB1BpEISg==}
    engines: {node: '>= 0.8'}
    dependencies:
      debug: 2.6.9
      encodeurl: 1.0.2
      escape-html: 1.0.3
      on-finished: 2.4.1
      parseurl: 1.3.3
      statuses: 2.0.1
      unpipe: 1.0.0
    transitivePeerDependencies:
      - supports-color
    dev: false

  /find-cache-dir@3.3.2:
    resolution: {integrity: sha512-wXZV5emFEjrridIgED11OoUKLxiYjAcqot/NJdAkOhlJ+vGzwhOAfcG5OX1jP+S0PcjEn8bdMJv+g2jwQ3Onig==}
    engines: {node: '>=8'}
    requiresBuild: true
    dependencies:
      commondir: 1.0.1
      make-dir: 3.1.0
      pkg-dir: 4.2.0
    dev: false
    optional: true

  /find-up@3.0.0:
    resolution: {integrity: sha512-1yD6RmLI1XBfxugvORwlck6f75tYL+iR0jqwsOrOxMZyGYqUuDhJ0l4AXdO1iX/FTs9cBAMEk1gWSEx1kSbylg==}
    engines: {node: '>=6'}
    dependencies:
      locate-path: 3.0.0
    dev: true

  /find-up@4.1.0:
    resolution: {integrity: sha512-PpOwAdQ/YlXQ2vj8a3h8IipDuYRi3wceVQQGYWxNINccq40Anw7BlsEXCMbt1Zt+OLA6Fq9suIpIWD0OsnISlw==}
    engines: {node: '>=8'}
    dependencies:
      locate-path: 5.0.0
      path-exists: 4.0.0

  /find-up@5.0.0:
    resolution: {integrity: sha512-78/PXT1wlLLDgTzDs7sjq9hzz0vXD+zn+7wypEe4fXQxCmdmqfGsEPQxmiCSQI3ajFV91bVSsvNtrJRiW6nGng==}
    engines: {node: '>=10'}
    dependencies:
      locate-path: 6.0.0
      path-exists: 4.0.0

  /flat-cache@3.2.0:
    resolution: {integrity: sha512-CYcENa+FtcUKLmhhqyctpclsq7QF38pKjZHsGNiSQF5r4FtoKDWabFDl3hzaEQMvT1LHEysw5twgLvpYYb4vbw==}
    engines: {node: ^10.12.0 || >=12.0.0}
    dependencies:
      flatted: 3.2.9
      keyv: 4.5.4
      rimraf: 3.0.2

  /flat-cache@4.0.0:
    resolution: {integrity: sha512-EryKbCE/wxpxKniQlyas6PY1I9vwtF3uCBweX+N8KYTCn3Y12RTGtQAJ/bd5pl7kxUAc8v/R3Ake/N17OZiFqA==}
    engines: {node: '>=16'}
    dependencies:
      flatted: 3.2.9
      keyv: 4.5.4
      rimraf: 5.0.5
    dev: true

  /flatted@3.2.9:
    resolution: {integrity: sha512-36yxDn5H7OFZQla0/jFJmbIKTdZAQHngCedGxiMmpNfEZM0sdEeT+WczLQrjK6D7o2aiyLYDnkw0R3JK0Qv1RQ==}

  /flush-promises@1.0.2:
    resolution: {integrity: sha512-G0sYfLQERwKz4+4iOZYQEZVpOt9zQrlItIxQAAYAWpfby3gbHrx0osCHz5RLl/XoXevXk0xoN4hDFky/VV9TrA==}
    dev: true

  /follow-redirects@1.15.3:
    resolution: {integrity: sha512-1VzOtuEM8pC9SFU1E+8KfTjZyMztRsgEfwQl44z8A25uy13jSzTj6dyK2Df52iV0vgHCfBwLhDWevLn95w5v6Q==}
    engines: {node: '>=4.0'}
    peerDependencies:
      debug: '*'
    peerDependenciesMeta:
      debug:
        optional: true
    dev: false

  /follow-redirects@1.15.4(debug@4.3.4):
    resolution: {integrity: sha512-Cr4D/5wlrb0z9dgERpUL3LrmPKVDsETIJhaCMeDfuFYcqa5bldGV6wBsAN6X/vxlXQtFBMrXdXxdL8CbDTGniw==}
    engines: {node: '>=4.0'}
    peerDependencies:
      debug: '*'
    peerDependenciesMeta:
      debug:
        optional: true
    dependencies:
      debug: 4.3.4(supports-color@5.5.0)

  /for-each@0.3.3:
    resolution: {integrity: sha512-jqYfLp7mo9vIyQf8ykW2v7A+2N4QjeCeI5+Dz9XraiO1ign81wjiH7Fb9vSOWvQfNtmSa4H2RoQTrrXivdUZmw==}
    dependencies:
      is-callable: 1.2.7
    dev: true

  /foreground-child@2.0.0:
    resolution: {integrity: sha512-dCIq9FpEcyQyXKCkyzmlPTFNgrCzPudOe+mhvJU5zAtlBnGVy2yKxtfsxK2tQBThwq225jcvBjpw1Gr40uzZCA==}
    engines: {node: '>=8.0.0'}
    requiresBuild: true
    dependencies:
      cross-spawn: 7.0.3
      signal-exit: 3.0.7
    dev: false
    optional: true

  /foreground-child@3.1.1:
    resolution: {integrity: sha512-TMKDUnIte6bfb5nWv7V/caI169OHgvwjb7V4WkeUvbQQdjr5rWKqHFiKWb/fcOwB+CzBT+qbWjvj+DVwRskpIg==}
    engines: {node: '>=14'}
    dependencies:
      cross-spawn: 7.0.3
      signal-exit: 4.1.0
    dev: true

  /forever-agent@0.6.1:
    resolution: {integrity: sha512-j0KLYPhm6zeac4lz3oJ3o65qvgQCcPubiyotZrXqEaG4hNagNYO8qdlUrX5vwqv9ohqeT/Z3j6+yW067yWWdUw==}

  /form-data@2.3.3:
    resolution: {integrity: sha512-1lLKB2Mu3aGP1Q/2eCOx0fNbRMe7XdwktwOruhfqqd0rIJWwN4Dh+E3hrPSlDCXnSR7UtZ1N38rVXm+6+MEhJQ==}
    engines: {node: '>= 0.12'}
    dependencies:
      asynckit: 0.4.0
      combined-stream: 1.0.8
      mime-types: 2.1.35

  /form-data@4.0.0:
    resolution: {integrity: sha512-ETEklSGi5t0QMZuiXoA/Q6vcnxcLQP5vdugSpuAyi6SVGi2clPPp+xgEhuMaHC+zGgn31Kd235W35f7Hykkaww==}
    engines: {node: '>= 6'}
    dependencies:
      asynckit: 0.4.0
      combined-stream: 1.0.8
      mime-types: 2.1.35

  /forwarded@0.2.0:
    resolution: {integrity: sha512-buRG0fpBtRHSTCOASe6hD258tEubFoRLb4ZNA6NxMVHNw2gOcwHo9wyablzMzOA5z9xA9L1KNjk/Nt6MT9aYow==}
    engines: {node: '>= 0.6'}
    dev: false

  /fraction.js@4.3.7:
    resolution: {integrity: sha512-ZsDfxO51wGAXREY55a7la9LScWpwv9RxIrYABrlvOFBlH/ShPnrtsXeuUIfXKKOVicNxQ+o8JTbJvjS4M89yew==}
    dev: true

  /fresh@0.5.2:
    resolution: {integrity: sha512-zJ2mQYM18rEFOudeV4GShTGIQ7RbzA7ozbU9I/XBpm7kqgMywgmylMwXHxZJmkVoYkna9d2pVXVXPdYTP9ej8Q==}
    engines: {node: '>= 0.6'}
    dev: false

  /from@0.1.7:
    resolution: {integrity: sha512-twe20eF1OxVxp/ML/kq2p1uc6KvFK/+vs8WjEbeKmV2He22MKm7YF2ANIt+EOqhJ5L3K/SuuPhk0hWQDjOM23g==}
    dev: true

  /fromentries@1.3.2:
    resolution: {integrity: sha512-cHEpEQHUg0f8XdtZCc2ZAhrHzKzT0MrFUTcvx+hfxYu7rGMDc5SKoXFh+n4YigxsHXRzc6OrCshdR1bWH6HHyg==}
    requiresBuild: true
    dev: false
    optional: true

  /fs-extra@10.1.0:
    resolution: {integrity: sha512-oRXApq54ETRj4eMiFzGnHWGy+zo5raudjuxN0b8H7s/RU2oW0Wvsx9O0ACRN/kRq9E8Vu/ReskGB5o3ji+FzHQ==}
    engines: {node: '>=12'}
    dependencies:
      graceful-fs: 4.2.11
      jsonfile: 6.1.0
      universalify: 2.0.1

  /fs-extra@11.2.0:
    resolution: {integrity: sha512-PmDi3uwK5nFuXh7XDTlVnS17xJS7vW36is2+w3xcv8SVxiB4NyATf4ctkVY5bkSjX0Y4nbvZCq1/EjtEyr9ktw==}
    engines: {node: '>=14.14'}
    dependencies:
      graceful-fs: 4.2.11
      jsonfile: 6.1.0
      universalify: 2.0.1
    dev: true

  /fs-extra@8.1.0:
    resolution: {integrity: sha512-yhlQgA6mnOJUKOsRUFsgJdQCvkKhcz8tlZG5HBQfReYZy46OwLcY+Zia0mtdHsOo9y/hP+CxMN0TU9QxoOtG4g==}
    engines: {node: '>=6 <7 || >=8'}
    dependencies:
      graceful-fs: 4.2.11
      jsonfile: 4.0.0
      universalify: 0.1.2
    dev: true

  /fs-extra@9.1.0:
    resolution: {integrity: sha512-hcg3ZmepS30/7BSFqRvoo3DOMQu7IjqxO5nCDt+zM9XWjb33Wg7ziNT+Qvqbuc3+gWpzO02JubVyk2G4Zvo1OQ==}
    engines: {node: '>=10'}
    dependencies:
      at-least-node: 1.0.0
      graceful-fs: 4.2.11
      jsonfile: 6.1.0
      universalify: 2.0.1

  /fs-minipass@2.1.0:
    resolution: {integrity: sha512-V/JgOLFCS+R6Vcq0slCuaeWEdNC3ouDlJMNIsacH2VtALiu9mV4LPrHc5cDl8k5aw6J8jwgWWpiTo5RYhmIzvg==}
    engines: {node: '>= 8'}
    dependencies:
      minipass: 3.3.6
    dev: true

  /fs.realpath@1.0.0:
    resolution: {integrity: sha512-OO0pH2lK6a0hZnAdau5ItzHPI6pUlvI7jMVnxUQRtw4owF2wk8lOSabtGDCTP4Ggrg2MbGnWO9X8K1t4+fGMDw==}

  /fsevents@2.3.3:
    resolution: {integrity: sha512-5xoDfX+fL7faATnagmWPpbFtwh/R77WmMMqqHGS65C3vvB0YHrgF+B1YmZ3441tMj5n63k0212XNoJwzlhffQw==}
    engines: {node: ^8.16.0 || ^10.6.0 || >=11.0.0}
    os: [darwin]
    requiresBuild: true
    optional: true

  /function-bind@1.1.2:
    resolution: {integrity: sha512-7XHNxH7qX9xG5mIwxkhumTox/MIRNcOgDrxWsMt2pAr23WHp6MrRlN7FBSFpCpr+oVO0F744iUgR82nJMfG2SA==}

  /function.prototype.name@1.1.6:
    resolution: {integrity: sha512-Z5kx79swU5P27WEayXM1tBi5Ze/lbIyiNgU3qyXUOf9b2rgXYyF9Dy9Cx+IQv/Lc8WCG6L82zwUPpSS9hGehIg==}
    engines: {node: '>= 0.4'}
    dependencies:
      call-bind: 1.0.5
      define-properties: 1.2.1
      es-abstract: 1.22.3
      functions-have-names: 1.2.3
    dev: true

  /functions-have-names@1.2.3:
    resolution: {integrity: sha512-xckBUXyTIqT97tq2x2AMb+g163b5JFysYk0x4qxNFwbfQkmNZoiRHb6sPzI9/QV33WeuvVYBUIiD4NzNIyqaRQ==}
    dev: true

  /gensync@1.0.0-beta.2:
    resolution: {integrity: sha512-3hN7NaskYvMDLQY55gnW3NQ+mesEAepTqlg+VEbj7zzqEMBVNhzcGYYeqFo/TlYz6eQiFcp1HcsCZO+nGgS8zg==}
    engines: {node: '>=6.9.0'}
    requiresBuild: true

  /get-caller-file@2.0.5:
    resolution: {integrity: sha512-DyFP3BM/3YHTQOCUL/w0OZHR0lpKeGrxotcHWcqNEdnltqFwXVfhEBQ94eIo34AfQpo0rGki4cyIiftY06h2Fg==}
    engines: {node: 6.* || 8.* || >= 10.*}

  /get-east-asian-width@1.2.0:
    resolution: {integrity: sha512-2nk+7SIVb14QrgXFHcm84tD4bKQz0RxPuMT8Ag5KPOq7J5fEmAg0UbXdTOSHqNuHSU28k55qnceesxXRZGzKWA==}
    engines: {node: '>=18'}
    dev: true

  /get-func-name@2.0.2:
    resolution: {integrity: sha512-8vXOvuE167CtIc3OyItco7N/dpRtBbYOsPsXCz7X/PMnlGjYjSGuZJgM1Y7mmew7BKf9BqvLX2tnOVy1BBUsxQ==}
    dev: true

  /get-intrinsic@1.2.2:
    resolution: {integrity: sha512-0gSo4ml/0j98Y3lngkFEot/zhiCeWsbYIlZ+uZOVgzLyLaUw7wxUL+nCTP0XJvJg1AXulJRI3UJi8GsbDuxdGA==}
    dependencies:
      function-bind: 1.1.2
      has-proto: 1.0.1
      has-symbols: 1.0.3
      hasown: 2.0.0

  /get-own-enumerable-property-symbols@3.0.2:
    resolution: {integrity: sha512-I0UBV/XOz1XkIJHEUDMZAbzCThU/H8DxmSfmdGcKPnVhu2VfFqr34jr9777IyaTYvxjedWhqVIilEDsCdP5G6g==}
    dev: true

  /get-package-type@0.1.0:
    resolution: {integrity: sha512-pjzuKtY64GYfWizNAJ0fr9VqttZkNiK2iS430LtIHzjBEr6bX8Am2zm4sW4Ro5wjWW5cAlRL1qAMTcXbjNAO2Q==}
    engines: {node: '>=8.0.0'}

  /get-stream@5.2.0:
    resolution: {integrity: sha512-nBF+F1rAZVCu/p7rjzgA+Yb4lfYXrpl7a6VmJrU8wF9I1CKvP/QwPNZHnOlwbTkY6dvtFIzFMSyQXbLoTQPRpA==}
    engines: {node: '>=8'}
    dependencies:
      pump: 3.0.0

  /get-stream@6.0.1:
    resolution: {integrity: sha512-ts6Wi+2j3jQjqi70w5AlN8DFnkSwC+MqmxEzdEALB2qXZYV3X/b1CTfgPLGJNMeAWxdPfU8FO1ms3NUfaHCPYg==}
    engines: {node: '>=10'}
    dev: true

  /get-stream@8.0.1:
    resolution: {integrity: sha512-VaUJspBffn/LMCJVoMvSAdmscJyS1auj5Zulnn5UoYcY531UWmdwhRWkcGKnGU93m5HSXP9LP2usOryrBtQowA==}
    engines: {node: '>=16'}
    dev: true

  /get-symbol-description@1.0.0:
    resolution: {integrity: sha512-2EmdH1YvIQiZpltCNgkuiUnyukzxM/R6NDJX31Ke3BG1Nq5b0S2PhX59UKi9vZpPDQVdqn+1IcaAwnzTT5vCjw==}
    engines: {node: '>= 0.4'}
    dependencies:
      call-bind: 1.0.5
      get-intrinsic: 1.2.2
    dev: true

  /get-tsconfig@4.7.2:
    resolution: {integrity: sha512-wuMsz4leaj5hbGgg4IvDU0bqJagpftG5l5cXIAvo8uZrqn0NJqwtfupTN00VnkQJPcIRrxYrm1Ue24btpCha2A==}
    dependencies:
      resolve-pkg-maps: 1.0.0
    dev: true

  /getos@3.2.1:
    resolution: {integrity: sha512-U56CfOK17OKgTVqozZjUKNdkfEv6jk5WISBJ8SHoagjE6L69zOwl3Z+O8myjY9MEW3i2HPWQBt/LTbCgcC973Q==}
    dependencies:
      async: 3.2.5

  /getpass@0.1.7:
    resolution: {integrity: sha512-0fzj9JxOLfJ+XGLhR8ze3unN0KZCgZwiSSDz168VERjK8Wl8kVSdcu2kspd4s4wtAa1y/qrVRiAA0WclVsu0ng==}
    dependencies:
      assert-plus: 1.0.0

  /glob-parent@5.1.2:
    resolution: {integrity: sha512-AOIgSQCepiJYwP3ARnGx+5VnTu2HBYdzbGP45eLw1vr3zB3vZLeyed1sC9hnbcOc9/SrMyM5RPQrkGz4aS9Zow==}
    engines: {node: '>= 6'}
    dependencies:
      is-glob: 4.0.3

  /glob-parent@6.0.2:
    resolution: {integrity: sha512-XxwI8EOhVQgWp6iDL+3b0r86f4d6AX6zSU55HfB4ydCEuXLXc5FcYeOu+nnGftS4TEju/11rt4KJPTMgbfmv4A==}
    engines: {node: '>=10.13.0'}
    dependencies:
      is-glob: 4.0.3

  /glob-to-regexp@0.4.1:
    resolution: {integrity: sha512-lkX1HJXwyMcprw/5YUZc2s7DrpAiHB21/V+E1rHUrVNokkvB6bqMzT0VfV6/86ZNabt1k14YOIaT7nDvOX3Iiw==}
    requiresBuild: true
    dev: false
    optional: true

  /glob@10.3.10:
    resolution: {integrity: sha512-fa46+tv1Ak0UPK1TOy/pZrIybNNt4HCv7SDzwyfiOZkvZLEbjsZkJBPtDHVshZjbecAoAGSC20MjLDG/qr679g==}
    engines: {node: '>=16 || 14 >=14.17'}
    hasBin: true
    dependencies:
      foreground-child: 3.1.1
      jackspeak: 2.3.6
      minimatch: 9.0.3
      minipass: 7.0.4
      path-scurry: 1.10.1
    dev: true

  /glob@7.1.6:
    resolution: {integrity: sha512-LwaxwyZ72Lk7vZINtNNrywX0ZuLyStrdDtabefZKAY5ZGJhVtgdznluResxNmPitE0SAO+O26sWTHeKSI2wMBA==}
    dependencies:
      fs.realpath: 1.0.0
      inflight: 1.0.6
      inherits: 2.0.4
      minimatch: 3.1.2
      once: 1.4.0
      path-is-absolute: 1.0.1
    dev: true

  /glob@7.2.3:
    resolution: {integrity: sha512-nFR0zLpU2YCaRxwoCJvL6UvCH2JFyFVIvwTLsIf21AuHlMskA1hhTdk+LlYJtOlYt9v6dvszD2BGRqBL+iQK9Q==}
    dependencies:
      fs.realpath: 1.0.0
      inflight: 1.0.6
      inherits: 2.0.4
      minimatch: 3.1.2
      once: 1.4.0
      path-is-absolute: 1.0.1

  /glob@8.1.0:
    resolution: {integrity: sha512-r8hpEjiQEYlF2QU0df3dS+nxxSIreXQS1qRhMJM0Q5NDdR386C7jb7Hwwod8Fgiuex+k0GFjgft18yvxm5XoCQ==}
    engines: {node: '>=12'}
    dependencies:
      fs.realpath: 1.0.0
      inflight: 1.0.6
      inherits: 2.0.4
      minimatch: 5.1.6
      once: 1.4.0
    dev: true

  /global-agent@3.0.0:
    resolution: {integrity: sha512-PT6XReJ+D07JvGoxQMkT6qji/jVNfX/h364XHZOWeRzy64sSFr+xJ5OX7LI3b4MPQzdL4H8Y8M0xzPpsVMwA8Q==}
    engines: {node: '>=10.0'}
    requiresBuild: true
    dependencies:
      boolean: 3.2.0
      es6-error: 4.1.1
      matcher: 3.0.0
      roarr: 2.15.4
      semver: 7.5.4
      serialize-error: 7.0.1
    dev: true
    optional: true

  /global-dirs@3.0.1:
    resolution: {integrity: sha512-NBcGGFbBA9s1VzD41QXDG+3++t9Mn5t1FpLdhESY6oKY4gYTFpX4wO3sqGUa0Srjtbfj3szX0RnemmrVRUdULA==}
    engines: {node: '>=10'}
    dependencies:
      ini: 2.0.0

  /global-modules@2.0.0:
    resolution: {integrity: sha512-NGbfmJBp9x8IxyJSd1P+otYK8vonoJactOogrVfFRIAEY1ukil8RSKDz2Yo7wh1oihl51l/r6W4epkeKJHqL8A==}
    engines: {node: '>=6'}
    dependencies:
      global-prefix: 3.0.0
    dev: true

  /global-prefix@3.0.0:
    resolution: {integrity: sha512-awConJSVCHVGND6x3tmMaKcQvwXLhjdkmomy2W+Goaui8YPgYgXJZewhg3fWC+DlfqqQuWg8AwqjGTD2nAPVWg==}
    engines: {node: '>=6'}
    dependencies:
      ini: 1.3.8
      kind-of: 6.0.3
      which: 1.3.1
    dev: true

  /globals@11.12.0:
    resolution: {integrity: sha512-WOBp/EEGUiIsJSp7wcv/y6MO+lV9UoncWqxuFfm8eBwzWNgyfBd6Gz+IeKQ9jCmyhoH99g15M3T+QaVHFjizVA==}
    engines: {node: '>=4'}
    requiresBuild: true

  /globals@13.24.0:
    resolution: {integrity: sha512-AhO5QUcj8llrbG09iWhPU2B204J1xnPeL8kQmVorSsy+Sjj1sk8gIyh6cUocGmH4L0UuhAJy+hJMRA4mgA4mFQ==}
    engines: {node: '>=8'}
    dependencies:
      type-fest: 0.20.2

  /globalthis@1.0.3:
    resolution: {integrity: sha512-sFdI5LyBiNTHjRd7cGPWapiHWMOXKyuBNX/cWJ3NfzrZQVa8GI/8cofCl74AOVqq9W5kNmguTIzJ/1s2gyI9wA==}
    engines: {node: '>= 0.4'}
    dependencies:
      define-properties: 1.2.1
    dev: true

  /globby@11.1.0:
    resolution: {integrity: sha512-jhIXaOzy1sb8IyocaruWSn1TjmnBVs8Ayhcy83rmxNJ8q2uWKCAj3CnJY+KpGSXCueAPc0i05kVvVKtP1t9S3g==}
    engines: {node: '>=10'}
    dependencies:
      array-union: 2.1.0
      dir-glob: 3.0.1
      fast-glob: 3.3.2
      ignore: 5.3.0
      merge2: 1.4.1
      slash: 3.0.0

  /globjoin@0.1.4:
    resolution: {integrity: sha512-xYfnw62CKG8nLkZBfWbhWwDw02CHty86jfPcc2cr3ZfeuK9ysoVPPEUxf21bAD/rWAgk52SuBrLJlefNy8mvFg==}
    dev: true

  /gopd@1.0.1:
    resolution: {integrity: sha512-d65bNlIadxvpb/A2abVdlqKqV563juRnZ1Wtk6s1sIR8uNsXR70xqIzVqxVf1eTqDunwT2MkczEeaezCKTZhwA==}
    dependencies:
      get-intrinsic: 1.2.2

  /got@11.8.6:
    resolution: {integrity: sha512-6tfZ91bOr7bOXnK7PRDCGBLa1H4U080YHNaAQ2KsMGlLEzRbk44nsZF2E1IeRc3vtJHPVbKCYgdFbaGO2ljd8g==}
    engines: {node: '>=10.19.0'}
    dependencies:
      '@sindresorhus/is': 4.6.0
      '@szmarczak/http-timer': 4.0.6
      '@types/cacheable-request': 6.0.3
      '@types/responselike': 1.0.3
      cacheable-lookup: 5.0.4
      cacheable-request: 7.0.4
      decompress-response: 6.0.0
      http2-wrapper: 1.0.3
      lowercase-keys: 2.0.0
      p-cancelable: 2.1.1
      responselike: 2.0.1
    dev: true

  /graceful-fs@4.2.11:
    resolution: {integrity: sha512-RbJ5/jmFcNNCcDV5o9eTnBLJ/HszWV0P73bc+Ff4nS/rJj+YaS6IGyiOL0VoBYX+l1Wrl3k63h/KrH+nhJ0XvQ==}

  /graphemer@1.4.0:
    resolution: {integrity: sha512-EtKwoO6kxCL9WO5xipiHTZlSzBm7WLT627TqC/uVRd0HKmq8NXyebnNYxDoBi7wt8eTWrUrKXCOVaFq9x1kgag==}

  /graphql@16.8.1:
    resolution: {integrity: sha512-59LZHPdGZVh695Ud9lRzPBVTtlX9ZCV150Er2W43ro37wVof0ctenSaskPPjN7lVTIN8mSZt8PHUNKZuNQUuxw==}
    engines: {node: ^12.22.0 || ^14.16.0 || ^16.0.0 || >=17.0.0}
    dev: true

  /hammerjs@2.0.8:
    resolution: {integrity: sha512-tSQXBXS/MWQOn/RKckawJ61vvsDpCom87JgxiYdGwHdOa0ht0vzUWDlfioofFCRU0L+6NGDt6XzbgoJvZkMeRQ==}
    engines: {node: '>=0.8.0'}
    dev: false

  /has-bigints@1.0.2:
    resolution: {integrity: sha512-tSvCKtBr9lkF0Ex0aQiP9N+OpV4zi2r/Nee5VkRDbaqv35RLYMzbwQfFSZZH0kR+Rd6302UJZ2p/bJCEoR3VoQ==}
    dev: true

  /has-flag@3.0.0:
    resolution: {integrity: sha512-sKJf1+ceQBr4SMkvQnBDNDtf4TXpVhVGateu0t918bl30FnbE2m4vNLX+VWe/dpjlb+HugGYzW7uQXH98HPEYw==}
    engines: {node: '>=4'}

  /has-flag@4.0.0:
    resolution: {integrity: sha512-EykJT/Q1KjTWctppgIAgfSO0tKVuZUjhgMr17kqTumMl6Afv3EISleU7qZUzoXDFTAHTDC4NOoG/ZxU3EvlMPQ==}
    engines: {node: '>=8'}

  /has-property-descriptors@1.0.1:
    resolution: {integrity: sha512-VsX8eaIewvas0xnvinAe9bw4WfIeODpGYikiWYLH+dma0Jw6KHYqWiWfhQlgOVK8D6PvjubK5Uc4P0iIhIcNVg==}
    dependencies:
      get-intrinsic: 1.2.2

  /has-proto@1.0.1:
    resolution: {integrity: sha512-7qE+iP+O+bgF9clE5+UoBFzE65mlBiVj3tKCrlNQ0Ogwm0BjpT/gK4SlLYDMybDh5I3TCTKnPPa0oMG7JDYrhg==}
    engines: {node: '>= 0.4'}

  /has-symbols@1.0.3:
    resolution: {integrity: sha512-l3LCuF6MgDNwTDKkdYGEihYjt5pRPbEg46rtlmnSPlUbgmB8LOIrKJbYYFBSbnPaJexMKtiPO8hmeRjRz2Td+A==}
    engines: {node: '>= 0.4'}

  /has-tostringtag@1.0.0:
    resolution: {integrity: sha512-kFjcSNhnlGV1kyoGk7OXKSawH5JOb/LzUc5w9B02hOTO0dfFRjbHQKvg1d6cf3HbeUmtU9VbbV3qzZ2Teh97WQ==}
    engines: {node: '>= 0.4'}
    dependencies:
      has-symbols: 1.0.3
    dev: true

  /hasha@5.2.2:
    resolution: {integrity: sha512-Hrp5vIK/xr5SkeN2onO32H0MgNZ0f17HRNH39WfL0SYUNOTZ5Lz1TJ8Pajo/87dYGEFlLMm7mIc/k/s6Bvz9HQ==}
    engines: {node: '>=8'}
    requiresBuild: true
    dependencies:
      is-stream: 2.0.1
      type-fest: 0.8.1
    dev: false
    optional: true

  /hasown@2.0.0:
    resolution: {integrity: sha512-vUptKVTpIJhcczKBbgnS+RtcuYMB8+oNzPK2/Hp3hanz8JmpATdmmgLgSaadVREkDm+e2giHwY3ZRkyjSIDDFA==}
    engines: {node: '>= 0.4'}
    dependencies:
      function-bind: 1.1.2

  /he@1.2.0:
    resolution: {integrity: sha512-F/1DnUGPopORZi0ni+CvrCgHQ5FyEAHRLSApuYWMmrbSwoN2Mn/7k+Gl38gJnR7yyDZk6WLXwiGod1JOWNDKGw==}
    hasBin: true
    dev: true

  /headers-polyfill@4.0.2:
    resolution: {integrity: sha512-EWGTfnTqAO2L/j5HZgoM/3z82L7necsJ0pO9Tp0X1wil3PDLrkypTBRgVO2ExehEEvUycejZD3FuRaXpZZc3kw==}
    dev: true

  /hosted-git-info@2.8.9:
    resolution: {integrity: sha512-mxIDAb9Lsm6DoOJ7xH+5+X4y1LU/4Hi50L9C5sIswK3JzULS4bwk1FvjdBgvYR4bzT4tuUQiC15FE2f5HbLvYw==}
    dev: true

  /hosted-git-info@4.1.0:
    resolution: {integrity: sha512-kyCuEOWjJqZuDbRHzL8V93NzQhwIB71oFWSyzVo+KPZI+pnQPPxucdkrOZvkLRnrf5URsQM+IJ09Dw29cRALIA==}
    engines: {node: '>=10'}
    dependencies:
      lru-cache: 6.0.0
    dev: true

  /html-encoding-sniffer@4.0.0:
    resolution: {integrity: sha512-Y22oTqIU4uuPgEemfz7NDJz6OeKf12Lsu+QC+s3BVpda64lTiMYCyGwg5ki4vFxkMwQdeZDl2adZoqUgdFuTgQ==}
    engines: {node: '>=18'}
    dependencies:
      whatwg-encoding: 3.1.1
    dev: true

  /html-escaper@2.0.2:
    resolution: {integrity: sha512-H2iMtd0I4Mt5eYiapRdIDjp+XzelXQ0tFE4JS7YFwFevXXMmOp9myNrUvCg0D6ws8iqkRPBfKHgbwig1SmlLfg==}

  /html-tags@3.3.1:
    resolution: {integrity: sha512-ztqyC3kLto0e9WbNp0aeP+M3kTt+nbaIveGmUxAtZa+8iFgKLUOD4YKM5j+f3QD89bra7UeumolZHKuOXnTmeQ==}
    engines: {node: '>=8'}
    dev: true

  /htmlparser2@8.0.2:
    resolution: {integrity: sha512-GYdjWKDkbRLkZ5geuHs5NY1puJ+PXwP7+fHPRz06Eirsb9ugf6d8kkXav6ADhcODhFFPMIXyxkxSuMf3D6NCFA==}
    dependencies:
      domelementtype: 2.3.0
      domhandler: 5.0.3
      domutils: 3.1.0
      entities: 4.5.0
    dev: true

  /http-cache-semantics@4.1.1:
    resolution: {integrity: sha512-er295DKPVsV82j5kw1Gjt+ADA/XYHsajl82cGNQG2eyoPkvgUhX+nDIyelzhIWbbsXP39EHcI6l5tYs2FYqYXQ==}
    dev: true

  /http-errors@2.0.0:
    resolution: {integrity: sha512-FtwrG/euBzaEjYeRqOgly7G0qviiXoJWnvEH2Z1plBdXgbyjv34pHTSb9zoeHMyDy33+DWy5Wt9Wo+TURtOYSQ==}
    engines: {node: '>= 0.8'}
    dependencies:
      depd: 2.0.0
      inherits: 2.0.4
      setprototypeof: 1.2.0
      statuses: 2.0.1
      toidentifier: 1.0.1
    dev: false

  /http-proxy-agent@5.0.0:
    resolution: {integrity: sha512-n2hY8YdoRE1i7r6M0w9DIw5GgZN0G25P8zLCRQ8rjXtTU3vsNFBI/vWK/UIeE6g5MUUz6avwAPXmL6Fy9D/90w==}
    engines: {node: '>= 6'}
    dependencies:
      '@tootallnate/once': 2.0.0
      agent-base: 6.0.2
      debug: 4.3.4(supports-color@5.5.0)
    transitivePeerDependencies:
      - supports-color
    dev: true

  /http-proxy-agent@7.0.0:
    resolution: {integrity: sha512-+ZT+iBxVUQ1asugqnD6oWoRiS25AkjNfG085dKJGtGxkdwLQrMKU5wJr2bOOFAXzKcTuqq+7fZlTMgG3SRfIYQ==}
    engines: {node: '>= 14'}
    dependencies:
      agent-base: 7.1.0
      debug: 4.3.4(supports-color@5.5.0)
    transitivePeerDependencies:
      - supports-color
    dev: true

  /http-proxy-middleware@2.0.6(@types/express@4.17.21):
    resolution: {integrity: sha512-ya/UeJ6HVBYxrgYotAZo1KvPWlgB48kUJLDePFeneHsVujFaW5WNj2NgWCAE//B1Dl02BIfYlpNgBy8Kf8Rjmw==}
    engines: {node: '>=12.0.0'}
    peerDependencies:
      '@types/express': ^4.17.13
    peerDependenciesMeta:
      '@types/express':
        optional: true
    dependencies:
      '@types/express': 4.17.21
      '@types/http-proxy': 1.17.14
      http-proxy: 1.18.1
      is-glob: 4.0.3
      is-plain-obj: 3.0.0
      micromatch: 4.0.5
    transitivePeerDependencies:
      - debug
    dev: false

  /http-proxy@1.18.1:
    resolution: {integrity: sha512-7mz/721AbnJwIVbnaSv1Cz3Am0ZLT/UBwkC92VlxhXv/k/BBQfM2fXElQNC27BVGr0uwUpplYPQM9LnaBMR5NQ==}
    engines: {node: '>=8.0.0'}
    dependencies:
      eventemitter3: 4.0.7
      follow-redirects: 1.15.3
      requires-port: 1.0.0
    transitivePeerDependencies:
      - debug
    dev: false

  /http-signature@1.3.6:
    resolution: {integrity: sha512-3adrsD6zqo4GsTqtO7FyrejHNv+NgiIfAfv68+jVlFmSr9OGy7zrxONceFRLKvnnZA5jbxQBX1u9PpB6Wi32Gw==}
    engines: {node: '>=0.10'}
    dependencies:
      assert-plus: 1.0.0
      jsprim: 2.0.2
      sshpk: 1.18.0

  /http2-wrapper@1.0.3:
    resolution: {integrity: sha512-V+23sDMr12Wnz7iTcDeJr3O6AIxlnvT/bmaAAAP/Xda35C90p9599p0F1eHR/N1KILWSoWVAiOMFjBBXaXSMxg==}
    engines: {node: '>=10.19.0'}
    dependencies:
      quick-lru: 5.1.1
      resolve-alpn: 1.2.1
    dev: true

  /https-proxy-agent@5.0.1:
    resolution: {integrity: sha512-dFcAjpTQFgoLMzC2VwU+C/CbS7uRL0lWmxDITmqm7C+7F0Odmj6s9l6alZc6AELXhrnggM2CeWSXHGOdX2YtwA==}
    engines: {node: '>= 6'}
    dependencies:
      agent-base: 6.0.2
      debug: 4.3.4(supports-color@5.5.0)
    transitivePeerDependencies:
      - supports-color
    dev: true

  /https-proxy-agent@7.0.2:
    resolution: {integrity: sha512-NmLNjm6ucYwtcUmL7JQC1ZQ57LmHP4lT15FQ8D61nak1rO6DH+fz5qNK2Ap5UN4ZapYICE3/0KodcLYSPsPbaA==}
    engines: {node: '>= 14'}
    dependencies:
      agent-base: 7.1.0
      debug: 4.3.4(supports-color@5.5.0)
    transitivePeerDependencies:
      - supports-color
    dev: true

  /human-signals@1.1.1:
    resolution: {integrity: sha512-SEQu7vl8KjNL2eoGBLF3+wAjpsNfA9XMlXAYj/3EdaNfAlxKthD1xjEQfGOUhllCGGJVNY34bRr6lPINhNjyZw==}
    engines: {node: '>=8.12.0'}

  /human-signals@2.1.0:
    resolution: {integrity: sha512-B4FFZ6q/T2jhhksgkbEW3HBvWIfDW85snkQgawt07S7J5QXTk6BkNV+0yAeZrM5QpMAdYlocGoljn0sJ/WQkFw==}
    engines: {node: '>=10.17.0'}
    dev: true

  /human-signals@4.3.1:
    resolution: {integrity: sha512-nZXjEF2nbo7lIw3mgYjItAfgQXog3OjJogSbKa2CQIIvSGWcKgeJnQlNXip6NglNzYH45nSRiEVimMvYL8DDqQ==}
    engines: {node: '>=14.18.0'}
    dev: true

  /human-signals@5.0.0:
    resolution: {integrity: sha512-AXcZb6vzzrFAUE61HnN4mpLqd/cSIwNQjtNWR0euPm6y0iqx3G4gOXaIDdtdDwZmhwe82LA6+zinmW4UBWVePQ==}
    engines: {node: '>=16.17.0'}
    dev: true

  /husky@8.0.3:
    resolution: {integrity: sha512-+dQSyqPh4x1hlO1swXBiNb2HzTDN1I2IGLQx1GrBuiqFJfoMrnZWwVmatvSiO+Iz8fBUnf+lekwNo4c2LlXItg==}
    engines: {node: '>=14'}
    hasBin: true
    dev: true

  /iconv-corefoundation@1.1.7:
    resolution: {integrity: sha512-T10qvkw0zz4wnm560lOEg0PovVqUXuOFhhHAkixw8/sycy7TJt7v/RrkEKEQnAw2viPSJu6iAkErxnzR0g8PpQ==}
    engines: {node: ^8.11.2 || >=10}
    os: [darwin]
    dependencies:
      cli-truncate: 2.1.0
      node-addon-api: 1.7.2
    dev: true

  /iconv-lite@0.4.24:
    resolution: {integrity: sha512-v3MXnZAcvnywkTUEZomIActle7RXXeedOR31wwl7VlyoXO4Qi9arvSenNQWne1TcRwhCL1HwLI21bEqdpj8/rA==}
    engines: {node: '>=0.10.0'}
    dependencies:
      safer-buffer: 2.1.2

  /iconv-lite@0.6.3:
    resolution: {integrity: sha512-4fCk79wshMdzMp2rH06qWrJE4iolqLhCUH+OiuIgU++RB0+94NlDL81atO7GX55uUKueo0txHNtvEyI6D7WdMw==}
    engines: {node: '>=0.10.0'}
    dependencies:
      safer-buffer: 2.1.2
    dev: true

  /idb@7.1.1:
    resolution: {integrity: sha512-gchesWBzyvGHRO9W8tzUWFDycow5gwjvFKfyV9FF32Y7F50yZMp7mP+T2mJIWFx49zicqyC4uefHM17o6xKIVQ==}
    dev: true

  /ieee754@1.2.1:
    resolution: {integrity: sha512-dcyqhDvX1C46lXZcVqCpK+FtMRQVdIMN6/Df5js2zouUsqG7I6sFxitIC+7KYK29KdXOLHdu9zL4sFnoVQnqaA==}

  /ignore-by-default@1.0.1:
    resolution: {integrity: sha512-Ius2VYcGNk7T90CppJqcIkS5ooHUZyIQK+ClZfMfMNFEF9VSE73Fq+906u/CWu92x4gzZMWOwfFYckPObzdEbA==}
    dev: true

  /ignore@5.3.0:
    resolution: {integrity: sha512-g7dmpshy+gD7mh88OC9NwSGTKoc3kyLAZQRU1mt53Aw/vnvfXnbC+F/7F7QoYVKbV+KNvJx8wArewKy1vXMtlg==}
    engines: {node: '>= 4'}

  /imask@7.3.0:
    resolution: {integrity: sha512-TG+/rfb62JaQDM2KVrzEHMb4lv2srbsby7vHndXhqgQFB1MgPIXl60VQUfly/Xv5iWfA9ytB+rfQ+skUgINw7A==}
    engines: {npm: '>=4.0.0'}
    dependencies:
      '@babel/runtime-corejs3': 7.23.9
    dev: false

  /immediate@3.0.6:
    resolution: {integrity: sha512-XXOFtyqDjNDAQxVfYxuF7g9Il/IbWmmlQg2MYKOH8ExIT1qg6xc4zyS3HaEEATgs1btfzxq15ciUiY7gjSXRGQ==}
    dev: true

  /immutable-json-patch@6.0.1:
    resolution: {integrity: sha512-BHL/cXMjwFZlTOffiWNdY8ZTvNyYLrutCnWxrcKPHr5FqpAb6vsO6WWSPnVSys3+DruFN6lhHJJPHi8uELQL5g==}
    dev: false

  /immutable@4.3.4:
    resolution: {integrity: sha512-fsXeu4J4i6WNWSikpI88v/PcVflZz+6kMhUfIwc5SY+poQRPnaf5V7qds6SUyUN3cVxEzuCab7QIoLOQ+DQ1wA==}
    dev: false

  /import-fresh@3.3.0:
    resolution: {integrity: sha512-veYYhQa+D1QBKznvhUHxb8faxlrwUnxseDAbAp457E0wLNio2bOSKnjYDhMj+YiAq61xrMGhQk9iXVk5FzgQMw==}
    engines: {node: '>=6'}
    dependencies:
      parent-module: 1.0.1
      resolve-from: 4.0.0

  /imurmurhash@0.1.4:
    resolution: {integrity: sha512-JmXMZ6wuvDmLiHEml9ykzqO6lwFbof0GG4IkcGaENdCRDDmMVnny7s5HsIgHCbaq0w2MyPhDqkhTUgS2LU2PHA==}
    engines: {node: '>=0.8.19'}

  /indent-string@4.0.0:
    resolution: {integrity: sha512-EdDDZu4A2OyIK7Lr/2zG+w5jmbuk1DVBnEwREQvBzspBJkCEbRa8GxU1lghYcaGJCnRWibjDXlq779X1/y5xwg==}
    engines: {node: '>=8'}

  /inflight@1.0.6:
    resolution: {integrity: sha512-k92I/b08q4wvFscXCLvqfsHCrjrF7yiXsQuIVvVE7N82W3+aqpzuUdBbfhWcy/FZR3/4IgflMgKLOsvPDrGCJA==}
    dependencies:
      once: 1.4.0
      wrappy: 1.0.2

  /inherits@2.0.4:
    resolution: {integrity: sha512-k/vGaX4/Yla3WzyMCvTQOXYeIHvqOKtnqBduzTHpzpQZzAskKMhZ2K+EnBiSM9zGSoIFeMpXKxa4dYeZIQqewQ==}

  /ini@1.3.8:
    resolution: {integrity: sha512-JV/yugV2uzW5iMRSiZAyDtQd+nxtUnjeLt0acNdw98kKLrvuRVyB80tsREOE7yvGVgalhZ6RNXCmEHkUKBKxew==}
    dev: true

  /ini@2.0.0:
    resolution: {integrity: sha512-7PnF4oN3CvZF23ADhA5wRaYEQpJ8qygSkbtTXWBeXWXmEVRXK+1ITciHWwHhsjv1TmW0MgacIv6hEi5pX5NQdA==}
    engines: {node: '>=10'}

  /inquirer@8.2.6:
    resolution: {integrity: sha512-M1WuAmb7pn9zdFRtQYk26ZBoY043Sse0wVDdk4Bppr+JOXyQYybdtvK+l9wUibhtjdjvtoiNy8tk+EgsYIUqKg==}
    engines: {node: '>=12.0.0'}
    dependencies:
      ansi-escapes: 4.3.2
      chalk: 4.1.2
      cli-cursor: 3.1.0
      cli-width: 3.0.0
      external-editor: 3.1.0
      figures: 3.2.0
      lodash: 4.17.21
      mute-stream: 0.0.8
      ora: 5.4.1
      run-async: 2.4.1
      rxjs: 7.8.1
      string-width: 4.2.3
      strip-ansi: 6.0.1
      through: 2.3.8
      wrap-ansi: 6.2.0
    dev: true

  /internal-slot@1.0.6:
    resolution: {integrity: sha512-Xj6dv+PsbtwyPpEflsejS+oIZxmMlV44zAhG479uYu89MsjcYOhCFnNyKrkJrihbsiasQyY0afoCl/9BLR65bg==}
    engines: {node: '>= 0.4'}
    dependencies:
      get-intrinsic: 1.2.2
      hasown: 2.0.0
      side-channel: 1.0.4
    dev: true

  /ipaddr.js@1.9.1:
    resolution: {integrity: sha512-0KI/607xoxSToH7GjN1FfSbLoU0+btTicjsQSWQlh/hZykN8KpmMf7uYwPW3R+akZ6R/w18ZlXSHBYXiYUPO3g==}
    engines: {node: '>= 0.10'}
    dev: false

  /is-alphabetical@1.0.4:
    resolution: {integrity: sha512-DwzsA04LQ10FHTZuL0/grVDk4rFoVH1pjAToYwBrHSxcrBIGQuXrQMtD5U1b0U2XVgKZCTLLP8u2Qxqhy3l2Vg==}
    dev: true

  /is-alphanumerical@1.0.4:
    resolution: {integrity: sha512-UzoZUr+XfVz3t3v4KyGEniVL9BDRoQtY7tOyrRybkVNjDFWyo1yhXNGrrBTQxp3ib9BLAWs7k2YKBQsFRkZG9A==}
    dependencies:
      is-alphabetical: 1.0.4
      is-decimal: 1.0.4
    dev: true

  /is-array-buffer@3.0.2:
    resolution: {integrity: sha512-y+FyyR/w8vfIRq4eQcM1EYgSTnmHXPqaF+IgzgraytCFq5Xh8lllDVmAZolPJiZttZLeFSINPYMaEJ7/vWUa1w==}
    dependencies:
      call-bind: 1.0.5
      get-intrinsic: 1.2.2
      is-typed-array: 1.1.12
    dev: true

  /is-arrayish@0.2.1:
    resolution: {integrity: sha512-zz06S8t0ozoDXMG+ube26zeCTNXcKIPJZJi8hBrF4idCLms4CG9QtK7qBl1boi5ODzFpjswb5JPmHCbMpjaYzg==}
    dev: true

  /is-bigint@1.0.4:
    resolution: {integrity: sha512-zB9CruMamjym81i2JZ3UMn54PKGsQzsJeo6xvN3HJJ4CAsQNB6iRutp2To77OfCNuoxspsIhzaPoO1zyCEhFOg==}
    dependencies:
      has-bigints: 1.0.2
    dev: true

  /is-binary-path@2.1.0:
    resolution: {integrity: sha512-ZMERYes6pDydyuGidse7OsHxtbI7WVeUEozgR/g7rd0xUimYNlvZRE/K2MgZTjWy725IfelLeVcEM97mmtRGXw==}
    engines: {node: '>=8'}
    dependencies:
      binary-extensions: 2.2.0

  /is-boolean-object@1.1.2:
    resolution: {integrity: sha512-gDYaKHJmnj4aWxyj6YHyXVpdQawtVLHU5cb+eztPGczf6cjuTdwve5ZIEfgXqH4e57An1D1AKf8CZ3kYrQRqYA==}
    engines: {node: '>= 0.4'}
    dependencies:
      call-bind: 1.0.5
      has-tostringtag: 1.0.0
    dev: true

  /is-buffer@1.1.6:
    resolution: {integrity: sha512-NcdALwpXkTm5Zvvbk7owOUSvVvBKDgKP5/ewfXEznmQFfs4ZRmanOeKBTjRVjka3QFoN6XJ+9F3USqfHqTaU5w==}
    dev: true

  /is-builtin-module@3.2.1:
    resolution: {integrity: sha512-BSLE3HnV2syZ0FK0iMA/yUGplUeMmNz4AW5fnTunbCIqZi4vG3WjJT9FHMy5D69xmAYBHXQhJdALdpwVxV501A==}
    engines: {node: '>=6'}
    dependencies:
      builtin-modules: 3.3.0
    dev: true

  /is-callable@1.2.7:
    resolution: {integrity: sha512-1BC0BVFhS/p0qtw6enp8e+8OD0UrK0oFLztSjNzhcKA3WDuJxxAPXzPuPtKkjEY9UUoEWlX/8fgKeu2S8i9JTA==}
    engines: {node: '>= 0.4'}
    dev: true

  /is-ci@3.0.1:
    resolution: {integrity: sha512-ZYvCgrefwqoQ6yTyYUbQu64HsITZ3NfKX1lzaEYdkTDcfKzzCI/wthRRYKkdjHKFVgNiXKAKm65Zo1pk2as/QQ==}
    hasBin: true
    dependencies:
      ci-info: 3.9.0

  /is-core-module@2.13.1:
    resolution: {integrity: sha512-hHrIjvZsftOsvKSn2TRYl63zvxsgE0K+0mYMoH6gD4omR5IWB2KynivBQczo3+wF1cCkjzvptnI9Q0sPU66ilw==}
    dependencies:
      hasown: 2.0.0

  /is-date-object@1.0.5:
    resolution: {integrity: sha512-9YQaSxsAiSwcvS33MBk3wTCVnWK+HhF8VZR2jRxehM16QcVOdHqPn4VPHmRK4lSr38n9JriurInLcP90xsYNfQ==}
    engines: {node: '>= 0.4'}
    dependencies:
      has-tostringtag: 1.0.0
    dev: true

  /is-decimal@1.0.4:
    resolution: {integrity: sha512-RGdriMmQQvZ2aqaQq3awNA6dCGtKpiDFcOzrTWrDAT2MiWrKQVPmxLGHl7Y2nNu6led0kEyoX0enY0qXYsv9zw==}
    dev: true

  /is-docker@2.2.1:
    resolution: {integrity: sha512-F+i2BKsFrH66iaUFc0woD8sLy8getkwTwtOBjvs56Cx4CgJDeKQeqfz8wAYiSb8JOprWhHH5p77PbmYCvvUuXQ==}
    engines: {node: '>=8'}
    hasBin: true
    dev: true

  /is-docker@3.0.0:
    resolution: {integrity: sha512-eljcgEDlEns/7AXFosB5K/2nCM4P7FQPkGc/DWLy5rmFEWvZayGrik1d9/QIY5nJ4f9YsVvBkA6kJpHn9rISdQ==}
    engines: {node: ^12.20.0 || ^14.13.1 || >=16.0.0}
    hasBin: true
    dev: true

  /is-extendable@0.1.1:
    resolution: {integrity: sha512-5BMULNob1vgFX6EjQw5izWDxrecWK9AM72rugNr0TFldMOi0fj6Jk+zeKIt0xGj4cEfQIJth4w3OKWOJ4f+AFw==}
    engines: {node: '>=0.10.0'}
    dev: true

  /is-extglob@2.1.1:
    resolution: {integrity: sha512-SbKbANkN603Vi4jEZv49LeVJMn4yGwsbzZworEoyEiutsN3nJYdbO36zfhGJ6QEDpOZIFkDtnq5JRxmvl3jsoQ==}
    engines: {node: '>=0.10.0'}

  /is-fullwidth-code-point@3.0.0:
    resolution: {integrity: sha512-zymm5+u+sCsSWyD9qNaejV3DFvhCKclKdizYaJUuHA83RLjb7nSuGnddCHGv0hk+KY7BMAlsWeK4Ueg6EV6XQg==}
    engines: {node: '>=8'}

  /is-fullwidth-code-point@4.0.0:
    resolution: {integrity: sha512-O4L094N2/dZ7xqVdrXhh9r1KODPJpFms8B5sGdJLPy664AgvXsreZUyCQQNItZRDlYug4xStLjNp/sz3HvBowQ==}
    engines: {node: '>=12'}
    dev: true

  /is-fullwidth-code-point@5.0.0:
    resolution: {integrity: sha512-OVa3u9kkBbw7b8Xw5F9P+D/T9X+Z4+JruYVNapTjPYZYUznQ5YfWeFkOj606XYYW8yugTfC8Pj0hYqvi4ryAhA==}
    engines: {node: '>=18'}
    dependencies:
      get-east-asian-width: 1.2.0
    dev: true

  /is-glob@4.0.3:
    resolution: {integrity: sha512-xelSayHH36ZgE7ZWhli7pW34hNbNl8Ojv5KVmkJD4hBdD3th8Tfk9vYasLM+mXWOZhFkgZfxhLSnrwRr4elSSg==}
    engines: {node: '>=0.10.0'}
    dependencies:
      is-extglob: 2.1.1

  /is-hexadecimal@1.0.4:
    resolution: {integrity: sha512-gyPJuv83bHMpocVYoqof5VDiZveEoGoFL8m3BXNb2VW8Xs+rz9kqO8LOQ5DH6EsuvilT1ApazU0pyl+ytbPtlw==}
    dev: true

  /is-inside-container@1.0.0:
    resolution: {integrity: sha512-KIYLCCJghfHZxqjYBE7rEy0OBuTd5xCHS7tHVgvCLkx7StIoaxwNW3hCALgEUjFfeRk+MG/Qxmp/vtETEF3tRA==}
    engines: {node: '>=14.16'}
    hasBin: true
    dependencies:
      is-docker: 3.0.0
    dev: true

  /is-installed-globally@0.4.0:
    resolution: {integrity: sha512-iwGqO3J21aaSkC7jWnHP/difazwS7SFeIqxv6wEtLU8Y5KlzFTjyqcSIT0d8s4+dDhKytsk9PJZ2BkS5eZwQRQ==}
    engines: {node: '>=10'}
    dependencies:
      global-dirs: 3.0.1
      is-path-inside: 3.0.3

  /is-interactive@1.0.0:
    resolution: {integrity: sha512-2HvIEKRoqS62guEC+qBjpvRubdX910WCMuJTZ+I9yvqKU2/12eSL549HMwtabb4oupdj2sMP50k+XJfB/8JE6w==}
    engines: {node: '>=8'}
    dev: true

  /is-language-code@3.1.0:
    resolution: {integrity: sha512-zJdQ3QTeLye+iphMeK3wks+vXSRFKh68/Pnlw7aOfApFSEIOhYa8P9vwwa6QrImNNBMJTiL1PpYF0f4BxDuEgA==}
    dependencies:
      '@babel/runtime': 7.23.6
    dev: true

  /is-module@1.0.0:
    resolution: {integrity: sha512-51ypPSPCoTEIN9dy5Oy+h4pShgJmPCygKfyRCISBI+JoWT/2oJvK8QPxmwv7b/p239jXrm9M1mlQbyKJ5A152g==}
    dev: true

  /is-negative-zero@2.0.2:
    resolution: {integrity: sha512-dqJvarLawXsFbNDeJW7zAz8ItJ9cd28YufuuFzh0G8pNHjJMnY08Dv7sYX2uF5UpQOwieAeOExEYAWWfu7ZZUA==}
    engines: {node: '>= 0.4'}
    dev: true

  /is-node-process@1.2.0:
    resolution: {integrity: sha512-Vg4o6/fqPxIjtxgUH5QLJhwZ7gW5diGCVlXpuUfELC62CuxM1iHcRe51f2W1FDy04Ai4KJkagKjx3XaqyfRKXw==}
    dev: true

  /is-number-object@1.0.7:
    resolution: {integrity: sha512-k1U0IRzLMo7ZlYIfzRu23Oh6MiIFasgpb9X76eqfFZAqwH44UI4KTBvBYIZ1dSL9ZzChTB9ShHfLkR4pdW5krQ==}
    engines: {node: '>= 0.4'}
    dependencies:
      has-tostringtag: 1.0.0
    dev: true

  /is-number@7.0.0:
    resolution: {integrity: sha512-41Cifkg6e8TylSpdtTpeLVMqvSBEVzTttHvERD741+pnZ8ANv0004MRL43QKPDlK9cGvNp6NZWZUBlbGXYxxng==}
    engines: {node: '>=0.12.0'}

  /is-obj@1.0.1:
    resolution: {integrity: sha512-l4RyHgRqGN4Y3+9JHVrNqO+tN0rV5My76uW5/nuO4K1b6vw5G8d/cmFjP9tRfEsdhZNt0IFdZuK/c2Vr4Nb+Qg==}
    engines: {node: '>=0.10.0'}
    dev: true

  /is-obj@2.0.0:
    resolution: {integrity: sha512-drqDG3cbczxxEJRoOXcOjtdp1J/lyp1mNn0xaznRs8+muBhgQcrnbspox5X5fOw0HnMnbfDzvnEMEtqDEJEo8w==}
    engines: {node: '>=8'}
    dev: true

  /is-path-inside@3.0.3:
    resolution: {integrity: sha512-Fd4gABb+ycGAmKou8eMftCupSir5lRxqf4aD/vd0cD2qc4HL07OjCeuHMr8Ro4CoMaeCKDB0/ECBOVWjTwUvPQ==}
    engines: {node: '>=8'}

  /is-plain-obj@3.0.0:
    resolution: {integrity: sha512-gwsOE28k+23GP1B6vFl1oVh/WOzmawBrKwo5Ev6wMKzPkaXaCDIQKzLnvsA42DRlbVTWorkgTKIviAKCWkfUwA==}
    engines: {node: '>=10'}
    dev: false

  /is-plain-object@5.0.0:
    resolution: {integrity: sha512-VRSzKkbMm5jMDoKLbltAkFQ5Qr7VDiTFGXxYFXXowVj387GeGNOCsOH6Msy00SGZ3Fp84b1Naa1psqgcCIEP5Q==}
    engines: {node: '>=0.10.0'}
    dev: true

  /is-potential-custom-element-name@1.0.1:
    resolution: {integrity: sha512-bCYeRA2rVibKZd+s2625gGnGF/t7DSqDs4dP7CrLA1m7jKWz6pps0LpYLJN8Q64HtmPKJ1hrN3nzPNKFEKOUiQ==}
    dev: true

  /is-reference@3.0.2:
    resolution: {integrity: sha512-v3rht/LgVcsdZa3O2Nqs+NMowLOxeOm7Ay9+/ARQ2F+qEoANRcqrjAZKGN0v8ymUetZGgkp26LTnGT7H0Qo9Pg==}
    dependencies:
      '@types/estree': 1.0.5
    dev: false

  /is-regex@1.1.4:
    resolution: {integrity: sha512-kvRdxDsxZjhzUX07ZnLydzS1TU/TJlTUHHY4YLL87e37oUA49DfkLqgy+VjFocowy29cKvcSiu+kIv728jTTVg==}
    engines: {node: '>= 0.4'}
    dependencies:
      call-bind: 1.0.5
      has-tostringtag: 1.0.0
    dev: true

  /is-regexp@1.0.0:
    resolution: {integrity: sha512-7zjFAPO4/gwyQAAgRRmqeEeyIICSdmCqa3tsVHMdBzaXXRiqopZL4Cyghg/XulGWrtABTpbnYYzzIRffLkP4oA==}
    engines: {node: '>=0.10.0'}
    dev: true

  /is-shared-array-buffer@1.0.2:
    resolution: {integrity: sha512-sqN2UDu1/0y6uvXyStCOzyhAjCSlHceFoMKJW8W9EU9cvic/QdsZ0kEU93HEy3IUEFZIiH/3w+AH/UQbPHNdhA==}
    dependencies:
      call-bind: 1.0.5
    dev: true

  /is-stream@2.0.1:
    resolution: {integrity: sha512-hFoiJiTl63nn+kstHGBtewWSKnQLpyb155KHheA1l39uvtO9nWIop1p3udqPcUd/xbF1VLMO4n7OI6p7RbngDg==}
    engines: {node: '>=8'}

  /is-stream@3.0.0:
    resolution: {integrity: sha512-LnQR4bZ9IADDRSkvpqMGvt/tEJWclzklNgSw48V5EAaAeDd6qGvN8ei6k5p0tvxSR171VmGyHuTiAOfxAbr8kA==}
    engines: {node: ^12.20.0 || ^14.13.1 || >=16.0.0}
    dev: true

  /is-string@1.0.7:
    resolution: {integrity: sha512-tE2UXzivje6ofPW7l23cjDOMa09gb7xlAqG6jG5ej6uPV32TlWP3NKPigtaGeHNu9fohccRYvIiZMfOOnOYUtg==}
    engines: {node: '>= 0.4'}
    dependencies:
      has-tostringtag: 1.0.0
    dev: true

  /is-symbol@1.0.4:
    resolution: {integrity: sha512-C/CPBqKWnvdcxqIARxyOh4v1UUEOCHpgDa0WYgpKDFMszcrPcffg5uhwSgPCLD2WWxmq6isisz87tzT01tuGhg==}
    engines: {node: '>= 0.4'}
    dependencies:
      has-symbols: 1.0.3
    dev: true

  /is-typed-array@1.1.12:
    resolution: {integrity: sha512-Z14TF2JNG8Lss5/HMqt0//T9JeHXttXy5pH/DBU4vi98ozO2btxzq9MwYDZYnKwU8nRsz/+GVFVRDq3DkVuSPg==}
    engines: {node: '>= 0.4'}
    dependencies:
      which-typed-array: 1.1.13
    dev: true

  /is-typedarray@1.0.0:
    resolution: {integrity: sha512-cyA56iCMHAh5CdzjJIa4aohJyeO1YbwLi3Jc35MmRU6poroFjIGZzUzupGiRPOjgHg9TLu43xbpwXk523fMxKA==}

  /is-unicode-supported@0.1.0:
    resolution: {integrity: sha512-knxG2q4UC3u8stRGyAVJCOdxFmv5DZiRcdlIaAQXAbSfJya+OhopNotLQrstBhququ4ZpuKbDc/8S6mgXgPFPw==}
    engines: {node: '>=10'}

  /is-valid-glob@1.0.0:
    resolution: {integrity: sha512-AhiROmoEFDSsjx8hW+5sGwgKVIORcXnrlAx/R0ZSeaPw70Vw0CqkGBBhHGL58Uox2eXnU1AnvXJl1XlyedO5bA==}
    engines: {node: '>=0.10.0'}
    dev: true

  /is-weakref@1.0.2:
    resolution: {integrity: sha512-qctsuLZmIQ0+vSSMfoVvyFe2+GSEvnmZ2ezTup1SBse9+twCCeial6EEi3Nc2KFcf6+qz2FBPnjXsk8xhKSaPQ==}
    dependencies:
      call-bind: 1.0.5
    dev: true

  /is-whitespace@0.3.0:
    resolution: {integrity: sha512-RydPhl4S6JwAyj0JJjshWJEFG6hNye3pZFBRZaTUfZFwGHxzppNaNOVgQuS/E/SlhrApuMXrpnK1EEIXfdo3Dg==}
    engines: {node: '>=0.10.0'}
    dev: true

  /is-windows@1.0.2:
    resolution: {integrity: sha512-eXK1UInq2bPmjyX6e3VHIzMLobc4J94i4AWn+Hpq3OU5KkrRC96OAcR3PRJ/pGu6m8TRnBHP9dkXQVsT/COVIA==}
    engines: {node: '>=0.10.0'}
    requiresBuild: true
    dev: false
    optional: true

  /is-wsl@2.2.0:
    resolution: {integrity: sha512-fKzAra0rGJUUBwGBgNkHZuToZcn+TtXHpeCgmkMJMMYx1sQDYaCSyjJBSCa2nH1DGm7s3n1oBnohoVTBaN7Lww==}
    engines: {node: '>=8'}
    dependencies:
      is-docker: 2.2.1
    dev: true

  /isarray@1.0.0:
    resolution: {integrity: sha512-VLghIWNM6ELQzo7zwmcg0NmTVyWKYjvIeM83yjp0wRDTmUnrM678fQbcKBo6n2CJEF0szoG//ytg+TKla89ALQ==}
    dev: true

  /isarray@2.0.5:
    resolution: {integrity: sha512-xHjhDr3cNBK0BzdUJSPXZntQUx/mwMS5Rw4A7lPJ90XGAO6ISP/ePDNuo0vhqOZU+UD5JoodwCAAoZQd3FeAKw==}
    dev: true

  /isbinaryfile@4.0.10:
    resolution: {integrity: sha512-iHrqe5shvBUcFbmZq9zOQHBoeOhZJu6RQGrDpBgenUm/Am+F3JM2MgQj+rK3Z601fzrL5gLZWtAPH2OBaSVcyw==}
    engines: {node: '>= 8.0.0'}
    dev: true

  /isbinaryfile@5.0.0:
    resolution: {integrity: sha512-UDdnyGvMajJUWCkib7Cei/dvyJrrvo4FIrsvSFWdPpXSUorzXrDJ0S+X5Q4ZlasfPjca4yqCNNsjbCeiy8FFeg==}
    engines: {node: '>= 14.0.0'}
    dev: true

  /isexe@2.0.0:
    resolution: {integrity: sha512-RHxMLp9lnKHGHRng9QFhRCMbYAcVpn69smSGcq3f36xjgVVWThj4qqLbTLlq7Ssj8B+fIQ1EuCEGI2lKsyQeIw==}

  /isstream@0.1.2:
    resolution: {integrity: sha512-Yljz7ffyPbrLpLngrMtZ7NduUgVvi6wG9RJ9IUcyCd59YQ911PBJphODUcbOVbqYfxe1wuYf/LJ8PauMRwsM/g==}

  /istanbul-lib-coverage@3.2.2:
    resolution: {integrity: sha512-O8dpsF+r0WV/8MNRKfnmrtCWhuKjxrq2w+jpzBL5UZKTi2LeVWnWOmWRxFlesJONmc+wLAGvKQZEOanko0LFTg==}
    engines: {node: '>=8'}

  /istanbul-lib-hook@3.0.0:
    resolution: {integrity: sha512-Pt/uge1Q9s+5VAZ+pCo16TYMWPBIl+oaNIjgLQxcX0itS6ueeaA+pEfThZpH8WxhFgCiEb8sAJY6MdUKgiIWaQ==}
    engines: {node: '>=8'}
    requiresBuild: true
    dependencies:
      append-transform: 2.0.0
    dev: false
    optional: true

  /istanbul-lib-instrument@4.0.3:
    resolution: {integrity: sha512-BXgQl9kf4WTCPCCpmFGoJkz/+uhvm7h7PFKUYxh7qarQd3ER33vHG//qaE8eN25l07YqZPpHXU9I09l/RD5aGQ==}
    engines: {node: '>=8'}
    requiresBuild: true
    dependencies:
      '@babel/core': 7.23.9
      '@istanbuljs/schema': 0.1.3
      istanbul-lib-coverage: 3.2.2
      semver: 6.3.1
    transitivePeerDependencies:
      - supports-color
    dev: false
    optional: true

  /istanbul-lib-instrument@5.2.1:
    resolution: {integrity: sha512-pzqtp31nLv/XFOzXGuvhCb8qhjmTVo5vjVk19XE4CRlSWz0KoeJ3bw9XsA7nOp9YBf4qHjwBxkDzKcME/J29Yg==}
    engines: {node: '>=8'}
    dependencies:
      '@babel/core': 7.23.9
      '@babel/parser': 7.23.6
      '@istanbuljs/schema': 0.1.3
      istanbul-lib-coverage: 3.2.2
      semver: 6.3.1
    transitivePeerDependencies:
      - supports-color
    dev: true

  /istanbul-lib-processinfo@2.0.3:
    resolution: {integrity: sha512-NkwHbo3E00oybX6NGJi6ar0B29vxyvNwoC7eJ4G4Yq28UfY758Hgn/heV8VRFhevPED4LXfFz0DQ8z/0kw9zMg==}
    engines: {node: '>=8'}
    requiresBuild: true
    dependencies:
      archy: 1.0.0
      cross-spawn: 7.0.3
      istanbul-lib-coverage: 3.2.2
      p-map: 3.0.0
      rimraf: 3.0.2
      uuid: 8.3.2
    dev: false
    optional: true

  /istanbul-lib-report@3.0.1:
    resolution: {integrity: sha512-GCfE1mtsHGOELCU8e/Z7YWzpmybrx/+dSTfLrvY8qRmaY6zXTKWn6WQIjaAFw069icm6GVMNkgu0NzI4iPZUNw==}
    engines: {node: '>=10'}
    dependencies:
      istanbul-lib-coverage: 3.2.2
      make-dir: 4.0.0
      supports-color: 7.2.0

  /istanbul-lib-source-maps@4.0.1:
    resolution: {integrity: sha512-n3s8EwkdFIJCG3BPKBYvskgXGoy88ARzvegkitk60NxRdwltLOTaH7CUiMRXvwYorl0Q712iEjcWB+fK/MrWVw==}
    engines: {node: '>=10'}
    dependencies:
      debug: 4.3.4(supports-color@5.5.0)
      istanbul-lib-coverage: 3.2.2
      source-map: 0.6.1
    transitivePeerDependencies:
      - supports-color

  /istanbul-reports@3.1.6:
    resolution: {integrity: sha512-TLgnMkKg3iTDsQ9PbPTdpfAK2DzjF9mqUG7RMgcQl8oFjad8ob4laGxv5XV5U9MAfx8D6tSJiUyuAwzLicaxlg==}
    engines: {node: '>=8'}
    dependencies:
      html-escaper: 2.0.2
      istanbul-lib-report: 3.0.1

  /jackspeak@2.3.6:
    resolution: {integrity: sha512-N3yCS/NegsOBokc8GAdM8UcmfsKiSS8cipheD/nivzr700H+nsMOxJjQnvwOcRYVuFkdH0wGUvW2WbXGmrZGbQ==}
    engines: {node: '>=14'}
    dependencies:
      '@isaacs/cliui': 8.0.2
    optionalDependencies:
      '@pkgjs/parseargs': 0.11.0
    dev: true

  /jake@10.8.7:
    resolution: {integrity: sha512-ZDi3aP+fG/LchyBzUM804VjddnwfSfsdeYkwt8NcbKRvo4rFkjhs456iLFn3k2ZUWvNe4i48WACDbza8fhq2+w==}
    engines: {node: '>=10'}
    hasBin: true
    dependencies:
      async: 3.2.5
      chalk: 4.1.2
      filelist: 1.0.4
      minimatch: 3.1.2
    dev: true

  /jest-worker@26.6.2:
    resolution: {integrity: sha512-KWYVV1c4i+jbMpaBC+U++4Va0cp8OisU185o73T1vo99hqi7w8tSJfUXYswwqqrjzwxa6KpRK54WhPvwf5w6PQ==}
    engines: {node: '>= 10.13.0'}
    dependencies:
      '@types/node': 18.19.10
      merge-stream: 2.0.0
      supports-color: 7.2.0
    dev: true

  /jest-worker@27.5.1:
    resolution: {integrity: sha512-7vuh85V5cdDofPyxn58nrPjBktZo0u9x1g8WtjQol+jZDaE+fhN+cIvTj11GndBnMnyfrUOG1sZQxCdjKh+DKg==}
    engines: {node: '>= 10.13.0'}
    requiresBuild: true
    dependencies:
      '@types/node': 18.19.10
      merge-stream: 2.0.0
      supports-color: 8.1.1
    dev: false
    optional: true

  /jiti@1.21.0:
    resolution: {integrity: sha512-gFqAIbuKyyso/3G2qhiO2OM6shY6EPP/R0+mkDbyspxKazh8BXDC5FiFsUjlczgdNz/vfra0da2y+aHrusLG/Q==}
    hasBin: true
    dev: true

  /jmespath@0.16.0:
    resolution: {integrity: sha512-9FzQjJ7MATs1tSpnco1K6ayiYE3figslrXA72G2HQ/n76RzvYlofyi5QM+iX4YRs/pu3yzxlVQSST23+dMDknw==}
    engines: {node: '>= 0.6.0'}
    dev: false

  /joi@17.11.0:
    resolution: {integrity: sha512-NgB+lZLNoqISVy1rZocE9PZI36bL/77ie924Ri43yEvi9GUUMPeyVIr8KdFTMUlby1p0PBYMk9spIxEUQYqrJQ==}
    dependencies:
      '@hapi/hoek': 9.3.0
      '@hapi/topo': 5.1.0
      '@sideway/address': 4.1.4
      '@sideway/formula': 3.0.1
      '@sideway/pinpoint': 2.0.0
    dev: true

  /js-beautify@1.14.11:
    resolution: {integrity: sha512-rPogWqAfoYh1Ryqqh2agUpVfbxAhbjuN1SmU86dskQUKouRiggUTCO4+2ym9UPXllc2WAp0J+T5qxn7Um3lCdw==}
    engines: {node: '>=14'}
    hasBin: true
    dependencies:
      config-chain: 1.1.13
      editorconfig: 1.0.4
      glob: 10.3.10
      nopt: 7.2.0
    dev: true

  /js-tokens@4.0.0:
    resolution: {integrity: sha512-RdJUflcE3cUzKiMqQgsCu06FPu9UdIJO0beYbPhHN4k6apgJtifcoCtT9bcxOpYBtpD2kCM6Sbzg4CausW/PKQ==}

  /js-tokens@8.0.2:
    resolution: {integrity: sha512-Olnt+V7xYdvGze9YTbGFZIfQXuGV4R3nQwwl8BrtgaPE/wq8UFpUHWuTNc05saowhSr1ZO6tx+V6RjE9D5YQog==}
    dev: true

  /js-yaml@3.14.1:
    resolution: {integrity: sha512-okMH7OXXJ7YrN9Ok3/SXrnu4iX9yOk+25nqX4imS2npuvTYDmo/QEZoqwZkYaIDk3jVvBOTOIEgEhaLOynBS9g==}
    hasBin: true
    dependencies:
      argparse: 1.0.10
      esprima: 4.0.1

  /js-yaml@4.1.0:
    resolution: {integrity: sha512-wpxZs9NoxZaJESJGIZTyDEaYpl0FKSA+FB9aJiyemKhMwkxQg63h4T1KJgUGHpTqPDNRcmmYLugrRjJlBtWvRA==}
    hasBin: true
    dependencies:
      argparse: 2.0.1

  /jsbn@0.1.1:
    resolution: {integrity: sha512-UVU9dibq2JcFWxQPA6KCqj5O42VOmAY3zQUfEKxU0KpTGXwNoCjkX1e13eHNvw/xPynt6pU0rZ1htjWTNTSXsg==}

  /jsdom@23.2.0:
    resolution: {integrity: sha512-L88oL7D/8ufIES+Zjz7v0aes+oBMh2Xnh3ygWvL0OaICOomKEPKuPnIfBJekiXr+BHbbMjrWn/xqrDQuxFTeyA==}
    engines: {node: '>=18'}
    peerDependencies:
      canvas: ^2.11.2
    peerDependenciesMeta:
      canvas:
        optional: true
    dependencies:
      '@asamuzakjp/dom-selector': 2.0.1
      cssstyle: 4.0.1
      data-urls: 5.0.0
      decimal.js: 10.4.3
      form-data: 4.0.0
      html-encoding-sniffer: 4.0.0
      http-proxy-agent: 7.0.0
      https-proxy-agent: 7.0.2
      is-potential-custom-element-name: 1.0.1
      parse5: 7.1.2
      rrweb-cssom: 0.6.0
      saxes: 6.0.0
      symbol-tree: 3.2.4
      tough-cookie: 4.1.3
      w3c-xmlserializer: 5.0.0
      webidl-conversions: 7.0.0
      whatwg-encoding: 3.1.1
      whatwg-mimetype: 4.0.0
      whatwg-url: 14.0.0
      ws: 8.16.0
      xml-name-validator: 5.0.0
    transitivePeerDependencies:
      - bufferutil
      - supports-color
      - utf-8-validate
    dev: true

  /jsesc@0.5.0:
    resolution: {integrity: sha512-uZz5UnB7u4T9LvwmFqXii7pZSouaRPorGs5who1Ip7VO0wxanFvBL7GkM6dTHlgX+jhBApRetaWpnDabOeTcnA==}
    hasBin: true

  /jsesc@2.5.2:
    resolution: {integrity: sha512-OYu7XEzjkCQ3C5Ps3QIZsQfNpqoJyZZA99wd9aWd05NCtC5pWOkShK2mkL6HXQR6/Cy2lbNdPlZBpuQHXE63gA==}
    engines: {node: '>=4'}
    hasBin: true
    requiresBuild: true

  /jsesc@3.0.2:
    resolution: {integrity: sha512-xKqzzWXDttJuOcawBt4KnKHHIf5oQ/Cxax+0PWFG+DFDgHNAdi+TXECADI+RYiFUMmx8792xsMbbgXj4CwnP4g==}
    engines: {node: '>=6'}
    hasBin: true
    dev: true

  /json-buffer@3.0.1:
    resolution: {integrity: sha512-4bV5BfR2mqfQTJm+V5tPPdf+ZpuhiIvTuAB5g8kcrXOZpTT/QwwVRWBywX1ozr6lEuPdbHxwaJlm9G6mI2sfSQ==}

  /json-parse-even-better-errors@2.3.1:
    resolution: {integrity: sha512-xyFwyhro/JEof6Ghe2iz2NcXoj2sloNsWr/XsERDK/oiPCfaNhl5ONfp+jQdAZRQQ0IJWNzH9zIZF7li91kh2w==}

  /json-schema-traverse@0.4.1:
    resolution: {integrity: sha512-xbbCH5dCYU5T8LcEhhuh7HJ88HXuW3qsI3Y0zOZFKfZEHcpWiHU/Jxzk629Brsab/mMiHQti9wMP+845RPe3Vg==}

  /json-schema-traverse@1.0.0:
    resolution: {integrity: sha512-NM8/P9n3XjXhIZn1lLhkFaACTOURQXjWhV4BA/RnOv8xvgqtqpAX9IO4mRQxSx1Rlo4tqzeqb0sOlruaOy3dug==}

  /json-schema-typed@7.0.3:
    resolution: {integrity: sha512-7DE8mpG+/fVw+dTpjbxnx47TaMnDfOI1jwft9g1VybltZCduyRQPJPvc+zzKY9WPHxhPWczyFuYa6I8Mw4iU5A==}
    dev: true

  /json-schema@0.4.0:
    resolution: {integrity: sha512-es94M3nTIfsEPisRafak+HDLfHXnKBhV3vU5eqPcS3flIWqcxJWgXHXiey3YrpaNsanY5ei1VoYEbOzijuq9BA==}

  /json-source-map@0.6.1:
    resolution: {integrity: sha512-1QoztHPsMQqhDq0hlXY5ZqcEdUzxQEIxgFkKl4WUp2pgShObl+9ovi4kRh2TfvAfxAoHOJ9vIMEqk3k4iex7tg==}
    dev: false

  /json-stable-stringify-without-jsonify@1.0.1:
    resolution: {integrity: sha512-Bdboy+l7tA3OGW6FjyFHWkP5LuByj1Tk33Ljyq0axyzdk9//JSi2u3fP1QSmd1KNwq6VOKYGlAu87CisVir6Pw==}

  /json-stringify-safe@5.0.1:
    resolution: {integrity: sha512-ZClg6AaYvamvYEE82d3Iyd3vSSIjQ+odgjaTzRuO3s7toCdFKczob2i0zCh7JE8kWn17yvAWhUVxvqGwUalsRA==}

  /json5@2.2.3:
    resolution: {integrity: sha512-XmOWe7eyHYH14cLdVPoyg+GOH3rYX++KpzrylJwSW98t3Nk+U8XOl8FWKOgwtzdb8lXGf6zYwDUzeHMWfxasyg==}
    engines: {node: '>=6'}
    hasBin: true

  /jsonc-eslint-parser@2.4.0:
    resolution: {integrity: sha512-WYDyuc/uFcGp6YtM2H0uKmUwieOuzeE/5YocFJLnLfclZ4inf3mRn8ZVy1s7Hxji7Jxm6Ss8gqpexD/GlKoGgg==}
    engines: {node: ^12.22.0 || ^14.17.0 || >=16.0.0}
    dependencies:
      acorn: 8.11.3
      eslint-visitor-keys: 3.4.3
      espree: 9.6.1
      semver: 7.5.4
    dev: true

  /jsonc-parser@3.2.0:
    resolution: {integrity: sha512-gfFQZrcTc8CnKXp6Y4/CBT3fTc0OVuDofpre4aEeEpSBPV5X5v4+Vmx+8snU7RLPrNHPKSgLxGo9YuQzz20o+w==}
    dev: true

  /jsonfile@4.0.0:
    resolution: {integrity: sha512-m6F1R3z8jjlf2imQHS2Qez5sjKWQzbuuhuJ/FKYFRZvPE3PuHcSMVZzfsLhGVOkfd20obL5SWEBew5ShlquNxg==}
    optionalDependencies:
      graceful-fs: 4.2.11

  /jsonfile@6.1.0:
    resolution: {integrity: sha512-5dgndWOriYSm5cnYaJNhalLNDKOqFwyDB/rr1E9ZsGciGvKPs8R2xYGCacuf3z6K1YKDz182fd+fY3cn3pMqXQ==}
    dependencies:
      universalify: 2.0.1
    optionalDependencies:
      graceful-fs: 4.2.11

  /jsonpointer@5.0.1:
    resolution: {integrity: sha512-p/nXbhSEcu3pZRdkW1OfJhpsVtW1gd4Wa1fnQc9YLiTfAjn0312eMKimbdIQzuZl9aa9xUGaRlP9T/CJE/ditQ==}
    engines: {node: '>=0.10.0'}
    dev: true

  /jsonrepair@3.5.1:
    resolution: {integrity: sha512-F0VxiEj1j7m1OAVUVy6fFYk5s8tthF61J7tjYtEACw1DeNQqKmZF6dPddduxc7Tc5IrLqKTdLAwUNTmrqqg+hw==}
    hasBin: true
    dev: false

  /jsprim@2.0.2:
    resolution: {integrity: sha512-gqXddjPqQ6G40VdnI6T6yObEC+pDNvyP95wdQhkWkg7crHH3km5qP1FsOXEkzEQwnz6gz5qGTn1c2Y52wP3OyQ==}
    engines: {'0': node >=0.6.0}
    dependencies:
      assert-plus: 1.0.0
      extsprintf: 1.3.0
      json-schema: 0.4.0
      verror: 1.10.0

  /jszip@3.10.1:
    resolution: {integrity: sha512-xXDvecyTpGLrqFrvkrUSoxxfJI5AH7U8zxxtVclpsUtMCq4JQ290LY8AW5c7Ggnr/Y/oK+bQMbqK2qmtk3pN4g==}
    dependencies:
      lie: 3.3.0
      pako: 1.0.11
      readable-stream: 2.3.8
      setimmediate: 1.0.5
    dev: true

  /keyv@4.5.4:
    resolution: {integrity: sha512-oxVHkHR/EJf2CNXnWxRLW6mg7JyCCUcG0DtEGmL2ctUo1PNTin1PUil+r/+4r5MpVgC/fn1kjsx7mjSujKqIpw==}
    dependencies:
      json-buffer: 3.0.1

  /kind-of@3.2.2:
    resolution: {integrity: sha512-NOW9QQXMoZGg/oqnVNoNTTIFEIid1627WCffUBJEdMxYApq7mNE7CpzucIPc+ZQg25Phej7IJSmX3hO+oblOtQ==}
    engines: {node: '>=0.10.0'}
    dependencies:
      is-buffer: 1.1.6
    dev: true

  /kind-of@6.0.3:
    resolution: {integrity: sha512-dcS1ul+9tmeD95T+x28/ehLgd9mENa3LsvDTtzm3vyBEO7RPptvAD+t44WVXaUjTBRcrpFeFlC8WCruUR456hw==}
    engines: {node: '>=0.10.0'}
    dev: true

  /kleur@3.0.3:
    resolution: {integrity: sha512-eTIzlVOSUR+JxdDFepEYcBMtZ9Qqdef+rnzWdRZuMbOywu5tO2w2N7rqjoANZ5k9vywhL6Br1VRjUIgTQx4E8w==}
    engines: {node: '>=6'}
    dev: true

  /known-css-properties@0.29.0:
    resolution: {integrity: sha512-Ne7wqW7/9Cz54PDt4I3tcV+hAyat8ypyOGzYRJQfdxnnjeWsTxt1cy8pjvvKeI5kfXuyvULyeeAvwvvtAX3ayQ==}
    dev: true

  /lazy-ass@1.6.0:
    resolution: {integrity: sha512-cc8oEVoctTvsFZ/Oje/kGnHbpWHYBe8IAJe4C0QNc3t8uM/0Y8+erSz/7Y1ALuXTEZTMvxXwO6YbX1ey3ujiZw==}
    engines: {node: '> 0.8'}

  /lazy-val@1.0.5:
    resolution: {integrity: sha512-0/BnGCCfyUMkBpeDgWihanIAF9JmZhHBgUhEqzvf+adhNGLoP6TaiI5oF8oyb3I45P+PcnrqihSf01M0l0G5+Q==}

  /leven@3.1.0:
    resolution: {integrity: sha512-qsda+H8jTaUaN/x5vzW2rzc+8Rw4TAQ/4KjB46IwK5VH+IlVeeeje/EoZRpiXvIqjFgK84QffqPztGI3VBLG1A==}
    engines: {node: '>=6'}
    dev: true

  /levn@0.4.1:
    resolution: {integrity: sha512-+bT2uH4E5LGE7h/n3evcS/sQlJXCpIp6ym8OWJ5eV6+67Dsql/LaaT7qJBAt2rzfoa/5QBGBhxDix1dMt2kQKQ==}
    engines: {node: '>= 0.8.0'}
    dependencies:
      prelude-ls: 1.2.1
      type-check: 0.4.0

  /lie@3.3.0:
    resolution: {integrity: sha512-UaiMJzeWRlEujzAuw5LokY1L5ecNQYZKfmyZ9L7wDHb/p5etKaxXhohBcrw0EYby+G/NA52vRSN4N39dxHAIwQ==}
    dependencies:
      immediate: 3.0.6
    dev: true

  /lilconfig@2.1.0:
    resolution: {integrity: sha512-utWOt/GHzuUxnLKxB6dk81RoOeoNeHgbrXiuGk4yyF5qlRz+iIVWu56E2fqGHFrXz0QNUhLB/8nKqvRH66JKGQ==}
    engines: {node: '>=10'}
    dev: true

  /lilconfig@3.0.0:
    resolution: {integrity: sha512-K2U4W2Ff5ibV7j7ydLr+zLAkIg5JJ4lPn1Ltsdt+Tz/IjQ8buJ55pZAxoP34lqIiwtF9iAvtLv3JGv7CAyAg+g==}
    engines: {node: '>=14'}
    dev: true

  /lines-and-columns@1.2.4:
    resolution: {integrity: sha512-7ylylesZQ/PV29jhEDl3Ufjo6ZX7gCqJr5F7PKrqc93v7fzSymt1BpwEU8nAUXs8qzzvqhbjhK5QZg6Mt/HkBg==}
    dev: true

  /lint-staged@15.2.0:
    resolution: {integrity: sha512-TFZzUEV00f+2YLaVPWBWGAMq7So6yQx+GG8YRMDeOEIf95Zn5RyiLMsEiX4KTNl9vq/w+NqRJkLA1kPIo15ufQ==}
    engines: {node: '>=18.12.0'}
    hasBin: true
    dependencies:
      chalk: 5.3.0
      commander: 11.1.0
      debug: 4.3.4(supports-color@5.5.0)
      execa: 8.0.1
      lilconfig: 3.0.0
      listr2: 8.0.0
      micromatch: 4.0.5
      pidtree: 0.6.0
      string-argv: 0.3.2
      yaml: 2.3.4
    transitivePeerDependencies:
      - supports-color
    dev: true

  /listr2@3.14.0(enquirer@2.4.1):
    resolution: {integrity: sha512-TyWI8G99GX9GjE54cJ+RrNMcIFBfwMPxc3XTFiAYGN4s10hWROGtOg7+O6u6LE3mNkyld7RSLE6nrKBvTfcs3g==}
    engines: {node: '>=10.0.0'}
    peerDependencies:
      enquirer: '>= 2.3.0 < 3'
    peerDependenciesMeta:
      enquirer:
        optional: true
    dependencies:
      cli-truncate: 2.1.0
      colorette: 2.0.20
      enquirer: 2.4.1
      log-update: 4.0.0
      p-map: 4.0.0
      rfdc: 1.3.0
      rxjs: 7.8.1
      through: 2.3.8
      wrap-ansi: 7.0.0

  /listr2@8.0.0:
    resolution: {integrity: sha512-u8cusxAcyqAiQ2RhYvV7kRKNLgUvtObIbhOX2NCXqvp1UU32xIg5CT22ykS2TPKJXZWJwtK3IKLiqAGlGNE+Zg==}
    engines: {node: '>=18.0.0'}
    dependencies:
      cli-truncate: 4.0.0
      colorette: 2.0.20
      eventemitter3: 5.0.1
      log-update: 6.0.0
      rfdc: 1.3.0
      wrap-ansi: 9.0.0
    dev: true

  /loader-runner@4.3.0:
    resolution: {integrity: sha512-3R/1M+yS3j5ou80Me59j7F9IMs4PXs3VqRrm0TU3AbKPxlmpoY1TNscJV/oGJXo8qCatFGTfDbY6W6ipGOYXfg==}
    engines: {node: '>=6.11.5'}
    requiresBuild: true
    dev: false
    optional: true

  /loader-utils@2.0.4:
    resolution: {integrity: sha512-xXqpXoINfFhgua9xiqD8fPFHgkoq1mmmpE92WlDbm9rNRd/EbRb+Gqf908T2DMfuHjjJlksiK2RbHVOdD/MqSw==}
    engines: {node: '>=8.9.0'}
    requiresBuild: true
    dependencies:
      big.js: 5.2.2
      emojis-list: 3.0.0
      json5: 2.2.3
    dev: false
    optional: true

  /local-pkg@0.4.3:
    resolution: {integrity: sha512-SFppqq5p42fe2qcZQqqEOiVRXl+WCP1MdT6k7BDEW1j++sp5fIY+/fdRQitvKgB5BrBcmrs5m/L0v2FrU5MY1g==}
    engines: {node: '>=14'}
    dev: true

  /local-pkg@0.5.0:
    resolution: {integrity: sha512-ok6z3qlYyCDS4ZEU27HaU6x/xZa9Whf8jD4ptH5UZTQYZVYeb9bnZ3ojVhiJNLiXK1Hfc0GNbLXcmZ5plLDDBg==}
    engines: {node: '>=14'}
    dependencies:
      mlly: 1.4.2
      pkg-types: 1.0.3
    dev: true

  /locate-character@3.0.0:
    resolution: {integrity: sha512-SW13ws7BjaeJ6p7Q6CO2nchbYEc3X3J6WrmTTDto7yMPqVSZTUyY5Tjbid+Ab8gLnATtygYtiDIJGQRRn2ZOiA==}
    dev: false

  /locate-path@3.0.0:
    resolution: {integrity: sha512-7AO748wWnIhNqAuaty2ZWHkQHRSNfPVIsPIfwEOWO22AmaoVrWavlOcMR5nzTLNYvp36X220/maaRsrec1G65A==}
    engines: {node: '>=6'}
    dependencies:
      p-locate: 3.0.0
      path-exists: 3.0.0
    dev: true

  /locate-path@5.0.0:
    resolution: {integrity: sha512-t7hw9pI+WvuwNJXwk5zVHpyhIqzg2qTlklJOf0mVxGSbe3Fp2VieZcduNYjaLDoy6p9uGpQEGWG87WpMKlNq8g==}
    engines: {node: '>=8'}
    dependencies:
      p-locate: 4.1.0

  /locate-path@6.0.0:
    resolution: {integrity: sha512-iPZK6eYjbxRu3uB4/WZ3EsEIMJFMqAoopl3R+zuq0UjcAm/MO6KCweDgPfP3elTztoKP3KtnVHxTn2NHBSDVUw==}
    engines: {node: '>=10'}
    dependencies:
      p-locate: 5.0.0

  /lodash-es@4.17.21:
    resolution: {integrity: sha512-mKnC+QJ9pWVzv+C4/U3rRsHapFfHvQFoFB92e52xeyGMcX6/OlIl78je1u8vePzYZSkkogMPJ2yjxxsb89cxyw==}
    dev: false

  /lodash.debounce@4.0.8:
    resolution: {integrity: sha512-FT1yDzDYEoYWhnSGnpE/4Kj1fLZkDFyqRb7fNt6FdYOSxlUWAtp42Eh6Wb0rGIv/m9Bgo7x4GhQbm5Ys4SG5ow==}

  /lodash.escaperegexp@4.1.2:
    resolution: {integrity: sha512-TM9YBvyC84ZxE3rgfefxUWiQKLilstD6k7PTGt6wfbtXF8ixIJLOL3VYyV/z+ZiPLsVxAsKAFVwWlWeb2Y8Yyw==}
    dev: false

  /lodash.flattendeep@4.4.0:
    resolution: {integrity: sha512-uHaJFihxmJcEX3kT4I23ABqKKalJ/zDrDg0lsFtc1h+3uw49SIJ5beyhx5ExVRti3AvKoOJngIj7xz3oylPdWQ==}
    requiresBuild: true
    dev: false
    optional: true

  /lodash.isequal@4.5.0:
    resolution: {integrity: sha512-pDo3lu8Jhfjqls6GkMgpahsF9kCyayhgykjyLMNFTKWrpVdAQtYyB4muAMWozBB4ig/dtWAmsMxLEI8wuz+DYQ==}
    dev: false

  /lodash.merge@4.6.2:
    resolution: {integrity: sha512-0KpjqXRVvrYyCsX1swR/XTK0va6VQkQM6MNo7PqW77ByjAhoARA8EfrP1N4+KlKj8YS0ZUCtRT/YUuhyYDujIQ==}

  /lodash.once@4.1.1:
    resolution: {integrity: sha512-Sb487aTOCr9drQVL8pIxOzVhafOjZN9UU54hiN8PU3uAiSV7lx1yYNpbNmex2PK6dSJoNTSJUUswT651yww3Mg==}

  /lodash.pick@4.4.0:
    resolution: {integrity: sha512-hXt6Ul/5yWjfklSGvLQl8vM//l3FtyHZeuelpzK6mm99pNvN9yTDruNZPEJZD1oWrqo+izBmB7oUfWgcCX7s4Q==}
    dev: true

  /lodash.sortby@4.7.0:
    resolution: {integrity: sha512-HDWXG8isMntAyRF5vZ7xKuEvOhT4AhlRt/3czTSjvGUxjYCBVRQY48ViDHyfYz9VIoBkW4TMGQNapx+l3RUwdA==}
    dev: true

  /lodash.truncate@4.4.2:
    resolution: {integrity: sha512-jttmRe7bRse52OsWIMDLaXxWqRAmtIUccAQ3garviCqJjafXOfNMO0yMfNpdD6zbGaTU0P5Nz7e7gAT6cKmJRw==}
    dev: true

  /lodash@4.17.21:
    resolution: {integrity: sha512-v2kDEe57lecTulaDIuNTPy3Ry4gLGJ6Z1O3vE1krgXZNrsQ+LFTGHVxVjcXPs17LhbZVGedAJv8XZ1tvj5FvSg==}

  /log-symbols@4.1.0:
    resolution: {integrity: sha512-8XPvpAA8uyhfteu8pIvQxpJZ7SYYdpUivZpGy6sFsBuKRY/7rQGavedeB8aK+Zkyq6upMFVL/9AW6vOYzfRyLg==}
    engines: {node: '>=10'}
    dependencies:
      chalk: 4.1.2
      is-unicode-supported: 0.1.0

  /log-update@4.0.0:
    resolution: {integrity: sha512-9fkkDevMefjg0mmzWFBW8YkFP91OrizzkW3diF7CpG+S2EYdy4+TVfGwz1zeF8x7hCx1ovSPTOE9Ngib74qqUg==}
    engines: {node: '>=10'}
    dependencies:
      ansi-escapes: 4.3.2
      cli-cursor: 3.1.0
      slice-ansi: 4.0.0
      wrap-ansi: 6.2.0

  /log-update@6.0.0:
    resolution: {integrity: sha512-niTvB4gqvtof056rRIrTZvjNYE4rCUzO6X/X+kYjd7WFxXeJ0NwEFnRxX6ehkvv3jTwrXnNdtAak5XYZuIyPFw==}
    engines: {node: '>=18'}
    dependencies:
      ansi-escapes: 6.2.0
      cli-cursor: 4.0.0
      slice-ansi: 7.1.0
      strip-ansi: 7.1.0
      wrap-ansi: 9.0.0
    dev: true

  /loglevel@1.9.1:
    resolution: {integrity: sha512-hP3I3kCrDIMuRwAwHltphhDM1r8i55H33GgqjXbrisuJhF4kRhW1dNuxsRklp4bXl8DSdLaNLuiL4A/LWRfxvg==}
    engines: {node: '>= 0.6.0'}

  /loupe@2.3.7:
    resolution: {integrity: sha512-zSMINGVYkdpYSOBmLi0D1Uo7JU9nVdQKrHxC8eYlV+9YKK9WePqAlL7lSlorG/U2Fw1w0hTBmaa/jrQ3UbPHtA==}
    dependencies:
      get-func-name: 2.0.2
    dev: true

  /lowercase-keys@2.0.0:
    resolution: {integrity: sha512-tqNXrS78oMOE73NMxK4EMLQsQowWf8jKooH9g7xPavRT706R6bkQJ6DY2Te7QukaZsulxa30wQ7bk0pm4XiHmA==}
    engines: {node: '>=8'}
    dev: true

  /lru-cache@10.1.0:
    resolution: {integrity: sha512-/1clY/ui8CzjKFyjdvwPWJUYKiFVXG2I2cY0ssG7h4+hwk+XOIX7ZSG9Q7TW8TW3Kp3BUSqgFWBLgL4PJ+Blag==}
    engines: {node: 14 || >=16.14}
    dev: true

  /lru-cache@5.1.1:
    resolution: {integrity: sha512-KpNARQA3Iwv+jTA0utUVVbrh+Jlrr1Fv0e56GGzAFOXN7dk/FviaDW8LHmK52DlcH4WP2n6gI8vN1aesBFgo9w==}
    requiresBuild: true
    dependencies:
      yallist: 3.1.1

  /lru-cache@6.0.0:
    resolution: {integrity: sha512-Jo6dJ04CmSjuznwJSS3pUeWmd/H0ffTlkXXgwZi+eq1UCmqQwCh+eLsYOYCwY991i2Fah4h1BEMCx4qThGbsiA==}
    engines: {node: '>=10'}
    dependencies:
      yallist: 4.0.0

  /magic-string-ast@0.3.0:
    resolution: {integrity: sha512-0shqecEPgdFpnI3AP90epXyxZy9g6CRZ+SZ7BcqFwYmtFEnZ1jpevcV5HoyVnlDS9gCnc1UIg3Rsvp3Ci7r8OA==}
    engines: {node: '>=16.14.0'}
    dependencies:
      magic-string: 0.30.5
    dev: true

  /magic-string@0.25.9:
    resolution: {integrity: sha512-RmF0AsMzgt25qzqqLc1+MbHmhdx0ojF2Fvs4XnOqz2ZOBXzzkEwc/dJQZCYHAn7v1jbVOjAZfK8msRn4BxO4VQ==}
    dependencies:
      sourcemap-codec: 1.4.8
    dev: true

  /magic-string@0.30.5:
    resolution: {integrity: sha512-7xlpfBaQaP/T6Vh8MO/EqXSW5En6INHEvEXQiuff7Gku0PWjU3uf6w/j9o7O+SpB5fOAkrI5HeoNgwjEO0pFsA==}
    engines: {node: '>=12'}
    dependencies:
      '@jridgewell/sourcemap-codec': 1.4.15

  /make-dir@3.1.0:
    resolution: {integrity: sha512-g3FeP20LNwhALb/6Cz6Dd4F2ngze0jz7tbzrD2wAV+o9FeNHe4rL+yK2md0J/fiSf1sa1ADhXqi5+oVwOM/eGw==}
    engines: {node: '>=8'}
    requiresBuild: true
    dependencies:
      semver: 6.3.1
    dev: false
    optional: true

  /make-dir@4.0.0:
    resolution: {integrity: sha512-hXdUTZYIVOt1Ex//jAQi+wTZZpUpwBj/0QsOzqegb3rGMMeJiSEu5xLHnYfBrRV4RH2+OCSOO95Is/7x1WJ4bw==}
    engines: {node: '>=10'}
    dependencies:
      semver: 7.5.4

  /make-error@1.3.6:
    resolution: {integrity: sha512-s8UhlNe7vPKomQhC1qFelMokr/Sc3AgNbso3n74mVPA5LTZwkB9NlXf4XPamLxJE8h0gh73rM94xvwRT2CVInw==}
    dev: true

  /map-stream@0.1.0:
    resolution: {integrity: sha512-CkYQrPYZfWnu/DAmVCpTSX/xHpKZ80eKh2lAkyA6AJTef6bW+6JpbQZN5rofum7da+SyN1bi5ctTm+lTfcCW3g==}
    dev: true

  /matcher@3.0.0:
    resolution: {integrity: sha512-OkeDaAZ/bQCxeFAozM55PKcKU0yJMPGifLwV4Qgjitu+5MoAfSQN4lsLJeXZ1b8w0x+/Emda6MZgXS1jvsapng==}
    engines: {node: '>=10'}
    requiresBuild: true
    dependencies:
      escape-string-regexp: 4.0.0
    dev: true
    optional: true

  /mathml-tag-names@2.1.3:
    resolution: {integrity: sha512-APMBEanjybaPzUrfqU0IMU5I0AswKMH7k8OTLs0vvV4KZpExkTkY87nR/zpbuTPj+gARop7aGUbl11pnDfW6xg==}
    dev: true

  /mdast-util-from-markdown@0.8.5:
    resolution: {integrity: sha512-2hkTXtYYnr+NubD/g6KGBS/0mFmBcifAsI0yIWRiRo0PjVs6SSOSOdtzbp6kSGnShDN6G5aWZpKQ2lWRy27mWQ==}
    dependencies:
      '@types/mdast': 3.0.15
      mdast-util-to-string: 2.0.0
      micromark: 2.11.4
      parse-entities: 2.0.0
      unist-util-stringify-position: 2.0.3
    transitivePeerDependencies:
      - supports-color
    dev: true

  /mdast-util-to-string@2.0.0:
    resolution: {integrity: sha512-AW4DRS3QbBayY/jJmD8437V1Gombjf8RSOUCMFBuo5iHi58AGEgVCKQ+ezHkZZDpAQS75hcBMpLqjpJTjtUL7w==}
    dev: true

  /mdn-data@2.0.30:
    resolution: {integrity: sha512-GaqWWShW4kv/G9IEucWScBx9G1/vsFZZJUO+tD26M8J8z3Kw5RDQjaoZe03YAClgeS/SWPOcb4nkFBTEi5DUEA==}

  /media-typer@0.3.0:
    resolution: {integrity: sha512-dq+qelQ9akHpcOl/gUVRTxVIOkAJ1wR3QAvb4RsVjS8oVoFjDGTc679wJYmUmknUF5HwMLOgb5O+a3KxfWapPQ==}
    engines: {node: '>= 0.6'}
    dev: false

  /memoize-one@6.0.0:
    resolution: {integrity: sha512-rkpe71W0N0c0Xz6QD0eJETuWAJGnJ9afsl1srmwPrI+yBCkge5EycXXbYRyvL29zZVUWQCY7InPRCv3GDXuZNw==}
    dev: false

  /meow@13.1.0:
    resolution: {integrity: sha512-o5R/R3Tzxq0PJ3v3qcQJtSvSE9nKOLSAaDuuoMzDVuGTwHdccMWcYomh9Xolng2tjT6O/Y83d+0coVGof6tqmA==}
    engines: {node: '>=18'}
    dev: true

  /merge-descriptors@1.0.1:
    resolution: {integrity: sha512-cCi6g3/Zr1iqQi6ySbseM1Xvooa98N0w31jzUYrXPX2xqObmFGHJ0tQ5u74H3mVh7wLouTseZyYIq39g8cNp1w==}
    dev: false

  /merge-stream@2.0.0:
    resolution: {integrity: sha512-abv/qOcuPfk3URPfDzmZU1LKmuw8kT+0nIHvKrKgFrwifol/doWcdA4ZqsWQ8ENrFKkd67Mfpo/LovbIUsbt3w==}

  /merge2@1.4.1:
    resolution: {integrity: sha512-8q7VEgMJW4J8tcfVPy8g09NcQwZdbwFEqhe/WZkoIzjn/3TGDwtOCYtXGxA3O8tPzpczCCDgv+P2P5y00ZJOOg==}
    engines: {node: '>= 8'}

  /methods@1.1.2:
    resolution: {integrity: sha512-iclAHeNqNm68zFtnZ0e+1L2yUIdvzNoauKU4WBA3VvH/vPFieF7qfRlwUZU+DA9P9bPXIS90ulxoUoCH23sV2w==}
    engines: {node: '>= 0.6'}
    dev: false

  /micromark@2.11.4:
    resolution: {integrity: sha512-+WoovN/ppKolQOFIAajxi7Lu9kInbPxFuTBVEavFcL8eAfVstoc5MocPmqBeAdBOJV00uaVjegzH4+MA0DN/uA==}
    dependencies:
      debug: 4.3.4(supports-color@5.5.0)
      parse-entities: 2.0.0
    transitivePeerDependencies:
      - supports-color
    dev: true

  /micromatch@4.0.5:
    resolution: {integrity: sha512-DMy+ERcEW2q8Z2Po+WNXuw3c5YaUSFjAO5GsJqfEl7UjvtIuFKO6ZrKvcItdy98dwFI2N1tg3zNIdKaQT+aNdA==}
    engines: {node: '>=8.6'}
    dependencies:
      braces: 3.0.2
      picomatch: 2.3.1

  /mime-db@1.52.0:
    resolution: {integrity: sha512-sPU4uV7dYlvtWJxwwxHD0PuihVNiE7TyAbQ5SWxDCB9mUYvOgroQOwYQQOKPJ8CIbE+1ETVlOoK1UC2nU3gYvg==}
    engines: {node: '>= 0.6'}
    requiresBuild: true

  /mime-types@2.1.35:
    resolution: {integrity: sha512-ZDY+bPm5zTTF+YpCrAU9nK0UgICYPT0QtT1NZWFv4s++TNkcgVaT0g6+4R2uI4MjQjzysHB1zxuWL50hzaeXiw==}
    engines: {node: '>= 0.6'}
    dependencies:
      mime-db: 1.52.0

  /mime@1.6.0:
    resolution: {integrity: sha512-x0Vn8spI+wuJ1O6S7gnbaQg8Pxh4NNHb7KSINmEWKiPE4RKOplvijn+NkmYmmRgP68mc70j2EbeTFRsrswaQeg==}
    engines: {node: '>=4'}
    hasBin: true
    dev: false

  /mime@2.6.0:
    resolution: {integrity: sha512-USPkMeET31rOMiarsBNIHZKLGgvKc/LrjofAnBlOttf5ajRvqiRA8QsenbcooctK6d6Ts6aqZXBA+XbkKthiQg==}
    engines: {node: '>=4.0.0'}
    hasBin: true
    dev: true

  /mimic-fn@2.1.0:
    resolution: {integrity: sha512-OqbOk5oEQeAZ8WXWydlu9HJjz9WVdEIvamMCcXmuqUYjTknH/sqsWvhQ3vgwKFRR1HpjvNBKQ37nbJgYzGqGcg==}
    engines: {node: '>=6'}

  /mimic-fn@3.1.0:
    resolution: {integrity: sha512-Ysbi9uYW9hFyfrThdDEQuykN4Ey6BuwPD2kpI5ES/nFTDn/98yxYNLZJcgUAKPT/mcrLLKaGzJR9YVxJrIdASQ==}
    engines: {node: '>=8'}
    dev: true

  /mimic-fn@4.0.0:
    resolution: {integrity: sha512-vqiC06CuhBTUdZH+RYl8sFrL096vA45Ok5ISO6sE/Mr1jRbGH4Csnhi8f3wKVl7x8mO4Au7Ir9D3Oyv1VYMFJw==}
    engines: {node: '>=12'}
    dev: true

  /mimic-response@1.0.1:
    resolution: {integrity: sha512-j5EctnkH7amfV/q5Hgmoal1g2QHFJRraOtmx0JpIqkxhBhI/lJSl1nMpQ45hVarwNETOoWEimndZ4QK0RHxuxQ==}
    engines: {node: '>=4'}
    dev: true

  /mimic-response@3.1.0:
    resolution: {integrity: sha512-z0yWI+4FDrrweS8Zmt4Ej5HdJmky15+L2e6Wgn3+iK5fWzb6T3fhNFq2+MeTRb064c6Wr4N/wv0DzQTjNzHNGQ==}
    engines: {node: '>=10'}
    dev: true

  /min-indent@1.0.1:
    resolution: {integrity: sha512-I9jwMn07Sy/IwOj3zVkVik2JTvgpaykDZEigL6Rx6N9LbMywwUSMtxET+7lVoDLLd3O3IXwJwvuuns8UB/HeAg==}
    engines: {node: '>=4'}
    dev: true

  /minimatch@3.1.2:
    resolution: {integrity: sha512-J7p63hRiAjw1NDEww1W7i37+ByIrOWO5XQQAzZ3VOcL0PNybwpfmV/N05zFAzwQ9USyEcX6t3UO+K5aqBQOIHw==}
    dependencies:
      brace-expansion: 1.1.11

  /minimatch@5.1.6:
    resolution: {integrity: sha512-lKwV/1brpG6mBUFHtb7NUmtABCb2WZZmm2wNiOA5hAb8VdCS4B3dtMWyvcoViccwAW/COERjXLt0zP1zXUN26g==}
    engines: {node: '>=10'}
    dependencies:
      brace-expansion: 2.0.1
    dev: true

  /minimatch@9.0.1:
    resolution: {integrity: sha512-0jWhJpD/MdhPXwPuiRkCbfYfSKp2qnn2eOc279qI7f+osl/l+prKSrvhg157zSYvx/1nmgn2NqdT6k2Z7zSH9w==}
    engines: {node: '>=16 || 14 >=14.17'}
    dependencies:
      brace-expansion: 2.0.1
    dev: true

  /minimatch@9.0.3:
    resolution: {integrity: sha512-RHiac9mvaRw0x3AYRgDC1CxAP7HTcNrrECeA8YYJeWnpo+2Q5CegtZjaotWTWxDG3UeGA1coE05iH1mPjT/2mg==}
    engines: {node: '>=16 || 14 >=14.17'}
    dependencies:
      brace-expansion: 2.0.1
    dev: true

  /minimist@1.2.8:
    resolution: {integrity: sha512-2yyAR8qBkN3YuheJanUpWC5U3bb5osDywNB8RzDVlDwDHbocAJveqqj1u8+SVD7jkWT4yvsHCpWqqWqAxb0zCA==}

  /minipass@3.3.6:
    resolution: {integrity: sha512-DxiNidxSEK+tHG6zOIklvNOwm3hvCrbUrdtzY74U6HKTJxvIDfOUL5W5P2Ghd3DTkhhKPYGqeNUIh5qcM4YBfw==}
    engines: {node: '>=8'}
    dependencies:
      yallist: 4.0.0
    dev: true

  /minipass@5.0.0:
    resolution: {integrity: sha512-3FnjYuehv9k6ovOEbyOswadCDPX1piCfhV8ncmYtHOjuPwylVWsghTLo7rabjC3Rx5xD4HDx8Wm1xnMF7S5qFQ==}
    engines: {node: '>=8'}
    dev: true

  /minipass@7.0.4:
    resolution: {integrity: sha512-jYofLM5Dam9279rdkWzqHozUo4ybjdZmCsDHePy5V/PbBcVMiSZR97gmAy45aqi8CK1lG2ECd356FU86avfwUQ==}
    engines: {node: '>=16 || 14 >=14.17'}
    dev: true

  /minizlib@2.1.2:
    resolution: {integrity: sha512-bAxsR8BVfj60DWXHE3u30oHzfl4G7khkSuPW+qvpd7jFRHm7dLxOjUk1EHACJ/hxLY8phGJ0YhYHZo7jil7Qdg==}
    engines: {node: '>= 8'}
    dependencies:
      minipass: 3.3.6
      yallist: 4.0.0
    dev: true

  /mixme@0.5.10:
    resolution: {integrity: sha512-5H76ANWinB1H3twpJ6JY8uvAtpmFvHNArpilJAjXRKXSDDLPIMoZArw5SH0q9z+lLs8IrMw7Q2VWpWimFKFT1Q==}
    engines: {node: '>= 8.0.0'}
    dev: false

  /mkdirp@0.5.6:
    resolution: {integrity: sha512-FP+p8RB8OWpF3YZBCrP5gtADmtXApB5AMLn+vdyA+PyxCjrCs00mjyUozssO33cwDeT3wNGdLxJ5M//YqtHAJw==}
    hasBin: true
    dependencies:
      minimist: 1.2.8

  /mkdirp@1.0.4:
    resolution: {integrity: sha512-vVqVZQyf3WLx2Shd0qJ9xuvqgAyKPLAiqITEtqW0oIUjzo3PePDd6fW9iFz30ef7Ysp/oiWqbhszeGWW2T6Gzw==}
    engines: {node: '>=10'}
    hasBin: true
    dev: true

  /mlly@1.4.2:
    resolution: {integrity: sha512-i/Ykufi2t1EZ6NaPLdfnZk2AX8cs0d+mTzVKuPfqPKPatxLApaBoxJQ9x1/uckXtrS/U5oisPMDkNs0yQTaBRg==}
    dependencies:
      acorn: 8.11.2
      pathe: 1.1.1
      pkg-types: 1.0.3
      ufo: 1.3.2
    dev: true

  /ms@2.0.0:
    resolution: {integrity: sha512-Tpp60P6IUJDTuOq/5Z8cdskzJujfwqfOTkrwIwj7IRISpnkJnT6SyJ4PCPnGMoFjC9ddhal5KVIYtAt97ix05A==}
    dev: false

  /ms@2.1.2:
    resolution: {integrity: sha512-sGkPx+VjMtmA6MX27oA4FBFELFCZZ4S4XqeGOXCv68tT+jb3vk/RyaKWP0PTKyWtmLSM0b+adUTEvbs1PEaH2w==}

  /ms@2.1.3:
    resolution: {integrity: sha512-6FlzubTLZG3J2a/NVCAleEhjzq5oxgHyaCU9yYXvcLsvoVaHJq/s5xXI6/XXP6tz7R9xAOtHnSO/tXtF3WRTlA==}

  /msw@2.1.5(typescript@5.2.2):
    resolution: {integrity: sha512-r39AZk4taMmUEYwtzDAgFy38feqJy1yaKykvo0QE8q7H7c28yH/WIlOmE7oatjkC3dMgpTYfND8MaxeywgU+Yg==}
    engines: {node: '>=18'}
    hasBin: true
    requiresBuild: true
    peerDependencies:
      typescript: '>= 4.7.x <= 5.3.x'
    peerDependenciesMeta:
      typescript:
        optional: true
    dependencies:
      '@bundled-es-modules/cookie': 2.0.0
      '@bundled-es-modules/statuses': 1.0.1
      '@mswjs/cookies': 1.1.0
      '@mswjs/interceptors': 0.25.15
      '@open-draft/until': 2.1.0
      '@types/cookie': 0.6.0
      '@types/statuses': 2.0.4
      chalk: 4.1.2
      chokidar: 3.5.3
      graphql: 16.8.1
      headers-polyfill: 4.0.2
      inquirer: 8.2.6
      is-node-process: 1.2.0
      outvariant: 1.4.2
      path-to-regexp: 6.2.1
      strict-event-emitter: 0.5.1
      type-fest: 4.9.0
      typescript: 5.2.2
      yargs: 17.7.2
    dev: true

  /muggle-string@0.3.1:
    resolution: {integrity: sha512-ckmWDJjphvd/FvZawgygcUeQCxzvohjFO5RxTjj4eq8kw359gFF3E1brjfI+viLMxss5JrHTDRHZvu2/tuy0Qg==}
    dev: true

  /mute-stream@0.0.8:
    resolution: {integrity: sha512-nnbWWOkoWyUsTjKrhgD0dcz22mdkSnpYqbEjIm2nhwhuxlSkpywJmBo8h0ZqJdkp73mb90SssHkN4rsRaBAfAA==}
    dev: true

  /mz@2.7.0:
    resolution: {integrity: sha512-z81GNO7nnYMEhrGh9LeymoE4+Yr0Wn5McHIZMK5cfQCl+NDX08sCZgUc9/6MHni9IWuFLm1Z3HTCXu2z9fN62Q==}
    dependencies:
      any-promise: 1.3.0
      object-assign: 4.1.1
      thenify-all: 1.6.0
    dev: true

  /nanoid@3.3.7:
    resolution: {integrity: sha512-eSRppjcPIatRIMC1U6UngP8XFcz8MQWGQdt1MTBQ7NaAmvXDfvNxbvWV3x2y6CdEUciCSsDHDQZbhYaB8QEo2g==}
    engines: {node: ^10 || ^12 || ^13.7 || ^14 || >=15.0.1}
    hasBin: true

  /natural-compare-lite@1.4.0:
    resolution: {integrity: sha512-Tj+HTDSJJKaZnfiuw+iaF9skdPpTo2GtEly5JHnWV/hfv2Qj/9RKsGISQtLh2ox3l5EAGw487hnBee0sIJ6v2g==}

  /natural-compare@1.4.0:
    resolution: {integrity: sha512-OWND8ei3VtNC9h7V60qff3SVobHr996CTwgxubgyQYEpg290h9J0buyECNNJexkFm5sOajh5G116RYA1c8ZMSw==}

  /negotiator@0.6.3:
    resolution: {integrity: sha512-+EUsqGPLsM+j/zdChZjsnX51g4XrHFOIXwfnCVPGlQk/k5giakcKsuxCObBRu6DSm9opw/O6slWbJdghQM4bBg==}
    engines: {node: '>= 0.6'}
    dev: false

  /neo-async@2.6.2:
    resolution: {integrity: sha512-Yd3UES5mWCSqR+qNT93S3UoYUkqAZ9lLg8a7g9rimsWmYGK8cVToA4/sF3RrshdyV3sAGMXVUmpMYOw+dLpOuw==}
    requiresBuild: true
    dev: false
    optional: true

  /node-addon-api@1.7.2:
    resolution: {integrity: sha512-ibPK3iA+vaY1eEjESkQkM0BbCqFOaZMiXRTtdB0u7b4djtY6JnsjvPdUHVMg6xQt3B8fpTTWHI9A+ADjM9frzg==}
    dev: true

  /node-preload@0.2.1:
    resolution: {integrity: sha512-RM5oyBy45cLEoHqCeh+MNuFAxO0vTFBLskvQbOKnEE7YTTSN4tbN8QWDIPQ6L+WvKsB/qLEGpYe2ZZ9d4W9OIQ==}
    engines: {node: '>=8'}
    requiresBuild: true
    dependencies:
      process-on-spawn: 1.0.0
    dev: false
    optional: true

  /node-releases@2.0.14:
    resolution: {integrity: sha512-y10wOWt8yZpqXmOgRo77WaHEmhYQYGNA6y421PKsKYWEK8aW+cqAphborZDhqfyKrbZEN92CN1X2KbafY2s7Yw==}
    requiresBuild: true

  /nodemon@3.0.3:
    resolution: {integrity: sha512-7jH/NXbFPxVaMwmBCC2B9F/V6X1VkEdNgx3iu9jji8WxWcvhMWkmhNWhI5077zknOnZnBzba9hZP6bCPJLSReQ==}
    engines: {node: '>=10'}
    hasBin: true
    dependencies:
      chokidar: 3.5.3
      debug: 4.3.4(supports-color@5.5.0)
      ignore-by-default: 1.0.1
      minimatch: 3.1.2
      pstree.remy: 1.1.8
      semver: 7.5.4
      simple-update-notifier: 2.0.0
      supports-color: 5.5.0
      touch: 3.1.0
      undefsafe: 2.0.5
    dev: true

  /nopt@1.0.10:
    resolution: {integrity: sha512-NWmpvLSqUrgrAC9HCuxEvb+PSloHpqVu+FqcO4eeF2h5qYRhA7ev6KvelyQAKtegUbC6RypJnlEOhd8vloNKYg==}
    hasBin: true
    dependencies:
      abbrev: 1.1.1
    dev: true

  /nopt@7.2.0:
    resolution: {integrity: sha512-CVDtwCdhYIvnAzFoJ6NJ6dX3oga9/HyciQDnG1vQDjSLMeKLJ4A93ZqYKDrgYSr1FBY5/hMYC+2VCi24pgpkGA==}
    engines: {node: ^14.17.0 || ^16.13.0 || >=18.0.0}
    hasBin: true
    dependencies:
      abbrev: 2.0.0
    dev: true

  /normalize-package-data@2.5.0:
    resolution: {integrity: sha512-/5CMN3T0R4XTj4DcGaexo+roZSdSFW/0AOOTROrjxzCG1wrWXEsGbRKevjlIL+ZDE4sZlJr5ED4YW0yqmkK+eA==}
    dependencies:
      hosted-git-info: 2.8.9
      resolve: 1.22.8
      semver: 5.7.2
      validate-npm-package-license: 3.0.4
    dev: true

  /normalize-path@3.0.0:
    resolution: {integrity: sha512-6eZs5Ls3WtCisHWp9S2GUy8dqkpGi4BVSz3GaqiE6ezub0512ESztXUwUB6C6IKbQkY2Pnb/mD4WYojCRwcwLA==}
    engines: {node: '>=0.10.0'}

  /normalize-range@0.1.2:
    resolution: {integrity: sha512-bdok/XvKII3nUpklnV6P2hxtMNrCboOjAcyBuQnWEhO665FwrSNRxU+AqpsyvO6LgGYPspN+lu5CLtw4jPRKNA==}
    engines: {node: '>=0.10.0'}
    dev: true

  /normalize-url@6.1.0:
    resolution: {integrity: sha512-DlL+XwOy3NxAQ8xuC0okPgK46iuVNAK01YN7RueYBqqFeGsBjV9XmCAzAdgt+667bCl5kPh9EqKKDwnaPG1I7A==}
    engines: {node: '>=10'}
    dev: true

  /npm-run-path@4.0.1:
    resolution: {integrity: sha512-S48WzZW777zhNIrn7gxOlISNAqi9ZC/uQFnRdbeIHhZhCA6UqpkOT8T1G7BvfdgP4Er8gF4sUbaS0i7QvIfCWw==}
    engines: {node: '>=8'}
    dependencies:
      path-key: 3.1.1

  /npm-run-path@5.1.0:
    resolution: {integrity: sha512-sJOdmRGrY2sjNTRMbSvluQqg+8X7ZK61yvzBEIDhz4f8z1TZFYABsqjjCBd/0PUNE9M6QDgHJXQkGUEm7Q+l9Q==}
    engines: {node: ^12.20.0 || ^14.13.1 || >=16.0.0}
    dependencies:
      path-key: 4.0.0
    dev: true

  /nth-check@2.1.1:
    resolution: {integrity: sha512-lqjrjmaOoAnWfMmBPL+XNnynZh2+swxiX3WUE0s4yEHI6m+AwrK2UZOimIRl3X/4QctVqS8AiZjFqyOGrMXb/w==}
    dependencies:
      boolbase: 1.0.0
    dev: true

  /nyc@15.1.0:
    resolution: {integrity: sha512-jMW04n9SxKdKi1ZMGhvUTHBN0EICCRkHemEoE5jm6mTYcqcdas0ATzgUgejlQUHMvpnOZqGB5Xxsv9KxJW1j8A==}
    engines: {node: '>=8.9'}
    hasBin: true
    requiresBuild: true
    dependencies:
      '@istanbuljs/load-nyc-config': 1.1.0
      '@istanbuljs/schema': 0.1.3
      caching-transform: 4.0.0
      convert-source-map: 1.9.0
      decamelize: 1.2.0
      find-cache-dir: 3.3.2
      find-up: 4.1.0
      foreground-child: 2.0.0
      get-package-type: 0.1.0
      glob: 7.2.3
      istanbul-lib-coverage: 3.2.2
      istanbul-lib-hook: 3.0.0
      istanbul-lib-instrument: 4.0.3
      istanbul-lib-processinfo: 2.0.3
      istanbul-lib-report: 3.0.1
      istanbul-lib-source-maps: 4.0.1
      istanbul-reports: 3.1.6
      make-dir: 3.1.0
      node-preload: 0.2.1
      p-map: 3.0.0
      process-on-spawn: 1.0.0
      resolve-from: 5.0.0
      rimraf: 3.0.2
      signal-exit: 3.0.7
      spawn-wrap: 2.0.0
      test-exclude: 6.0.0
      yargs: 15.4.1
    transitivePeerDependencies:
      - supports-color
    dev: false
    optional: true

  /object-assign@4.1.1:
    resolution: {integrity: sha512-rJgTQnkUnH1sFw8yT6VSU3zD3sWmu6sZhIseY8VX+GRu3P6F7Fu+JNDoXfklElbLJSnc3FUQHVe4cU5hj+BcUg==}
    engines: {node: '>=0.10.0'}
    dev: true

  /object-hash@3.0.0:
    resolution: {integrity: sha512-RSn9F68PjH9HqtltsSnqYC1XXoWe9Bju5+213R98cNGttag9q9yAOTzdbsqvIa7aNm5WffBZFpWYr2aWrklWAw==}
    engines: {node: '>= 6'}
    dev: true

  /object-inspect@1.13.1:
    resolution: {integrity: sha512-5qoj1RUiKOMsCCNLV1CBiPYE10sziTsnmNxkAI/rZhiD63CF7IqdFGC/XzjWjpSgLf0LxXX3bDFIh0E18f6UhQ==}

  /object-keys@1.1.1:
    resolution: {integrity: sha512-NuAESUOUMrlIXOfHKzD6bpPu3tYt3xvjNdRIQ+FeT0lNb4K8WR70CaDxhuNguS2XG+GjkyMwOzsN5ZktImfhLA==}
    engines: {node: '>= 0.4'}
    dev: true

  /object.assign@4.1.5:
    resolution: {integrity: sha512-byy+U7gp+FVwmyzKPYhW2h5l3crpmGsxl7X2s8y43IgxvG4g3QZ6CffDtsNQy1WsmZpQbO+ybo0AlW7TY6DcBQ==}
    engines: {node: '>= 0.4'}
    dependencies:
      call-bind: 1.0.5
      define-properties: 1.2.1
      has-symbols: 1.0.3
      object-keys: 1.1.1
    dev: true

  /on-finished@2.4.1:
    resolution: {integrity: sha512-oVlzkg3ENAhCk2zdv7IJwd/QUD4z2RxRwpkcGY8psCVcCYZNq4wYnVWALHM+brtuJjePWiYF/ClmuDr8Ch5+kg==}
    engines: {node: '>= 0.8'}
    dependencies:
      ee-first: 1.1.1
    dev: false

  /once@1.4.0:
    resolution: {integrity: sha512-lNaJgI+2Q5URQBkccEKHTQOPaXdUxnZZElQTZY0MFUAuaEqe1E+Nyvgdz/aIyNi6Z9MzO5dv1H8n58/GELp3+w==}
    dependencies:
      wrappy: 1.0.2

  /onetime@5.1.2:
    resolution: {integrity: sha512-kbpaSSGJTWdAY5KPVeMOKXSrPtr8C8C7wodJbcsd51jRnmD+GZu8Y0VoU6Dm5Z4vWr0Ig/1NKuWRKf7j5aaYSg==}
    engines: {node: '>=6'}
    dependencies:
      mimic-fn: 2.1.0

  /onetime@6.0.0:
    resolution: {integrity: sha512-1FlR+gjXK7X+AsAHso35MnyN5KqGwJRi/31ft6x0M194ht7S+rWAvd7PHss9xSKMzE0asv1pyIHaJYq+BbacAQ==}
    engines: {node: '>=12'}
    dependencies:
      mimic-fn: 4.0.0
    dev: true

  /open@9.1.0:
    resolution: {integrity: sha512-OS+QTnw1/4vrf+9hh1jc1jnYjzSG4ttTBB8UxOwAnInG3Uo4ssetzC1ihqaIHjLJnA5GGlRl6QlZXOTQhRBUvg==}
    engines: {node: '>=14.16'}
    dependencies:
      default-browser: 4.0.0
      define-lazy-prop: 3.0.0
      is-inside-container: 1.0.0
      is-wsl: 2.2.0
    dev: true

  /optionator@0.9.3:
    resolution: {integrity: sha512-JjCoypp+jKn1ttEFExxhetCKeJt9zhAgAve5FXHixTvFDW/5aEktX9bufBKLRRMdU7bNtpLfcGu94B3cdEJgjg==}
    engines: {node: '>= 0.8.0'}
    dependencies:
      '@aashutoshrathi/word-wrap': 1.2.6
      deep-is: 0.1.4
      fast-levenshtein: 2.0.6
      levn: 0.4.1
      prelude-ls: 1.2.1
      type-check: 0.4.0

  /ora@5.4.1:
    resolution: {integrity: sha512-5b6Y85tPxZZ7QytO+BQzysW31HJku27cRIlkbAXaNx+BdcVi+LlRFmVXzeF6a7JCwJpyw5c4b+YSVImQIrBpuQ==}
    engines: {node: '>=10'}
    dependencies:
      bl: 4.1.0
      chalk: 4.1.2
      cli-cursor: 3.1.0
      cli-spinners: 2.9.2
      is-interactive: 1.0.0
      is-unicode-supported: 0.1.0
      log-symbols: 4.1.0
      strip-ansi: 6.0.1
      wcwidth: 1.0.1
    dev: true

  /os-tmpdir@1.0.2:
    resolution: {integrity: sha512-D2FR03Vir7FIu45XBY20mTb+/ZSWB00sjU9jdQXt83gDrI4Ztz5Fs7/yy74g2N5SVQY4xY1qDr4rNddwYRVX0g==}
    engines: {node: '>=0.10.0'}
    dev: true

  /ospath@1.2.2:
    resolution: {integrity: sha512-o6E5qJV5zkAbIDNhGSIlyOhScKXgQrSRMilfph0clDfM0nEnBOlKlH4sWDmG95BW/CvwNz0vmm7dJVtU2KlMiA==}

  /outvariant@1.4.2:
    resolution: {integrity: sha512-Ou3dJ6bA/UJ5GVHxah4LnqDwZRwAmWxrG3wtrHrbGnP4RnLCtA64A4F+ae7Y8ww660JaddSoArUR5HjipWSHAQ==}
    dev: true

  /p-cancelable@2.1.1:
    resolution: {integrity: sha512-BZOr3nRQHOntUjTrH8+Lh54smKHoHyur8We1V8DSMVrl5A2malOOwuJRnKRDjSnkoeBh4at6BwEnb5I7Jl31wg==}
    engines: {node: '>=8'}
    dev: true

  /p-limit@2.3.0:
    resolution: {integrity: sha512-//88mFWSJx8lxCzwdAABTJL2MyWB12+eIY7MDL2SqLmAkeKU9qxRvWuSyTjm3FUmpBEMuFfckAIqEaVGUDxb6w==}
    engines: {node: '>=6'}
    dependencies:
      p-try: 2.2.0

  /p-limit@3.1.0:
    resolution: {integrity: sha512-TYOanM3wGwNGsZN2cVTYPArw454xnXj5qmWF1bEoAc4+cU/ol7GVh7odevjp1FNHduHc3KZMcFduxU5Xc6uJRQ==}
    engines: {node: '>=10'}
    dependencies:
      yocto-queue: 0.1.0

  /p-limit@4.0.0:
    resolution: {integrity: sha512-5b0R4txpzjPWVw/cXXUResoD4hb6U/x9BH08L7nw+GN1sezDzPdxeRvpc9c433fZhBan/wusjbCsqwqm4EIBIQ==}
    engines: {node: ^12.20.0 || ^14.13.1 || >=16.0.0}
    dependencies:
      yocto-queue: 1.0.0
    dev: true

  /p-locate@3.0.0:
    resolution: {integrity: sha512-x+12w/To+4GFfgJhBEpiDcLozRJGegY+Ei7/z0tSLkMmxGZNybVMSfWj9aJn8Z5Fc7dBUNJOOVgPv2H7IwulSQ==}
    engines: {node: '>=6'}
    dependencies:
      p-limit: 2.3.0
    dev: true

  /p-locate@4.1.0:
    resolution: {integrity: sha512-R79ZZ/0wAxKGu3oYMlz8jy/kbhsNrS7SKZ7PxEHBgJ5+F2mtFW2fK2cOtBh1cHYkQsbzFV7I+EoRKe6Yt0oK7A==}
    engines: {node: '>=8'}
    dependencies:
      p-limit: 2.3.0

  /p-locate@5.0.0:
    resolution: {integrity: sha512-LaNjtRWUBY++zB5nE/NwcaoMylSPk+S+ZHNB1TzdbMJMny6dynpAGt7X/tl/QYq3TIeE6nxHppbo2LGymrG5Pw==}
    engines: {node: '>=10'}
    dependencies:
      p-limit: 3.1.0

  /p-map@3.0.0:
    resolution: {integrity: sha512-d3qXVTF/s+W+CdJ5A29wywV2n8CQQYahlgz2bFiA+4eVNJbHJodPZ+/gXwPGh0bOqA+j8S+6+ckmvLGPk1QpxQ==}
    engines: {node: '>=8'}
    requiresBuild: true
    dependencies:
      aggregate-error: 3.1.0
    dev: false
    optional: true

  /p-map@4.0.0:
    resolution: {integrity: sha512-/bjOqmgETBYB5BoEeGVea8dmvHb2m9GLy1E9W43yeyfP6QQCZGFNa+XRceJEuDB6zqr+gKpIAmlLebMpykw/MQ==}
    engines: {node: '>=10'}
    dependencies:
      aggregate-error: 3.1.0

  /p-try@2.2.0:
    resolution: {integrity: sha512-R4nPAVTAU0B9D35/Gk3uJf/7XYbQcyohSKdvAxIRSNghFl4e71hVoGnBNQz9cWaXxO2I10KTC+3jMdvvoKw6dQ==}
    engines: {node: '>=6'}

  /package-hash@4.0.0:
    resolution: {integrity: sha512-whdkPIooSu/bASggZ96BWVvZTRMOFxnyUG5PnTSGKoJE2gd5mbVNmR2Nj20QFzxYYgAXpoqC+AiXzl+UMRh7zQ==}
    engines: {node: '>=8'}
    requiresBuild: true
    dependencies:
      graceful-fs: 4.2.11
      hasha: 5.2.2
      lodash.flattendeep: 4.4.0
      release-zalgo: 1.0.0
    dev: false
    optional: true

  /pako@1.0.11:
    resolution: {integrity: sha512-4hLB8Py4zZce5s4yd9XzopqwVv/yGNhV1Bl8NTmCq1763HeK2+EwVTv+leGeL13Dnh2wfbqowVPXCIO0z4taYw==}
    dev: true

  /parent-module@1.0.1:
    resolution: {integrity: sha512-GQ2EWRpQV8/o+Aw8YqtfZZPfNRWZYkbidE9k5rpl/hC3vtHHBfGm2Ifi6qWV+coDGkrUKZAxE3Lot5kcsRlh+g==}
    engines: {node: '>=6'}
    dependencies:
      callsites: 3.1.0

  /parse-entities@2.0.0:
    resolution: {integrity: sha512-kkywGpCcRYhqQIchaWqZ875wzpS/bMKhz5HnN3p7wveJTkTtyAB/AlnS0f8DFSqYW1T82t6yEAkEcB+A1I3MbQ==}
    dependencies:
      character-entities: 1.2.4
      character-entities-legacy: 1.1.4
      character-reference-invalid: 1.1.4
      is-alphanumerical: 1.0.4
      is-decimal: 1.0.4
      is-hexadecimal: 1.0.4
    dev: true

  /parse-gitignore@2.0.0:
    resolution: {integrity: sha512-RmVuCHWsfu0QPNW+mraxh/xjQVw/lhUCUru8Zni3Ctq3AoMhpDTq0OVdKS6iesd6Kqb7viCV3isAL43dciOSog==}
    engines: {node: '>=14'}
    dev: true

  /parse-json@5.2.0:
    resolution: {integrity: sha512-ayCKvm/phCGxOkYRSCM82iDwct8/EonSEgCSxWxD7ve6jHggsFl4fZVQBPRNgQoKiuV/odhFrGzQXZwbifC8Rg==}
    engines: {node: '>=8'}
    dependencies:
      '@babel/code-frame': 7.23.5
      error-ex: 1.3.2
      json-parse-even-better-errors: 2.3.1
      lines-and-columns: 1.2.4
    dev: true

  /parse5@7.1.2:
    resolution: {integrity: sha512-Czj1WaSVpaoj0wbhMzLmWD69anp2WH7FXMB9n1Sy8/ZFF9jolSQVMu1Ij5WIyGmcBmhk7EOndpO4mIpihVqAXw==}
    dependencies:
      entities: 4.5.0
    dev: true

  /parseurl@1.3.3:
    resolution: {integrity: sha512-CiyeOxFT/JZyN5m0z9PfXw4SCBJ6Sygz1Dpl0wqjlhDEGGBP1GnsUVEL0p63hoG1fcj3fHynXi9NYO4nWOL+qQ==}
    engines: {node: '>= 0.8'}
    dev: false

  /path-browserify@1.0.1:
    resolution: {integrity: sha512-b7uo2UCUOYZcnF/3ID0lulOJi/bafxa1xPe7ZPsammBSpjSWQkjNxlt635YGS2MiR9GjvuXCtz2emr3jbsz98g==}
    dev: true

  /path-exists@3.0.0:
    resolution: {integrity: sha512-bpC7GYwiDYQ4wYLe+FA8lhRjhQCMcQGuSgGGqDkg/QerRWw9CmGRT0iSOVRSZJ29NMLZgIzqaljJ63oaL4NIJQ==}
    engines: {node: '>=4'}
    dev: true

  /path-exists@4.0.0:
    resolution: {integrity: sha512-ak9Qy5Q7jYb2Wwcey5Fpvg2KoAc/ZIhLSLOSBmRmygPsGwkVVt0fZa0qrtMz+m6tJTAHfZQ8FnmB4MG4LWy7/w==}
    engines: {node: '>=8'}

  /path-is-absolute@1.0.1:
    resolution: {integrity: sha512-AVbw3UJ2e9bq64vSaS9Am0fje1Pa8pbGqTTsmXfaIiMpnr5DlDhfJOuLj9Sf95ZPVDAUerDfEk88MPmPe7UCQg==}
    engines: {node: '>=0.10.0'}

  /path-key@3.1.1:
    resolution: {integrity: sha512-ojmeN0qd+y0jszEtoY48r0Peq5dwMEkIlCOu6Q5f41lfkswXuKtYrhgoTpLnyIcHm24Uhqx+5Tqm2InSwLhE6Q==}
    engines: {node: '>=8'}

  /path-key@4.0.0:
    resolution: {integrity: sha512-haREypq7xkM7ErfgIyA0z+Bj4AGKlMSdlQE2jvJo6huWD1EdkKYV+G/T4nq0YEF2vgTT8kqMFKo1uHn950r4SQ==}
    engines: {node: '>=12'}
    dev: true

  /path-parse@1.0.7:
    resolution: {integrity: sha512-LDJzPVEEEPR+y48z93A0Ed0yXb8pAByGWo/k5YYdYgpY2/2EsOsksJrq7lOHxryrVOn1ejG6oAp8ahvOIQD8sw==}

  /path-scurry@1.10.1:
    resolution: {integrity: sha512-MkhCqzzBEpPvxxQ71Md0b1Kk51W01lrYvlMzSUaIzNsODdd7mqhiimSZlr+VegAz5Z6Vzt9Xg2ttE//XBhH3EQ==}
    engines: {node: '>=16 || 14 >=14.17'}
    dependencies:
      lru-cache: 10.1.0
      minipass: 7.0.4
    dev: true

  /path-to-regexp@0.1.7:
    resolution: {integrity: sha512-5DFkuoqlv1uYQKxy8omFBeJPQcdoE07Kv2sferDCrAq1ohOU+MSDswDIbnx3YAM60qIOnYa53wBhXW0EbMonrQ==}
    dev: false

  /path-to-regexp@6.2.1:
    resolution: {integrity: sha512-JLyh7xT1kizaEvcaXOQwOc2/Yhw6KZOvPf1S8401UyLk86CU79LN3vl7ztXGm/pZ+YjoyAJ4rxmHwbkBXJX+yw==}
    dev: true

  /path-type@4.0.0:
    resolution: {integrity: sha512-gDKb8aZMDeD/tZWs9P6+q0J9Mwkdl6xMV8TjnGP3qJVJ06bdMgkbBlLU8IdfOsIsFz2BW1rNVT3XuNEl8zPAvw==}
    engines: {node: '>=8'}
    requiresBuild: true

  /pathe@1.1.1:
    resolution: {integrity: sha512-d+RQGp0MAYTIaDBIMmOfMwz3E+LOZnxx1HZd5R18mmCZY0QBlK0LDZfPc8FW8Ed2DlvsuE6PRjroDY+wg4+j/Q==}
    dev: true

  /pathval@1.1.1:
    resolution: {integrity: sha512-Dp6zGqpTdETdR63lehJYPeIOqpiNBNtc7BpWSLrOje7UaIsE5aY92r/AunQA7rsXvet3lrJ3JnZX29UPTKXyKQ==}
    dev: true

  /pause-stream@0.0.11:
    resolution: {integrity: sha512-e3FBlXLmN/D1S+zHzanP4E/4Z60oFAa3O051qt1pxa7DEJWKAyil6upYVXCWadEnuoqa4Pkc9oUx9zsxYeRv8A==}
    dependencies:
      through: 2.3.8
    dev: true

  /pend@1.2.0:
    resolution: {integrity: sha512-F3asv42UuXchdzt+xXqfW1OGlVBe+mxa2mqI0pg5yAHZPvFmY3Y6drSf/GQ1A86WgWEN9Kzh/WrgKa6iGcHXLg==}

  /performance-now@2.1.0:
    resolution: {integrity: sha512-7EAHlyLHI56VEIdK57uwHdHKIaAGbnXPiw0yWbarQZOKaKpvUIgW0jWRVLiatnM+XXlSwsanIBH/hzGMJulMow==}

  /periscopic@3.1.0:
    resolution: {integrity: sha512-vKiQ8RRtkl9P+r/+oefh25C3fhybptkHKCZSPlcXiJux2tJF55GnEj3BVn4A5gKfq9NWWXXrxkHBwVPUfH0opw==}
    dependencies:
      '@types/estree': 1.0.5
      estree-walker: 3.0.3
      is-reference: 3.0.2
    dev: false

  /picocolors@1.0.0:
    resolution: {integrity: sha512-1fygroTLlHu66zi26VoTDv8yRgm0Fccecssto+MhsZ0D/DGW2sm8E8AjW7NU5VVTRt5GxbeZ5qBuJr+HyLYkjQ==}

  /picomatch@2.3.1:
    resolution: {integrity: sha512-JU3teHTNjmE2VCGFzuY8EXzCDVwEqB2a8fsIvwaStHhAWJEeVd1o1QD80CU6+ZdEXXSLbSsuLwJjkCBWqRQUVA==}
    engines: {node: '>=8.6'}

  /pidtree@0.6.0:
    resolution: {integrity: sha512-eG2dWTVw5bzqGRztnHExczNxt5VGsE6OwTeCG3fdUf9KBsZzO3R5OIIIzWR+iZA0NtZ+RDVdaoE2dK1cn6jH4g==}
    engines: {node: '>=0.10'}
    hasBin: true
    dev: true

  /pify@2.3.0:
    resolution: {integrity: sha512-udgsAY+fTnvv7kI7aaxbqwWNb0AHiB0qBO89PZKPkoTmGOgdbrHDKD+0B2X4uTfJ/FT1R09r9gTsjUjNJotuog==}
    engines: {node: '>=0.10.0'}

  /pinia@2.1.7(typescript@5.2.2)(vue@2.7.16):
    resolution: {integrity: sha512-+C2AHFtcFqjPih0zpYuvof37SFxMQ7OEG2zV9jRI12i9BOy3YQVAHwdKtyyc8pDcDyIc33WCIsZaCFWU7WWxGQ==}
    peerDependencies:
      '@vue/composition-api': ^1.4.0
      typescript: '>=4.4.4'
      vue: ^2.6.14 || ^3.3.0
    peerDependenciesMeta:
      '@vue/composition-api':
        optional: true
      typescript:
        optional: true
    dependencies:
      '@vue/devtools-api': 6.5.1
      typescript: 5.2.2
      vue: 2.7.16
      vue-demi: 0.14.6(vue@2.7.16)

  /pirates@4.0.6:
    resolution: {integrity: sha512-saLsH7WeYYPiD25LDuLRRY/i+6HaPYr6G1OUlN39otzkSTxKnubR9RTxS3/Kk50s1g2JTgFwWQDQyplC5/SHZg==}
    engines: {node: '>= 6'}
    dev: true

  /pkg-dir@4.2.0:
    resolution: {integrity: sha512-HRDzbaKjC+AOWVXxAU/x54COGeIv9eb+6CkDSQoNTt4XyWoIJvuPsXizxu/Fr23EiekbtZwmh1IcIG/l/a10GQ==}
    engines: {node: '>=8'}
    requiresBuild: true
    dependencies:
      find-up: 4.1.0
    dev: false
    optional: true

  /pkg-types@1.0.3:
    resolution: {integrity: sha512-nN7pYi0AQqJnoLPC9eHFQ8AcyaixBUOwvqc5TDnIKCMEE6I0y8P7OKA7fPexsXGCGxQDl/cmrLAp26LhcwxZ4A==}
    dependencies:
      jsonc-parser: 3.2.0
      mlly: 1.4.2
      pathe: 1.1.1
    dev: true

  /pkg-up@3.1.0:
    resolution: {integrity: sha512-nDywThFk1i4BQK4twPQ6TA4RT8bDY96yeuCVBWL3ePARCiEKDRSrNGbFIgUJpLp+XeIR65v8ra7WuJOFUBtkMA==}
    engines: {node: '>=8'}
    dependencies:
      find-up: 3.0.0
    dev: true

  /plist@3.1.0:
    resolution: {integrity: sha512-uysumyrvkUX0rX/dEVqt8gC3sTBzd4zoWfLeS29nb53imdaXVvLINYXTI2GNqzaMuvacNx4uJQ8+b3zXR0pkgQ==}
    engines: {node: '>=10.4.0'}
    dependencies:
      '@xmldom/xmldom': 0.8.10
      base64-js: 1.5.1
      xmlbuilder: 15.1.1
    dev: true

  /pluralize@8.0.0:
    resolution: {integrity: sha512-Nc3IT5yHzflTfbjgqWcCPpo7DaKy4FnpB0l/zCAW0Tc7jxAiuqSxHasntB3D7887LSrA93kDJ9IXovxJYxyLCA==}
    engines: {node: '>=4'}
    dev: true

  /postcss-html@1.6.0:
    resolution: {integrity: sha512-OWgQ9/Pe23MnNJC0PL4uZp8k0EDaUvqpJFSiwFxOLClAhmD7UEisyhO3x5hVsD4xFrjReVTXydlrMes45dJ71w==}
    engines: {node: ^12 || >=14}
    dependencies:
      htmlparser2: 8.0.2
      js-tokens: 8.0.2
      postcss: 8.4.33
      postcss-safe-parser: 6.0.0(postcss@8.4.33)
    dev: true

  /postcss-import@15.1.0(postcss@8.4.33):
    resolution: {integrity: sha512-hpr+J05B2FVYUAXHeK1YyI267J/dDDhMU6B6civm8hSY1jYJnBXxzKDKDswzJmtLHryrjhnDjqqp/49t8FALew==}
    engines: {node: '>=14.0.0'}
    peerDependencies:
      postcss: ^8.0.0
    dependencies:
      postcss: 8.4.33
      postcss-value-parser: 4.2.0
      read-cache: 1.0.0
      resolve: 1.22.8
    dev: true

  /postcss-js@4.0.1(postcss@8.4.33):
    resolution: {integrity: sha512-dDLF8pEO191hJMtlHFPRa8xsizHaM82MLfNkUHdUtVEV3tgTp5oj+8qbEqYM57SLfc74KSbw//4SeJma2LRVIw==}
    engines: {node: ^12 || ^14 || >= 16}
    peerDependencies:
      postcss: ^8.4.21
    dependencies:
      camelcase-css: 2.0.1
      postcss: 8.4.33
    dev: true

  /postcss-load-config@4.0.2(postcss@8.4.33)(ts-node@10.9.2):
    resolution: {integrity: sha512-bSVhyJGL00wMVoPUzAVAnbEoWyqRxkjv64tUl427SKnPrENtq6hJwUojroMz2VB+Q1edmi4IfrAPpami5VVgMQ==}
    engines: {node: '>= 14'}
    peerDependencies:
      postcss: '>=8.0.9'
      ts-node: '>=9.0.0'
    peerDependenciesMeta:
      postcss:
        optional: true
      ts-node:
        optional: true
    dependencies:
      lilconfig: 3.0.0
      postcss: 8.4.33
      ts-node: 10.9.2(@types/node@18.19.10)(typescript@5.2.2)
      yaml: 2.3.4
    dev: true

  /postcss-media-query-parser@0.2.3:
    resolution: {integrity: sha512-3sOlxmbKcSHMjlUXQZKQ06jOswE7oVkXPxmZdoB1r5l0q6gTFTQSHxNxOrCccElbW7dxNytifNEo8qidX2Vsig==}
    dev: true

  /postcss-nested@6.0.1(postcss@8.4.33):
    resolution: {integrity: sha512-mEp4xPMi5bSWiMbsgoPfcP74lsWLHkQbZc3sY+jWYd65CUwXrUaTp0fmNpa01ZcETKlIgUdFN/MpS2xZtqL9dQ==}
    engines: {node: '>=12.0'}
    peerDependencies:
      postcss: ^8.2.14
    dependencies:
      postcss: 8.4.33
      postcss-selector-parser: 6.0.13
    dev: true

  /postcss-resolve-nested-selector@0.1.1:
    resolution: {integrity: sha512-HvExULSwLqHLgUy1rl3ANIqCsvMS0WHss2UOsXhXnQaZ9VCc2oBvIpXrl00IUFT5ZDITME0o6oiXeiHr2SAIfw==}
    dev: true

  /postcss-safe-parser@6.0.0(postcss@8.4.33):
    resolution: {integrity: sha512-FARHN8pwH+WiS2OPCxJI8FuRJpTVnn6ZNFiqAM2aeW2LwTHWWmWgIyKC6cUo0L8aeKiF/14MNvnpls6R2PBeMQ==}
    engines: {node: '>=12.0'}
    peerDependencies:
      postcss: ^8.3.3
    dependencies:
      postcss: 8.4.33
    dev: true

  /postcss-safe-parser@7.0.0(postcss@8.4.33):
    resolution: {integrity: sha512-ovehqRNVCpuFzbXoTb4qLtyzK3xn3t/CUBxOs8LsnQjQrShaB4lKiHoVqY8ANaC0hBMHq5QVWk77rwGklFUDrg==}
    engines: {node: '>=18.0'}
    peerDependencies:
      postcss: ^8.4.31
    dependencies:
      postcss: 8.4.33
    dev: true

  /postcss-scss@4.0.9(postcss@8.4.33):
    resolution: {integrity: sha512-AjKOeiwAitL/MXxQW2DliT28EKukvvbEWx3LBmJIRN8KfBGZbRTxNYW0kSqi1COiTZ57nZ9NW06S6ux//N1c9A==}
    engines: {node: '>=12.0'}
    peerDependencies:
      postcss: ^8.4.29
    dependencies:
      postcss: 8.4.33
    dev: true

  /postcss-selector-parser@6.0.13:
    resolution: {integrity: sha512-EaV1Gl4mUEV4ddhDnv/xtj7sxwrwxdetHdWUGnT4VJQf+4d05v6lHYZr8N573k5Z0BViss7BDhfWtKS3+sfAqQ==}
    engines: {node: '>=4'}
    dependencies:
      cssesc: 3.0.0
      util-deprecate: 1.0.2
    dev: true

  /postcss-selector-parser@6.0.15:
    resolution: {integrity: sha512-rEYkQOMUCEMhsKbK66tbEU9QVIxbhN18YiniAwA7XQYTVBqrBy+P2p5JcdqsHgKM2zWylp8d7J6eszocfds5Sw==}
    engines: {node: '>=4'}
    dependencies:
      cssesc: 3.0.0
      util-deprecate: 1.0.2
    dev: true

  /postcss-sorting@8.0.2(postcss@8.4.33):
    resolution: {integrity: sha512-M9dkSrmU00t/jK7rF6BZSZauA5MAaBW4i5EnJXspMwt4iqTh/L9j6fgMnbElEOfyRyfLfVbIHj/R52zHzAPe1Q==}
    peerDependencies:
      postcss: ^8.4.20
    dependencies:
      postcss: 8.4.33
    dev: true

  /postcss-value-parser@4.2.0:
    resolution: {integrity: sha512-1NNCs6uurfkVbeXG4S8JFT9t19m45ICnif8zWLd5oPSZ50QnwMfK+H3jv408d4jw/7Bttv5axS5IiHoLaVNHeQ==}
    dev: true

  /postcss@8.4.33:
    resolution: {integrity: sha512-Kkpbhhdjw2qQs2O2DGX+8m5OVqEcbB9HRBvuYM9pgrjEFUg30A9LmXNlTAUj4S9kgtGyrMbTzVjH7E+s5Re2yg==}
    engines: {node: ^10 || ^12 || >=14}
    dependencies:
      nanoid: 3.3.7
      picocolors: 1.0.0
      source-map-js: 1.0.2

  /prelude-ls@1.2.1:
    resolution: {integrity: sha512-vkcDPrRZo1QZLbn5RLGPpg/WmIQ65qoWWhcGKf/b5eplkkarX0m9z8ppCat4mlOqUsWpyNuYgO3VRyrYHSzX5g==}
    engines: {node: '>= 0.8.0'}

  /prettier-linter-helpers@1.0.0:
    resolution: {integrity: sha512-GbK2cP9nraSSUF9N2XwUwqfzlAFlMNYYl+ShE/V+H8a9uNl/oUqB1w2EL54Jh0OlyRSd8RfWYJ3coVS4TROP2w==}
    engines: {node: '>=6.0.0'}
    dependencies:
      fast-diff: 1.3.0
    dev: true

  /prettier@2.8.8:
    resolution: {integrity: sha512-tdN8qQGvNjw4CHbY+XXk0JgCXn9QiF21a55rBe5LJAU+kDyC4WQn4+awm2Xfk2lQMk5fKup9XgzTZtGkjBdP9Q==}
    engines: {node: '>=10.13.0'}
    hasBin: true
    requiresBuild: true
    optional: true

  /prettier@3.2.4:
    resolution: {integrity: sha512-FWu1oLHKCrtpO1ypU6J0SbK2d9Ckwysq6bHj/uaCP26DxrPpppCLQRGVuqAxSTvhF00AcvDRyYrLNW7ocBhFFQ==}
    engines: {node: '>=14'}
    hasBin: true
    dev: true

  /pretty-bytes@5.6.0:
    resolution: {integrity: sha512-FFw039TmrBqFK8ma/7OL3sDz/VytdtJr044/QUJtH0wK9lb9jLq9tJyIxUwtQJHwar2BqtiA4iCWSwo9JLkzFg==}
    engines: {node: '>=6'}

  /pretty-bytes@6.1.1:
    resolution: {integrity: sha512-mQUvGU6aUFQ+rNvTIAcZuWGRT9a6f6Yrg9bHs4ImKF+HZCEK+plBvnAZYSIQztknZF2qnzNtr6F8s0+IuptdlQ==}
    engines: {node: ^14.13.1 || >=16.0.0}
    dev: true

  /pretty-format@29.7.0:
    resolution: {integrity: sha512-Pdlw/oPxN+aXdmM9R00JVC9WVFoCLTKJvDVLgmJ+qAffBMxsV85l/Lu7sNx4zSzPyoL2euImuEwHhOXdEgNFZQ==}
    engines: {node: ^14.15.0 || ^16.10.0 || >=18.0.0}
    dependencies:
      '@jest/schemas': 29.6.3
      ansi-styles: 5.2.0
      react-is: 18.2.0
    dev: true

  /pretty@2.0.0:
    resolution: {integrity: sha512-G9xUchgTEiNpormdYBl+Pha50gOUovT18IvAe7EYMZ1/f9W/WWMPRn+xI68yXNMUk3QXHDwo/1wV/4NejVNe1w==}
    engines: {node: '>=0.10.0'}
    dependencies:
      condense-newlines: 0.2.1
      extend-shallow: 2.0.1
      js-beautify: 1.14.11
    dev: true

  /process-nextick-args@2.0.1:
    resolution: {integrity: sha512-3ouUOpQhtgrbOa17J7+uxOTpITYWaGP7/AhoR3+A+/1e9skrzelGi/dXzEYyvbxubEF6Wn2ypscTKiKJFFn1ag==}
    dev: true

  /process-on-spawn@1.0.0:
    resolution: {integrity: sha512-1WsPDsUSMmZH5LeMLegqkPDrsGgsWwk1Exipy2hvB0o/F0ASzbpIctSCcZIK1ykJvtTJULEH+20WOFjMvGnCTg==}
    engines: {node: '>=8'}
    requiresBuild: true
    dependencies:
      fromentries: 1.3.2
    dev: false
    optional: true

  /process@0.11.10:
    resolution: {integrity: sha512-cdGef/drWFoydD1JsMzuFf8100nZl+GT+yacc2bEced5f9Rjk4z+WtFUTBu9PhOi9j/jfmBPu0mMEY4wIdAF8A==}
    engines: {node: '>= 0.6.0'}

  /progress@2.0.3:
    resolution: {integrity: sha512-7PiHtLll5LdnKIMw100I+8xJXR5gW2QwWYkT6iJva0bXitZKa/XMrSbdmg3r2Xnaidz9Qumd0VPaMrZlF9V9sA==}
    engines: {node: '>=0.4.0'}
    dev: true

  /promise-retry@2.0.1:
    resolution: {integrity: sha512-y+WKFlBR8BGXnsNlIHFGPZmyDf3DFMoLhaflAnyZgV6rG6xu+JwesTo2Q9R6XwYmtmwAFCkAk3e35jEdoeh/3g==}
    engines: {node: '>=10'}
    dependencies:
      err-code: 2.0.3
      retry: 0.12.0
    dev: true

  /prompts@2.4.2:
    resolution: {integrity: sha512-NxNv/kLguCA7p3jE8oL2aEBsrJWgAakBpgmgK6lpPWV+WuOmY6r2/zbAVnP+T8bQlA0nzHXSJSJW0Hq7ylaD2Q==}
    engines: {node: '>= 6'}
    dependencies:
      kleur: 3.0.3
      sisteransi: 1.0.5
    dev: true

  /proto-list@1.2.4:
    resolution: {integrity: sha512-vtK/94akxsTMhe0/cbfpR+syPuszcuwhqVjJq26CuNDgFGj682oRBXOP5MJpv2r7JtE8MsiepGIqvvOTBwn2vA==}
    dev: true

  /proxy-addr@2.0.7:
    resolution: {integrity: sha512-llQsMLSUDUPT44jdrU/O37qlnifitDP+ZwrmmZcoSKyLKvtZxpyV0n2/bD/N4tBAAZ/gJEdZU7KMraoK1+XYAg==}
    engines: {node: '>= 0.10'}
    dependencies:
      forwarded: 0.2.0
      ipaddr.js: 1.9.1
    dev: false

  /proxy-from-env@1.0.0:
    resolution: {integrity: sha512-F2JHgJQ1iqwnHDcQjVBsq3n/uoaFL+iPW/eAeL7kVxy/2RrWaN4WroKjjvbsoRtv0ftelNyC01bjRhn/bhcf4A==}

  /proxy-from-env@1.1.0:
    resolution: {integrity: sha512-D+zkORCbA9f1tdWRK0RaCR3GPv50cMxcrz4X8k5LTSUD1Dkw47mKJEZQNunItRTkWwgtaUSo1RVFRIG9ZXiFYg==}

  /ps-list@8.1.1:
    resolution: {integrity: sha512-OPS9kEJYVmiO48u/B9qneqhkMvgCxT+Tm28VCEJpheTpl8cJ0ffZRRNgS5mrQRTrX5yRTpaJ+hRDeefXYmmorQ==}
    engines: {node: ^12.20.0 || ^14.13.1 || >=16.0.0}
    dev: false

  /ps-tree@1.2.0:
    resolution: {integrity: sha512-0VnamPPYHl4uaU/nSFeZZpR21QAWRz+sRv4iW9+v/GS/J5U5iZB5BNN6J0RMoOvdx2gWM2+ZFMIm58q24e4UYA==}
    engines: {node: '>= 0.10'}
    hasBin: true
    dependencies:
      event-stream: 3.3.4
    dev: true

  /psl@1.9.0:
    resolution: {integrity: sha512-E/ZsdU4HLs/68gYzgGTkMicWTLPdAftJLfJFlLUAAKZGkStNU72sZjT66SnMDVOfOWY/YAoiD7Jxa9iHvngcag==}

  /pstree.remy@1.1.8:
    resolution: {integrity: sha512-77DZwxQmxKnu3aR542U+X8FypNzbfJ+C5XQDk3uWjWxn6151aIMGthWYRXTqT1E5oJvg+ljaa2OJi+VfvCOQ8w==}
    dev: true

  /pump@3.0.0:
    resolution: {integrity: sha512-LwZy+p3SFs1Pytd/jYct4wpv49HiYCqd9Rlc5ZVdk0V+8Yzv6jR5Blk3TRmPL1ft69TxP0IMZGJ+WPFU2BFhww==}
    dependencies:
      end-of-stream: 1.4.4
      once: 1.4.0

  /punycode@2.3.1:
    resolution: {integrity: sha512-vYt7UD1U9Wg6138shLtLOvdAu+8DsC/ilFtEVHcH+wydcSpNE20AfSOduf6MkRFahL5FY7X1oU7nKVZFtfq8Fg==}
    engines: {node: '>=6'}

  /qs@6.10.4:
    resolution: {integrity: sha512-OQiU+C+Ds5qiH91qh/mg0w+8nwQuLjM4F4M/PbmhDOoYehPh+Fb0bDjtR1sOvy7YKxvj28Y/M0PhP5uVX0kB+g==}
    engines: {node: '>=0.6'}
    dependencies:
      side-channel: 1.0.4

  /qs@6.11.0:
    resolution: {integrity: sha512-MvjoMCJwEarSbUYk5O+nmoSzSutSsTwF85zcHPQ9OrlFoZOYIjaqBAJIqIXjptyD5vThxGq52Xu/MaJzRkIk4Q==}
    engines: {node: '>=0.6'}
    dependencies:
      side-channel: 1.0.4
    dev: false

  /querystringify@2.2.0:
    resolution: {integrity: sha512-FIqgj2EUvTa7R50u0rGsyTftzjYmv/a3hO345bZNrqabNqjtgiDMgmo4mkUjd+nzU5oF3dClKqFIPUKybUyqoQ==}

  /queue-microtask@1.2.3:
    resolution: {integrity: sha512-NuaNSa6flKT5JaSYQzJok04JzTL1CA6aGhv5rfLW3PgqA+M2ChpZQnAC8h8i4ZFkBS8X5RqkDBHA7r4hej3K9A==}

  /quick-lru@5.1.1:
    resolution: {integrity: sha512-WuyALRjWPDGtt/wzJiadO5AXY+8hZ80hVpe6MyivgraREW751X3SbhRvG3eLKOYN+8VEvqLcf3wdnt44Z4S4SA==}
    engines: {node: '>=10'}
    dev: true

  /randombytes@2.1.0:
    resolution: {integrity: sha512-vYl3iOX+4CKUWuxGi9Ukhie6fsqXqS9FE2Zaic4tNFD2N2QQaXOMFbuKK4QmDHC0JO6B1Zp41J0LpT0oR68amQ==}
    dependencies:
      safe-buffer: 5.2.1

  /range-parser@1.2.1:
    resolution: {integrity: sha512-Hrgsx+orqoygnmhFbKaHE6c296J+HTAQXoxEF6gNupROmmGJRoyzfG3ccAveqCBrwr/2yxQ5BVd/GTl5agOwSg==}
    engines: {node: '>= 0.6'}
    dev: false

  /raw-body@2.5.1:
    resolution: {integrity: sha512-qqJBtEyVgS0ZmPGdCFPWJ3FreoqvG4MVQln/kCgF7Olq95IbOp0/BWyMwbdtn4VTvkM8Y7khCQ2Xgk/tcrCXig==}
    engines: {node: '>= 0.8'}
    dependencies:
      bytes: 3.1.2
      http-errors: 2.0.0
      iconv-lite: 0.4.24
      unpipe: 1.0.0
    dev: false

  /raw-body@2.5.2:
    resolution: {integrity: sha512-8zGqypfENjCIqGhgXToC8aB2r7YrBX+AQAfIPs/Mlk+BtPTztOvTS01NRW/3Eh60J+a48lt8qsCzirQ6loCVfA==}
    engines: {node: '>= 0.8'}
    dependencies:
      bytes: 3.1.2
      http-errors: 2.0.0
      iconv-lite: 0.4.24
      unpipe: 1.0.0
    dev: false

  /react-is@18.2.0:
    resolution: {integrity: sha512-xWGDIW6x921xtzPkhiULtthJHoJvBbF3q26fzloPCK0hsvxtPVelvftw3zjbHWSkR2km9Z+4uxbDDK/6Zw9B8w==}
    dev: true

  /read-cache@1.0.0:
    resolution: {integrity: sha512-Owdv/Ft7IjOgm/i0xvNDZ1LrRANRfew4b2prF3OWMQLxLfu3bS8FVhCsrSCMK4lR56Y9ya+AThoTpDCTxCmpRA==}
    dependencies:
      pify: 2.3.0
    dev: true

  /read-config-file@6.3.2:
    resolution: {integrity: sha512-M80lpCjnE6Wt6zb98DoW8WHR09nzMSpu8XHtPkiTHrJ5Az9CybfeQhTJ8D7saeBHpGhLPIVyA8lcL6ZmdKwY6Q==}
    engines: {node: '>=12.0.0'}
    dependencies:
      config-file-ts: 0.2.4
      dotenv: 9.0.2
      dotenv-expand: 5.1.0
      js-yaml: 4.1.0
      json5: 2.2.3
      lazy-val: 1.0.5
    dev: true

  /read-pkg-up@7.0.1:
    resolution: {integrity: sha512-zK0TB7Xd6JpCLmlLmufqykGE+/TlOePD6qKClNW7hHDKFh/J7/7gCWGR7joEQEW1bKq3a3yUZSObOoWLFQ4ohg==}
    engines: {node: '>=8'}
    dependencies:
      find-up: 4.1.0
      read-pkg: 5.2.0
      type-fest: 0.8.1
    dev: true

  /read-pkg@5.2.0:
    resolution: {integrity: sha512-Ug69mNOpfvKDAc2Q8DRpMjjzdtrnv9HcSMX+4VsZxD1aZ6ZzrIE7rlzXBtWTyhULSMKg076AW6WR5iZpD0JiOg==}
    engines: {node: '>=8'}
    dependencies:
      '@types/normalize-package-data': 2.4.4
      normalize-package-data: 2.5.0
      parse-json: 5.2.0
      type-fest: 0.6.0
    dev: true

  /readable-stream@2.3.8:
    resolution: {integrity: sha512-8p0AUk4XODgIewSi0l8Epjs+EVnWiK7NoDIEGU0HhE7+ZyY8D1IMY7odu5lRrFXGg71L15KG8QrPmum45RTtdA==}
    dependencies:
      core-util-is: 1.0.3
      inherits: 2.0.4
      isarray: 1.0.0
      process-nextick-args: 2.0.1
      safe-buffer: 5.1.2
      string_decoder: 1.1.1
      util-deprecate: 1.0.2
    dev: true

  /readable-stream@3.6.2:
    resolution: {integrity: sha512-9u/sniCrY3D5WdsERHzHE4G2YCXqoG5FTHUiCC4SIbr6XcLZBY05ya9EKjYek9O5xOAwjGq+1JdGBAS7Q9ScoA==}
    engines: {node: '>= 6'}
    dependencies:
      inherits: 2.0.4
      string_decoder: 1.3.0
      util-deprecate: 1.0.2
    dev: true

  /readdirp@3.6.0:
    resolution: {integrity: sha512-hOS089on8RduqdbhvQ5Z37A0ESjsqz6qnRcffsMU3495FuTdqSm+7bhJ29JvIOsBDEEnan5DPu9t3To9VRlMzA==}
    engines: {node: '>=8.10.0'}
    dependencies:
      picomatch: 2.3.1

  /regenerate-unicode-properties@10.1.1:
    resolution: {integrity: sha512-X007RyZLsCJVVrjgEFVpLUTZwyOZk3oiL75ZcuYjlIWd6rNJtOjkBwQc5AsRrpbKVkxN6sklw/k/9m2jJYOf8Q==}
    engines: {node: '>=4'}
    requiresBuild: true
    dependencies:
      regenerate: 1.4.2

  /regenerate@1.4.2:
    resolution: {integrity: sha512-zrceR/XhGYU/d/opr2EKO7aRHUeiBI8qjtfHqADTwZd6Szfy16la6kqD0MIUs5z5hx6AaKa+PixpPrR289+I0A==}
    requiresBuild: true

  /regenerator-runtime@0.14.0:
    resolution: {integrity: sha512-srw17NI0TUWHuGa5CFGGmhfNIeja30WMBfbslPNhf6JrqQlLN5gcrvig1oqPxiVaXb0oW0XRKtH6Nngs5lKCIA==}
    requiresBuild: true

  /regenerator-transform@0.15.2:
    resolution: {integrity: sha512-hfMp2BoF0qOk3uc5V20ALGDS2ddjQaLrdl7xrGXvAIow7qeWRM2VA2HuCHkUKk9slq3VwEwLNK3DFBqDfPGYtg==}
    requiresBuild: true
    dependencies:
      '@babel/runtime': 7.23.6

  /regexp-tree@0.1.27:
    resolution: {integrity: sha512-iETxpjK6YoRWJG5o6hXLwvjYAoW+FEZn9os0PD/b6AP6xQwsa/Y7lCVgIixBbUPMfhu+i2LtdeAqVTgGlQarfA==}
    hasBin: true
    dev: true

  /regexp.prototype.flags@1.5.1:
    resolution: {integrity: sha512-sy6TXMN+hnP/wMy+ISxg3krXx7BAtWVO4UouuCN/ziM9UEne0euamVNafDfvC83bRNr95y0V5iijeDQFUNpvrg==}
    engines: {node: '>= 0.4'}
    dependencies:
      call-bind: 1.0.5
      define-properties: 1.2.1
      set-function-name: 2.0.1
    dev: true

  /regexpu-core@5.3.2:
    resolution: {integrity: sha512-RAM5FlZz+Lhmo7db9L298p2vHP5ZywrVXmVXpmAD9GuL5MPH6t9ROw1iA/wfHkQ76Qe7AaPF0nGuim96/IrQMQ==}
    engines: {node: '>=4'}
    requiresBuild: true
    dependencies:
      '@babel/regjsgen': 0.8.0
      regenerate: 1.4.2
      regenerate-unicode-properties: 10.1.1
      regjsparser: 0.9.1
      unicode-match-property-ecmascript: 2.0.0
      unicode-match-property-value-ecmascript: 2.1.0

  /register-service-worker@1.7.2:
    resolution: {integrity: sha512-CiD3ZSanZqcMPRhtfct5K9f7i3OLCcBBWsJjLh1gW9RO/nS94sVzY59iS+fgYBOBqaBpf4EzfqUF3j9IG+xo8A==}
    dev: false

  /regjsparser@0.10.0:
    resolution: {integrity: sha512-qx+xQGZVsy55CH0a1hiVwHmqjLryfh7wQyF5HO07XJ9f7dQMY/gPQHhlyDkIzJKC+x2fUCpCcUODUUUFrm7SHA==}
    hasBin: true
    dependencies:
      jsesc: 0.5.0
    dev: true

  /regjsparser@0.9.1:
    resolution: {integrity: sha512-dQUtn90WanSNl+7mQKcXAgZxvUe7Z0SqXlgzv0za4LwiUhyzBC58yQO3liFoUgu8GiJVInAhJjkj1N0EtQ5nkQ==}
    hasBin: true
    requiresBuild: true
    dependencies:
      jsesc: 0.5.0

  /release-zalgo@1.0.0:
    resolution: {integrity: sha512-gUAyHVHPPC5wdqX/LG4LWtRYtgjxyX78oanFNTMMyFEfOqdC54s3eE82imuWKbOeqYht2CrNf64Qb8vgmmtZGA==}
    engines: {node: '>=4'}
    requiresBuild: true
    dependencies:
      es6-error: 4.1.1
    dev: false
    optional: true

  /request-progress@3.0.0:
    resolution: {integrity: sha512-MnWzEHHaxHO2iWiQuHrUPBi/1WeBf5PkxQqNyNvLl9VAYSdXkP8tQ3pBSeCPD+yw0v0Aq1zosWLz0BdeXpWwZg==}
    dependencies:
      throttleit: 1.0.1

  /require-directory@2.1.1:
    resolution: {integrity: sha512-fGxEI7+wsG9xrvdjsrlmL22OMTTiHRwAMroiEeMgq8gzoLC/PQr7RsRDSTLUg/bZAZtF+TVIkHc6/4RIKrui+Q==}
    engines: {node: '>=0.10.0'}

  /require-from-string@2.0.2:
    resolution: {integrity: sha512-Xf0nWe6RseziFMu+Ap9biiUbmplq6S9/p+7w7YXP/JBHhrUDDUhwa+vANyubuqfZWTveU//DYVGsDG7RKL/vEw==}
    engines: {node: '>=0.10.0'}

  /require-main-filename@2.0.0:
    resolution: {integrity: sha512-NKN5kMDylKuldxYLSUfrbo5Tuzh4hd+2E8NPPX02mZtn1VuREQToYe/ZdlJy+J3uCpfaiGF05e7B8W0iXbQHmg==}
    requiresBuild: true
    dev: false
    optional: true

  /requireindex@1.2.0:
    resolution: {integrity: sha512-L9jEkOi3ASd9PYit2cwRfyppc9NoABujTP8/5gFcbERmo5jUoAKovIC3fsF17pkTnGsrByysqX+Kxd2OTNI1ww==}
    engines: {node: '>=0.10.5'}
    dev: true

  /requires-port@1.0.0:
    resolution: {integrity: sha512-KigOCHcocU3XODJxsu8i/j8T9tzT4adHiecwORRQ0ZZFcp7ahwXuRU1m+yuO90C5ZUyGeGfocHDI14M3L3yDAQ==}

  /resolve-alpn@1.2.1:
    resolution: {integrity: sha512-0a1F4l73/ZFZOakJnQ3FvkJ2+gSTQWz/r2KE5OdDY0TxPm5h4GkqkWWfM47T7HsbnOtcJVEF4epCVy6u7Q3K+g==}
    dev: true

  /resolve-from@4.0.0:
    resolution: {integrity: sha512-pb/MYmXstAkysRFx8piNI1tGFNQIFA3vkE3Gq4EuA1dF6gHp/+vgZqsCGJapvy8N3Q+4o7FwvquPJcnZ7RYy4g==}
    engines: {node: '>=4'}

  /resolve-from@5.0.0:
    resolution: {integrity: sha512-qYg9KP24dD5qka9J47d0aVky0N+b4fTU89LN9iDnjB5waksiC49rvMB0PrUJQGoTmH50XPiqOvAjDfaijGxYZw==}
    engines: {node: '>=8'}

  /resolve-pkg-maps@1.0.0:
    resolution: {integrity: sha512-seS2Tj26TBVOC2NIc2rOe2y2ZO7efxITtLZcGSOnHHNOQ7CkiUBfw0Iw2ck6xkIhPwLhKNLS8BO+hEpngQlqzw==}
    dev: true

  /resolve@1.22.8:
    resolution: {integrity: sha512-oKWePCxqpd6FlLvGV1VU0x7bkPmmCNolxzjMf4NczoDnQcIWrAF+cPtZn5i6n+RfD2d9i0tzpKnG6Yk168yIyw==}
    hasBin: true
    dependencies:
      is-core-module: 2.13.1
      path-parse: 1.0.7
      supports-preserve-symlinks-flag: 1.0.0

  /responselike@2.0.1:
    resolution: {integrity: sha512-4gl03wn3hj1HP3yzgdI7d3lCkF95F21Pz4BPGvKHinyQzALR5CapwC8yIi0Rh58DEMQ/SguC03wFj2k0M/mHhw==}
    dependencies:
      lowercase-keys: 2.0.0
    dev: true

  /restore-cursor@3.1.0:
    resolution: {integrity: sha512-l+sSefzHpj5qimhFSE5a8nufZYAM3sBSVMAPtYkmC+4EH2anSGaEMXSD0izRQbu9nfyQ9y5JrVmp7E8oZrUjvA==}
    engines: {node: '>=8'}
    dependencies:
      onetime: 5.1.2
      signal-exit: 3.0.7

  /restore-cursor@4.0.0:
    resolution: {integrity: sha512-I9fPXU9geO9bHOt9pHHOhOkYerIMsmVaWB0rA2AI9ERh/+x/i7MV5HKBNrg+ljO5eoPVgCcnFuRjJ9uH6I/3eg==}
    engines: {node: ^12.20.0 || ^14.13.1 || >=16.0.0}
    dependencies:
      onetime: 5.1.2
      signal-exit: 3.0.7
    dev: true

  /retry@0.12.0:
    resolution: {integrity: sha512-9LkiTwjUh6rT555DtE9rTX+BKByPfrMzEAtnlEtdEwr3Nkffwiihqe2bWADg+OQRjt9gl6ICdmB/ZFDCGAtSow==}
    engines: {node: '>= 4'}
    dev: true

  /reusify@1.0.4:
    resolution: {integrity: sha512-U9nH88a3fc/ekCF1l0/UP1IosiuIjyTh7hBvXVMHYgVcfGvt897Xguj2UOLDeI5BG2m7/uwyaLVT6fbtCwTyzw==}
    engines: {iojs: '>=1.0.0', node: '>=0.10.0'}

  /rfdc@1.3.0:
    resolution: {integrity: sha512-V2hovdzFbOi77/WajaSMXk2OLm+xNIeQdMMuB7icj7bk6zi2F8GGAxigcnDFpJHbNyNcgyJDiP+8nOrY5cZGrA==}

  /rimraf@3.0.2:
    resolution: {integrity: sha512-JZkJMZkAGFFPP2YqXZXPbMlMBgsxzE8ILs4lMIX/2o0L9UBw9O/Y3o6wFw/i9YLapcUJWwqbi3kdxIPdC62TIA==}
    hasBin: true
    dependencies:
      glob: 7.2.3

  /rimraf@5.0.5:
    resolution: {integrity: sha512-CqDakW+hMe/Bz202FPEymy68P+G50RfMQK+Qo5YUqc9SPipvbGjCGKd0RSKEelbsfQuw3g5NZDSrlZZAJurH1A==}
    engines: {node: '>=14'}
    hasBin: true
    dependencies:
      glob: 10.3.10
    dev: true

  /roarr@2.15.4:
    resolution: {integrity: sha512-CHhPh+UNHD2GTXNYhPWLnU8ONHdI+5DI+4EYIAOaiD63rHeYlZvyh8P+in5999TTSFgUYuKUAjzRI4mdh/p+2A==}
    engines: {node: '>=8.0'}
    requiresBuild: true
    dependencies:
      boolean: 3.2.0
      detect-node: 2.1.0
      globalthis: 1.0.3
      json-stringify-safe: 5.0.1
      semver-compare: 1.0.0
      sprintf-js: 1.1.3
    dev: true
    optional: true

  /roboto-fontface@0.10.0:
    resolution: {integrity: sha512-OlwfYEgA2RdboZohpldlvJ1xngOins5d7ejqnIBWr9KaMxsnBqotpptRXTyfNRLnFpqzX6sTDt+X+a+6udnU8g==}
    dev: false

  /rollup-plugin-terser@7.0.2(rollup@2.79.1):
    resolution: {integrity: sha512-w3iIaU4OxcF52UUXiZNsNeuXIMDvFrr+ZXK6bFZ0Q60qyVfq4uLptoS4bbq3paG3x216eQllFZX7zt6TIImguQ==}
    deprecated: This package has been deprecated and is no longer maintained. Please use @rollup/plugin-terser
    peerDependencies:
      rollup: ^2.0.0
    dependencies:
      '@babel/code-frame': 7.23.5
      jest-worker: 26.6.2
      rollup: 2.79.1
      serialize-javascript: 4.0.0
      terser: 5.26.0
    dev: true

  /rollup@2.79.1:
    resolution: {integrity: sha512-uKxbd0IhMZOhjAiD5oAFp7BqvkA4Dv47qpOCtaNvng4HBwdbWtdOh8f5nZNuk2rp51PMGk3bzfWu5oayNEuYnw==}
    engines: {node: '>=10.0.0'}
    hasBin: true
    optionalDependencies:
      fsevents: 2.3.3
    dev: true

  /rollup@3.29.4:
    resolution: {integrity: sha512-oWzmBZwvYrU0iJHtDmhsm662rC15FRXmcjCk1xD771dFDx5jJ02ufAQQTn0etB2emNk4J9EZg/yWKpsn9BWGRw==}
    engines: {node: '>=14.18.0', npm: '>=8.0.0'}
    hasBin: true
    optionalDependencies:
      fsevents: 2.3.3
    dev: true

  /rrweb-cssom@0.6.0:
    resolution: {integrity: sha512-APM0Gt1KoXBz0iIkkdB/kfvGOwC4UuJFeG/c+yV7wSc7q96cG/kJ0HiYCnzivD9SB53cLV1MlHFNfOuPaadYSw==}
    dev: true

  /run-applescript@5.0.0:
    resolution: {integrity: sha512-XcT5rBksx1QdIhlFOCtgZkB99ZEouFZ1E2Kc2LHqNW13U3/74YGdkQRmThTwxy4QIyookibDKYZOPqX//6BlAg==}
    engines: {node: '>=12'}
    dependencies:
      execa: 5.1.1
    dev: true

  /run-async@2.4.1:
    resolution: {integrity: sha512-tvVnVv01b8c1RrA6Ep7JkStj85Guv/YrMcwqYQnwjsAS2cTmmPGBBjAjpCW7RrSodNSoE2/qg9O4bceNvUuDgQ==}
    engines: {node: '>=0.12.0'}
    dev: true

  /run-parallel@1.2.0:
    resolution: {integrity: sha512-5l4VyZR86LZ/lDxZTR6jqL8AFE2S0IFLMP26AbjsLVADxHdhB/c0GUsH+y39UfCi3dzz8OlQuPmnaJOMoDHQBA==}
    dependencies:
      queue-microtask: 1.2.3

  /rxjs@7.8.1:
    resolution: {integrity: sha512-AA3TVj+0A2iuIoQkWEK/tqFjBq2j+6PO6Y0zJcvzLAFhEFIO3HL0vls9hWLncZbAAbK0mar7oZ4V079I/qPMxg==}
    dependencies:
      tslib: 2.6.2

  /safe-array-concat@1.0.1:
    resolution: {integrity: sha512-6XbUAseYE2KtOuGueyeobCySj9L4+66Tn6KQMOPQJrAJEowYKW/YR/MGJZl7FdydUdaFu4LYyDZjxf4/Nmo23Q==}
    engines: {node: '>=0.4'}
    dependencies:
      call-bind: 1.0.5
      get-intrinsic: 1.2.2
      has-symbols: 1.0.3
      isarray: 2.0.5
    dev: true

  /safe-buffer@5.1.2:
    resolution: {integrity: sha512-Gd2UZBJDkXlY7GbJxfsE8/nvKkUEU1G38c1siN6QP6a9PT9MmHB8GnpscSmMJSoF8LOIrt8ud/wPtojys4G6+g==}
    dev: true

  /safe-buffer@5.2.1:
    resolution: {integrity: sha512-rp3So07KcdmmKbGvgaNxQSJr7bGVSVk5S9Eq1F+ppbRo70+YeaDxkw5Dd8NPN+GD6bjnYm2VuPuCXmpuYvmCXQ==}

  /safe-regex-test@1.0.0:
    resolution: {integrity: sha512-JBUUzyOgEwXQY1NuPtvcj/qcBDbDmEvWufhlnXZIm75DEHp+afM1r1ujJpJsV/gSM4t59tpDyPi1sd6ZaPFfsA==}
    dependencies:
      call-bind: 1.0.5
      get-intrinsic: 1.2.2
      is-regex: 1.1.4
    dev: true

  /safer-buffer@2.1.2:
    resolution: {integrity: sha512-YZo3K82SD7Riyi0E1EQPojLz7kpepnSQI9IyPbHHg1XXXevb5dJI7tpyN2ADxGcQbHG7vcyRHk0cbwqcQriUtg==}

  /sanitize-filename@1.6.3:
    resolution: {integrity: sha512-y/52Mcy7aw3gRm7IrcGDFx/bCk4AhRh2eI9luHOQM86nZsqwiRkkq2GekHXBBD+SmPidc8i2PqtYZl+pWJ8Oeg==}
    dependencies:
      truncate-utf8-bytes: 1.0.2
    dev: true

  /sass@1.32.13:
    resolution: {integrity: sha512-dEgI9nShraqP7cXQH+lEXVf73WOPCse0QlFzSD8k+1TcOxCMwVXfQlr0jtoluZysQOyJGnfr21dLvYKDJq8HkA==}
    engines: {node: '>=8.9.0'}
    hasBin: true
    dependencies:
      chokidar: 3.5.3
    dev: true

  /sass@1.70.0:
    resolution: {integrity: sha512-uUxNQ3zAHeAx5nRFskBnrWzDUJrrvpCPD5FNAoRvTi0WwremlheES3tg+56PaVtCs5QDRX5CBLxxKMDJMEa1WQ==}
    engines: {node: '>=14.0.0'}
    hasBin: true
    dependencies:
      chokidar: 3.5.3
      immutable: 4.3.4
      source-map-js: 1.0.2
    dev: false

  /sax@1.3.0:
    resolution: {integrity: sha512-0s+oAmw9zLl1V1cS9BtZN7JAd0cW5e0QH4W3LWEK6a4LaLEA2OTpGYWDY+6XasBLtz6wkm3u1xRw95mRuJ59WA==}

  /saxes@6.0.0:
    resolution: {integrity: sha512-xAg7SOnEhrm5zI3puOOKyy1OMcMlIJZYNJY7xLBwSze0UjhPLnWfj2GF2EpT0jmzaJKIWKHLsaSSajf35bcYnA==}
    engines: {node: '>=v12.22.7'}
    dependencies:
      xmlchars: 2.2.0
    dev: true

  /schema-utils@2.7.1:
    resolution: {integrity: sha512-SHiNtMOUGWBQJwzISiVYKu82GiV4QYGePp3odlY1tuKO7gPtphAT5R/py0fA6xtbgLL/RvtJZnU9b8s0F1q0Xg==}
    engines: {node: '>= 8.9.0'}
    requiresBuild: true
    dependencies:
      '@types/json-schema': 7.0.15
      ajv: 6.12.6
      ajv-keywords: 3.5.2(ajv@6.12.6)
    dev: false
    optional: true

  /schema-utils@3.3.0:
    resolution: {integrity: sha512-pN/yOAvcC+5rQ5nERGuwrjLlYvLTbCibnZ1I7B1LaiAz9BRBlE9GMgE/eqV30P7aJQUf7Ddimy/RsbYO/GrVGg==}
    engines: {node: '>= 10.13.0'}
    requiresBuild: true
    dependencies:
      '@types/json-schema': 7.0.15
      ajv: 6.12.6
      ajv-keywords: 3.5.2(ajv@6.12.6)
    dev: false
    optional: true

  /scule@1.2.0:
    resolution: {integrity: sha512-CRCmi5zHQnSoeCik9565PONMg0kfkvYmcSqrbOJY4txFfy1wvVULV4FDaiXhUblUgahdqz3F2NwHZ8i4eBTwUw==}
    dev: true

  /sec@2.0.0:
    resolution: {integrity: sha512-uq35HWa7mG6YyojrduMXjF8UhOySEf3X0V1uMpSOBYUF09xAMnJaKNSmWXeE3mN7NfJTpNUkmGa6nIpEBMN8Xw==}
    engines: {node: '>=12'}
    dev: false

  /semver-compare@1.0.0:
    resolution: {integrity: sha512-YM3/ITh2MJ5MtzaM429anh+x2jiLVjqILF4m4oyQB18W7Ggea7BfqdH/wGMK7dDiMghv/6WG7znWMwUDzJiXow==}
    requiresBuild: true
    dev: true
    optional: true

  /semver@5.7.2:
    resolution: {integrity: sha512-cBznnQ9KjJqU67B52RMC65CMarK2600WFnbkcaiwWq3xy/5haFJlshgnpjovMVJ+Hff49d8GEn0b87C5pDQ10g==}
    hasBin: true
    dev: true

  /semver@6.3.1:
    resolution: {integrity: sha512-BR7VvDCVHO+q2xBEWskxS6DJE1qRnb7DxzUrogb71CWoSficBxYsiAGd+Kl0mmq/MprG9yArRkyrQxTO6XjMzA==}
    hasBin: true

  /semver@7.5.4:
    resolution: {integrity: sha512-1bCSESV6Pv+i21Hvpxp3Dx+pSD8lIPt8uVjRrxAUt/nbswYc+tK6Y2btiULjd4+fnq15PX+nqQDC7Oft7WkwcA==}
    engines: {node: '>=10'}
    hasBin: true
    dependencies:
      lru-cache: 6.0.0

  /send@0.18.0:
    resolution: {integrity: sha512-qqWzuOjSFOuqPjFe4NOsMLafToQQwBSOEpS+FwEt3A2V3vKubTquT3vmLTQpFgMXp8AlFWFuP1qKaJZOtPpVXg==}
    engines: {node: '>= 0.8.0'}
    dependencies:
      debug: 2.6.9
      depd: 2.0.0
      destroy: 1.2.0
      encodeurl: 1.0.2
      escape-html: 1.0.3
      etag: 1.8.1
      fresh: 0.5.2
      http-errors: 2.0.0
      mime: 1.6.0
      ms: 2.1.3
      on-finished: 2.4.1
      range-parser: 1.2.1
      statuses: 2.0.1
    transitivePeerDependencies:
      - supports-color
    dev: false

  /serialize-error@7.0.1:
    resolution: {integrity: sha512-8I8TjW5KMOKsZQTvoxjuSIa7foAwPWGOts+6o7sgjz41/qMD9VQHEDxi6PBvK2l0MXUmqZyNpUK+T2tQaaElvw==}
    engines: {node: '>=10'}
    requiresBuild: true
    dependencies:
      type-fest: 0.13.1
    dev: true
    optional: true

  /serialize-javascript@4.0.0:
    resolution: {integrity: sha512-GaNA54380uFefWghODBWEGisLZFj00nS5ACs6yHa9nLqlLpVLO8ChDGeKRjZnV4Nh4n0Qi7nhYZD/9fCPzEqkw==}
    dependencies:
      randombytes: 2.1.0
    dev: true

  /serialize-javascript@6.0.1:
    resolution: {integrity: sha512-owoXEFjWRllis8/M1Q+Cw5k8ZH40e3zhp/ovX+Xr/vi1qj6QesbyXXViFbpNvWvPNAD62SutwEXavefrLJWj7w==}
    requiresBuild: true
    dependencies:
      randombytes: 2.1.0
    dev: false
    optional: true

  /serve-static@1.15.0:
    resolution: {integrity: sha512-XGuRDNjXUijsUL0vl6nSD7cwURuzEgglbOaFuZM9g3kwDXOWVTck0jLzjPzGD+TazWbboZYu52/9/XPdUgne9g==}
    engines: {node: '>= 0.8.0'}
    dependencies:
      encodeurl: 1.0.2
      escape-html: 1.0.3
      parseurl: 1.3.3
      send: 0.18.0
    transitivePeerDependencies:
      - supports-color
    dev: false

  /set-blocking@2.0.0:
    resolution: {integrity: sha512-KiKBS8AnWGEyLzofFfmvKwpdPzqiy16LvQfK3yv/fVH7Bj13/wl3JSR1J+rfgRE9q7xUJK4qvgS8raSOeLUehw==}
    requiresBuild: true
    dev: false
    optional: true

  /set-function-length@1.1.1:
    resolution: {integrity: sha512-VoaqjbBJKiWtg4yRcKBQ7g7wnGnLV3M8oLvVWwOk2PdYY6PEFegR1vezXR0tw6fZGF9csVakIRjrJiy2veSBFQ==}
    engines: {node: '>= 0.4'}
    dependencies:
      define-data-property: 1.1.1
      get-intrinsic: 1.2.2
      gopd: 1.0.1
      has-property-descriptors: 1.0.1

  /set-function-name@2.0.1:
    resolution: {integrity: sha512-tMNCiqYVkXIZgc2Hnoy2IvC/f8ezc5koaRFkCjrpWzGpCd3qbZXPzVy9MAZzK1ch/X0jvSkojys3oqJN0qCmdA==}
    engines: {node: '>= 0.4'}
    dependencies:
      define-data-property: 1.1.1
      functions-have-names: 1.2.3
      has-property-descriptors: 1.0.1
    dev: true

  /setimmediate@1.0.5:
    resolution: {integrity: sha512-MATJdZp8sLqDl/68LfQmbP8zKPLQNV6BIZoIgrscFDQ+RsvK/BxeDQOgyxKKoh0y/8h3BqVFnCqQ/gd+reiIXA==}
    dev: true

  /setprototypeof@1.2.0:
    resolution: {integrity: sha512-E5LDX7Wrp85Kil5bhZv46j8jOeboKq5JMmYM3gVGdGH8xFpPWXUMsNrlODCrkoxMEeNi/XZIwuRvY4XNwYMJpw==}
    dev: false

  /shebang-command@2.0.0:
    resolution: {integrity: sha512-kHxr2zZpYtdmrN1qDjrrX/Z1rR1kG8Dx+gkpK1G4eXmvXswmcE1hTWBWYUzlraYw1/yZp6YuDY77YtvbN0dmDA==}
    engines: {node: '>=8'}
    dependencies:
      shebang-regex: 3.0.0

  /shebang-regex@3.0.0:
    resolution: {integrity: sha512-7++dFhtcx3353uBaq8DDR4NuxBetBzC7ZQOhmTQInHEd6bSrXdiEyzCvG07Z44UYdLShWUyXt5M/yhz8ekcb1A==}
    engines: {node: '>=8'}

  /side-channel@1.0.4:
    resolution: {integrity: sha512-q5XPytqFEIKHkGdiMIrY10mvLRvnQh42/+GoBlFW3b2LXLE2xxJpZFdm94we0BaoV3RwJyGqg5wS7epxTv0Zvw==}
    dependencies:
      call-bind: 1.0.5
      get-intrinsic: 1.2.2
      object-inspect: 1.13.1

  /siginfo@2.0.0:
    resolution: {integrity: sha512-ybx0WO1/8bSBLEWXZvEd7gMW3Sn3JFlW3TvX1nREbDLRNQNaeNN8WK0meBwPdAaOI7TtRRRJn/Es1zhrrCHu7g==}
    dev: true

  /signal-exit@3.0.7:
    resolution: {integrity: sha512-wnD2ZE+l+SPC/uoS0vXeE9L1+0wuaMqKlfz9AMUo38JsyLSBWSFcHR1Rri62LZc12vLr1gb3jl7iwQhgwpAbGQ==}

  /signal-exit@4.1.0:
    resolution: {integrity: sha512-bzyZ1e88w9O1iNJbKnOlvYTrWPDl46O1bG0D3XInv+9tkPrxrN8jUUTiFlDkkmKWgn1M6CfIA13SuGqOa9Korw==}
    engines: {node: '>=14'}
    dev: true

  /simple-update-notifier@2.0.0:
    resolution: {integrity: sha512-a2B9Y0KlNXl9u/vsW6sTIu9vGEpfKu2wRV6l1H3XEas/0gUIzGzBoP/IouTcUQbm9JWZLH3COxyn03TYlFax6w==}
    engines: {node: '>=10'}
    dependencies:
      semver: 7.5.4
    dev: true

  /sisteransi@1.0.5:
    resolution: {integrity: sha512-bLGGlR1QxBcynn2d5YmDX4MGjlZvy2MRBDRNHLJ8VI6l6+9FUiyTFNJ0IveOSP0bcXgVDPRcfGqA0pjaqUpfVg==}
    dev: true

  /slash@3.0.0:
    resolution: {integrity: sha512-g9Q1haeby36OSStwb4ntCGGGaKsaVSjQ68fBxoQcutl5fS1vuY18H3wSt3jFyFtrkx+Kz0V1G85A4MyAdDMi2Q==}
    engines: {node: '>=8'}
    requiresBuild: true

  /slice-ansi@3.0.0:
    resolution: {integrity: sha512-pSyv7bSTC7ig9Dcgbw9AuRNUb5k5V6oDudjZoMBSr13qpLBG7tB+zgCkARjq7xIUgdz5P1Qe8u+rSGdouOOIyQ==}
    engines: {node: '>=8'}
    dependencies:
      ansi-styles: 4.3.0
      astral-regex: 2.0.0
      is-fullwidth-code-point: 3.0.0

  /slice-ansi@4.0.0:
    resolution: {integrity: sha512-qMCMfhY040cVHT43K9BFygqYbUPFZKHOg7K73mtTWJRb8pyP3fzf4Ixd5SzdEJQ6MRUg/WBnOLxghZtKKurENQ==}
    engines: {node: '>=10'}
    dependencies:
      ansi-styles: 4.3.0
      astral-regex: 2.0.0
      is-fullwidth-code-point: 3.0.0

  /slice-ansi@5.0.0:
    resolution: {integrity: sha512-FC+lgizVPfie0kkhqUScwRu1O/lF6NOgJmlCgK+/LYxDCTk8sGelYaHDhFcDN+Sn3Cv+3VSa4Byeo+IMCzpMgQ==}
    engines: {node: '>=12'}
    dependencies:
      ansi-styles: 6.2.1
      is-fullwidth-code-point: 4.0.0
    dev: true

  /slice-ansi@7.1.0:
    resolution: {integrity: sha512-bSiSngZ/jWeX93BqeIAbImyTbEihizcwNjFoRUIY/T1wWQsfsm2Vw1agPKylXvQTU7iASGdHhyqRlqQzfz+Htg==}
    engines: {node: '>=18'}
    dependencies:
      ansi-styles: 6.2.1
      is-fullwidth-code-point: 5.0.0
    dev: true

  /smart-buffer@4.2.0:
    resolution: {integrity: sha512-94hK0Hh8rPqQl2xXc3HsaBoOXKV20MToPkcXvwbISWLEs+64sBq5kFgn2kJDHb1Pry9yrP0dxrCI9RRci7RXKg==}
    engines: {node: '>= 6.0.0', npm: '>= 3.0.0'}
    dev: true

  /source-map-js@1.0.2:
    resolution: {integrity: sha512-R0XvVJ9WusLiqTCEiGCmICCMplcCkIwwR11mOSD9CR5u+IXYdiseeEuXCVAjS54zqwkLcPNnmU4OeJ6tUrWhDw==}
    engines: {node: '>=0.10.0'}

  /source-map-support@0.5.21:
    resolution: {integrity: sha512-uBHU3L3czsIyYXKX88fdrGovxdSCoTGDRZ6SYXtSRxLZUzHg5P/66Ht6uoUlHu9EZod+inXhKo3qQgwXUT/y1w==}
    dependencies:
      buffer-from: 1.1.2
      source-map: 0.6.1

  /source-map@0.6.1:
    resolution: {integrity: sha512-UjgapumWlbMhkBgzT7Ykc5YXUT46F0iKu8SGXq0bcwP5dz/h0Plj6enJqjz1Zbq2l5WaqYnrVbwWOWMyF3F47g==}
    engines: {node: '>=0.10.0'}

  /source-map@0.8.0-beta.0:
    resolution: {integrity: sha512-2ymg6oRBpebeZi9UUNsgQ89bhx01TcTkmNTGnNO88imTmbSgy4nfujrgVEFKWpMTEGA11EDkTt7mqObTPdigIA==}
    engines: {node: '>= 8'}
    dependencies:
      whatwg-url: 7.1.0
    dev: true

  /sourcemap-codec@1.4.8:
    resolution: {integrity: sha512-9NykojV5Uih4lgo5So5dtw+f0JgJX30KCNI8gwhz2J9A15wD0Ml6tjHKwf6fTSa6fAdVBdZeNOs9eJ71qCk8vA==}
    deprecated: Please use @jridgewell/sourcemap-codec instead
    dev: true

  /spawn-wrap@2.0.0:
    resolution: {integrity: sha512-EeajNjfN9zMnULLwhZZQU3GWBoFNkbngTUPfaawT4RkMiviTxcX0qfhVbGey39mfctfDHkWtuecgQ8NJcyQWHg==}
    engines: {node: '>=8'}
    requiresBuild: true
    dependencies:
      foreground-child: 2.0.0
      is-windows: 1.0.2
      make-dir: 3.1.0
      rimraf: 3.0.2
      signal-exit: 3.0.7
      which: 2.0.2
    dev: false
    optional: true

  /spdx-correct@3.2.0:
    resolution: {integrity: sha512-kN9dJbvnySHULIluDHy32WHRUu3Og7B9sbY7tsFLctQkIqnMh3hErYgdMjTYuqmcXX+lK5T1lnUt3G7zNswmZA==}
    dependencies:
      spdx-expression-parse: 3.0.1
      spdx-license-ids: 3.0.16
    dev: true

  /spdx-exceptions@2.3.0:
    resolution: {integrity: sha512-/tTrYOC7PPI1nUAgx34hUpqXuyJG+DTHJTnIULG4rDygi4xu/tfgmq1e1cIRwRzwZgo4NLySi+ricLkZkw4i5A==}
    dev: true

  /spdx-expression-parse@3.0.1:
    resolution: {integrity: sha512-cbqHunsQWnJNE6KhVSMsMeH5H/L9EpymbzqTQ3uLwNCLZ1Q481oWaofqH7nO6V07xlXwY6PhQdQ2IedWx/ZK4Q==}
    dependencies:
      spdx-exceptions: 2.3.0
      spdx-license-ids: 3.0.16
    dev: true

  /spdx-license-ids@3.0.16:
    resolution: {integrity: sha512-eWN+LnM3GR6gPu35WxNgbGl8rmY1AEmoMDvL/QD6zYmPWgywxWqJWNdLGT+ke8dKNWrcYgYjPpG5gbTfghP8rw==}
    dev: true

  /split@0.3.3:
    resolution: {integrity: sha512-wD2AeVmxXRBoX44wAycgjVpMhvbwdI2aZjCkvfNcH1YqHQvJVa1duWc73OyVGJUc05fhFaTZeQ/PYsrmyH0JVA==}
    dependencies:
      through: 2.3.8
    dev: true

  /sprintf-js@1.0.3:
    resolution: {integrity: sha512-D9cPgkvLlV3t3IzL0D0YLvGA9Ahk4PcvVwUbN0dSGr1aP0Nrt4AEnTUbuGvquEC0mA64Gqt1fzirlRs5ibXx8g==}

  /sprintf-js@1.1.3:
    resolution: {integrity: sha512-Oo+0REFV59/rz3gfJNKQiBlwfHaSESl1pcGyABQsnnIfWOFt6JNj5gCog2U6MLZ//IGYD+nA8nI+mTShREReaA==}
    requiresBuild: true
    dev: true
    optional: true

  /sshpk@1.18.0:
    resolution: {integrity: sha512-2p2KJZTSqQ/I3+HX42EpYOa2l3f8Erv8MWKsy2I9uf4wA7yFIkXRffYdsx86y6z4vHtV8u7g+pPlr8/4ouAxsQ==}
    engines: {node: '>=0.10.0'}
    hasBin: true
    dependencies:
      asn1: 0.2.6
      assert-plus: 1.0.0
      bcrypt-pbkdf: 1.0.2
      dashdash: 1.14.1
      ecc-jsbn: 0.1.2
      getpass: 0.1.7
      jsbn: 0.1.1
      safer-buffer: 2.1.2
      tweetnacl: 0.14.5

  /stackback@0.0.2:
    resolution: {integrity: sha512-1XMJE5fQo1jGH6Y/7ebnwPOBEkIEnT4QF32d5R1+VXdXveM0IBMJt8zfaxX1P3QhVwrYe+576+jkANtSS2mBbw==}
    dev: true

  /start-server-and-test@2.0.3:
    resolution: {integrity: sha512-QsVObjfjFZKJE6CS6bSKNwWZCKBG6975/jKRPPGFfFh+yOQglSeGXiNWjzgQNXdphcBI9nXbyso9tPfX4YAUhg==}
    engines: {node: '>=16'}
    hasBin: true
    dependencies:
      arg: 5.0.2
      bluebird: 3.7.2
      check-more-types: 2.24.0
      debug: 4.3.4(supports-color@5.5.0)
      execa: 5.1.1
      lazy-ass: 1.6.0
      ps-tree: 1.2.0
      wait-on: 7.2.0(debug@4.3.4)
    transitivePeerDependencies:
      - supports-color
    dev: true

  /stat-mode@1.0.0:
    resolution: {integrity: sha512-jH9EhtKIjuXZ2cWxmXS8ZP80XyC3iasQxMDV8jzhNJpfDb7VbQLVW4Wvsxz9QZvzV+G4YoSfBUVKDOyxLzi/sg==}
    engines: {node: '>= 6'}
    dev: true

  /statuses@2.0.1:
    resolution: {integrity: sha512-RwNA9Z/7PrK06rYLIzFMlaF+l73iwpzsqRIFgbMLbTcLD6cOao82TaWefPXQvB2fOC4AjuYSEndS7N/mTCbkdQ==}
    engines: {node: '>= 0.8'}

  /std-env@3.6.0:
    resolution: {integrity: sha512-aFZ19IgVmhdB2uX599ve2kE6BIE3YMnQ6Gp6BURhW/oIzpXGKr878TQfAQZn1+i0Flcc/UKUy1gOlcfaUBCryg==}
    dev: true

  /stream-combiner@0.0.4:
    resolution: {integrity: sha512-rT00SPnTVyRsaSz5zgSPma/aHSOic5U1prhYdRy5HS2kTZviFpmDgzilbtsJsxiroqACmayynDN/9VzIbX5DOw==}
    dependencies:
      duplexer: 0.1.2
    dev: true

  /stream-transform@2.1.3:
    resolution: {integrity: sha512-9GHUiM5hMiCi6Y03jD2ARC1ettBXkQBoQAe7nJsPknnI0ow10aXjTnew8QtYQmLjzn974BnmWEAJgCY6ZP1DeQ==}
    dependencies:
      mixme: 0.5.10
    dev: false

  /stream-transform@3.3.0:
    resolution: {integrity: sha512-pG1NeDdmErNYKtvTpFayrEueAmL0xVU5wd22V7InGnatl4Ocq3HY7dcXIKj629kXvYQvglCC7CeDIGAlx1RNGA==}
    dev: true

  /strict-event-emitter@0.5.1:
    resolution: {integrity: sha512-vMgjE/GGEPEFnhFub6pa4FmJBRBVOLpIII2hvCZ8Kzb7K0hlHo7mQv6xYrBvCL2LtAIBwFUK8wvuJgTVSQ5MFQ==}
    dev: true

  /string-argv@0.3.2:
    resolution: {integrity: sha512-aqD2Q0144Z+/RqG52NeHEkZauTAUWJO8c6yTftGJKO3Tja5tUgIfmIl6kExvhtxSDP7fXB6DvzkfMpCd/F3G+Q==}
    engines: {node: '>=0.6.19'}
    dev: true

  /string-width@4.2.3:
    resolution: {integrity: sha512-wKyQRQpjJ0sIp62ErSZdGsjMJWsap5oRNihHhu6G7JVO/9jIB6UyevL+tXuOqrng8j/cxKTWyWUwvSTriiZz/g==}
    engines: {node: '>=8'}
    dependencies:
      emoji-regex: 8.0.0
      is-fullwidth-code-point: 3.0.0
      strip-ansi: 6.0.1

  /string-width@5.1.2:
    resolution: {integrity: sha512-HnLOCR3vjcY8beoNLtcjZ5/nxn2afmME6lhrDrebokqMap+XbeW8n9TXpPDOqdGK5qcI3oT0GKTW6wC7EMiVqA==}
    engines: {node: '>=12'}
    dependencies:
      eastasianwidth: 0.2.0
      emoji-regex: 9.2.2
      strip-ansi: 7.1.0
    dev: true

  /string-width@7.0.0:
    resolution: {integrity: sha512-GPQHj7row82Hjo9hKZieKcHIhaAIKOJvFSIZXuCU9OASVZrMNUaZuz++SPVrBjnLsnk4k+z9f2EIypgxf2vNFw==}
    engines: {node: '>=18'}
    dependencies:
      emoji-regex: 10.3.0
      get-east-asian-width: 1.2.0
      strip-ansi: 7.1.0
    dev: true

  /string.prototype.matchall@4.0.10:
    resolution: {integrity: sha512-rGXbGmOEosIQi6Qva94HUjgPs9vKW+dkG7Y8Q5O2OYkWL6wFaTRZO8zM4mhP94uX55wgyrXzfS2aGtGzUL7EJQ==}
    dependencies:
      call-bind: 1.0.5
      define-properties: 1.2.1
      es-abstract: 1.22.3
      get-intrinsic: 1.2.2
      has-symbols: 1.0.3
      internal-slot: 1.0.6
      regexp.prototype.flags: 1.5.1
      set-function-name: 2.0.1
      side-channel: 1.0.4
    dev: true

  /string.prototype.trim@1.2.8:
    resolution: {integrity: sha512-lfjY4HcixfQXOfaqCvcBuOIapyaroTXhbkfJN3gcB1OtyupngWK4sEET9Knd0cXd28kTUqu/kHoV4HKSJdnjiQ==}
    engines: {node: '>= 0.4'}
    dependencies:
      call-bind: 1.0.5
      define-properties: 1.2.1
      es-abstract: 1.22.3
    dev: true

  /string.prototype.trimend@1.0.7:
    resolution: {integrity: sha512-Ni79DqeB72ZFq1uH/L6zJ+DKZTkOtPIHovb3YZHQViE+HDouuU4mBrLOLDn5Dde3RF8qw5qVETEjhu9locMLvA==}
    dependencies:
      call-bind: 1.0.5
      define-properties: 1.2.1
      es-abstract: 1.22.3
    dev: true

  /string.prototype.trimstart@1.0.7:
    resolution: {integrity: sha512-NGhtDFu3jCEm7B4Fy0DpLewdJQOZcQ0rGbwQ/+stjnrp2i+rlKeCvos9hOIeCmqwratM47OBxY7uFZzjxHXmrg==}
    dependencies:
      call-bind: 1.0.5
      define-properties: 1.2.1
      es-abstract: 1.22.3
    dev: true

  /string_decoder@1.1.1:
    resolution: {integrity: sha512-n/ShnvDi6FHbbVfviro+WojiFzv+s8MPMHBczVePfUpDJLwoLT0ht1l4YwBCbi8pJAveEEdnkHyPyTP/mzRfwg==}
    dependencies:
      safe-buffer: 5.1.2
    dev: true

  /string_decoder@1.3.0:
    resolution: {integrity: sha512-hkRX8U1WjJFd8LsDJ2yQ/wWWxaopEsABU1XfkM8A+j0+85JAGppt16cr1Whg6KIbb4okU6Mql6BOj+uup/wKeA==}
    dependencies:
      safe-buffer: 5.2.1
    dev: true

  /stringify-object@3.3.0:
    resolution: {integrity: sha512-rHqiFh1elqCQ9WPLIC8I0Q/g/wj5J1eMkyoiD6eoQApWHP0FtlK7rqnhmabL5VUY9JQCcqwwvlOaSuutekgyrw==}
    engines: {node: '>=4'}
    dependencies:
      get-own-enumerable-property-symbols: 3.0.2
      is-obj: 1.0.1
      is-regexp: 1.0.0
    dev: true

  /strip-ansi@6.0.1:
    resolution: {integrity: sha512-Y38VPSHcqkFrCpFnQ9vuSXmquuv5oXOKpGeT6aGrr3o3Gc9AlVa6JBfUSOCnbxGGZF+/0ooI7KrPuUSztUdU5A==}
    engines: {node: '>=8'}
    dependencies:
      ansi-regex: 5.0.1

  /strip-ansi@7.1.0:
    resolution: {integrity: sha512-iq6eVVI64nQQTRYq2KtEg2d2uU7LElhTJwsH4YzIHZshxlgZms/wIc4VoDQTlG/IvVIrBKG06CrZnp0qv7hkcQ==}
    engines: {node: '>=12'}
    dependencies:
      ansi-regex: 6.0.1
    dev: true

  /strip-bom@4.0.0:
    resolution: {integrity: sha512-3xurFv5tEgii33Zi8Jtp55wEIILR9eh34FAW00PZf+JnSsTmV/ioewSgQl97JHvgjoRGwPShsWm+IdrxB35d0w==}
    engines: {node: '>=8'}
    requiresBuild: true
    dev: false
    optional: true

  /strip-comments@2.0.1:
    resolution: {integrity: sha512-ZprKx+bBLXv067WTCALv8SSz5l2+XhpYCsVtSqlMnkAXMWDq+/ekVbl1ghqP9rUHTzv6sm/DwCOiYutU/yp1fw==}
    engines: {node: '>=10'}
    dev: true

  /strip-final-newline@2.0.0:
    resolution: {integrity: sha512-BrpvfNAE3dcvq7ll3xVumzjKjZQ5tI1sEUIKr3Uoks0XUl45St3FlatVqef9prk4jRDzhW6WZg+3bk93y6pLjA==}
    engines: {node: '>=6'}

  /strip-final-newline@3.0.0:
    resolution: {integrity: sha512-dOESqjYr96iWYylGObzd39EuNTa5VJxyvVAEm5Jnh7KGo75V43Hk1odPQkNDyXNmUR6k+gEiDVXnjB8HJ3crXw==}
    engines: {node: '>=12'}
    dev: true

  /strip-indent@3.0.0:
    resolution: {integrity: sha512-laJTa3Jb+VQpaC6DseHhF7dXVqHTfJPCRDaEbid/drOhgitgYku/letMUqOXFoWV0zIIUbjpdH2t+tYj4bQMRQ==}
    engines: {node: '>=8'}
    dependencies:
      min-indent: 1.0.1
    dev: true

  /strip-json-comments@3.1.1:
    resolution: {integrity: sha512-6fPc+R4ihwqP6N/aIv2f1gMH8lOVtWQHoqC4yK6oSDVVocumAsfCqjkXnqiYMhmMwS/mEHLp7Vehlt3ql6lEig==}
    engines: {node: '>=8'}

  /strip-literal@1.3.0:
    resolution: {integrity: sha512-PugKzOsyXpArk0yWmUwqOZecSO0GH0bPoctLcqNDH9J04pVW3lflYE0ujElBGTloevcxF5MofAOZ7C5l2b+wLg==}
    dependencies:
      acorn: 8.11.3
    dev: true

  /style-mod@4.1.0:
    resolution: {integrity: sha512-Ca5ib8HrFn+f+0n4N4ScTIA9iTOQ7MaGS1ylHcoVqW9J7w2w8PzN6g9gKmTYgGEBH8e120+RCmhpje6jC5uGWA==}
    dev: false

  /stylelint-config-html@1.1.0(postcss-html@1.6.0)(stylelint@16.2.0):
    resolution: {integrity: sha512-IZv4IVESjKLumUGi+HWeb7skgO6/g4VMuAYrJdlqQFndgbj6WJAXPhaysvBiXefX79upBdQVumgYcdd17gCpjQ==}
    engines: {node: ^12 || >=14}
    peerDependencies:
      postcss-html: ^1.0.0
      stylelint: '>=14.0.0'
    dependencies:
      postcss-html: 1.6.0
      stylelint: 16.2.0(typescript@5.2.2)
    dev: true

  /stylelint-config-recommended-scss@14.0.0(postcss@8.4.33)(stylelint@16.2.0):
    resolution: {integrity: sha512-HDvpoOAQ1RpF+sPbDOT2Q2/YrBDEJDnUymmVmZ7mMCeNiFSdhRdyGEimBkz06wsN+HaFwUh249gDR+I9JR7Onw==}
    engines: {node: '>=18.12.0'}
    peerDependencies:
      postcss: ^8.3.3
      stylelint: ^16.0.2
    peerDependenciesMeta:
      postcss:
        optional: true
    dependencies:
      postcss: 8.4.33
      postcss-scss: 4.0.9(postcss@8.4.33)
      stylelint: 16.2.0(typescript@5.2.2)
      stylelint-config-recommended: 14.0.0(stylelint@16.2.0)
      stylelint-scss: 6.1.0(stylelint@16.2.0)
    dev: true

  /stylelint-config-recommended-vue@1.5.0(postcss-html@1.6.0)(stylelint@16.2.0):
    resolution: {integrity: sha512-65TAK/clUqkNtkZLcuytoxU0URQYlml+30Nhop7sRkCZ/mtWdXt7T+spPSB3KMKlb+82aEVJ4OrcstyDBdbosg==}
    engines: {node: ^12 || >=14}
    peerDependencies:
      postcss-html: ^1.0.0
      stylelint: '>=14.0.0'
    dependencies:
      postcss-html: 1.6.0
      semver: 7.5.4
      stylelint: 16.2.0(typescript@5.2.2)
      stylelint-config-html: 1.1.0(postcss-html@1.6.0)(stylelint@16.2.0)
      stylelint-config-recommended: 14.0.0(stylelint@16.2.0)
    dev: true

  /stylelint-config-recommended@14.0.0(stylelint@16.2.0):
    resolution: {integrity: sha512-jSkx290CglS8StmrLp2TxAppIajzIBZKYm3IxT89Kg6fGlxbPiTiyH9PS5YUuVAFwaJLl1ikiXX0QWjI0jmgZQ==}
    engines: {node: '>=18.12.0'}
    peerDependencies:
      stylelint: ^16.0.0
    dependencies:
      stylelint: 16.2.0(typescript@5.2.2)
    dev: true

  /stylelint-order@6.0.4(stylelint@16.2.0):
    resolution: {integrity: sha512-0UuKo4+s1hgQ/uAxlYU4h0o0HS4NiQDud0NAUNI0aa8FJdmYHA5ZZTFHiV5FpmE3071e9pZx5j0QpVJW5zOCUA==}
    peerDependencies:
      stylelint: ^14.0.0 || ^15.0.0 || ^16.0.1
    dependencies:
      postcss: 8.4.33
      postcss-sorting: 8.0.2(postcss@8.4.33)
      stylelint: 16.2.0(typescript@5.2.2)
    dev: true

  /stylelint-scss@6.1.0(stylelint@16.2.0):
    resolution: {integrity: sha512-kCfK8TQzthGwb4vaZniZgxRsVbCM4ZckmT1b/H5m4FU3I8Dz0id9llKsy1NMp3XXqC8+OPD4rVKtUbSxXlJb5g==}
    engines: {node: '>=18.12.0'}
    peerDependencies:
      stylelint: ^16.0.2
    dependencies:
      known-css-properties: 0.29.0
      postcss-media-query-parser: 0.2.3
      postcss-resolve-nested-selector: 0.1.1
      postcss-selector-parser: 6.0.15
      postcss-value-parser: 4.2.0
      stylelint: 16.2.0(typescript@5.2.2)
    dev: true

  /stylelint@16.2.0(typescript@5.2.2):
    resolution: {integrity: sha512-gwqU5AkIb52wrAzzn+359S3NIJDMl02TXLUaV2tzA/L6jUdpTwNt+MCxHlc8+Hb2bUHlYVo92YeSIryF2gJthA==}
    engines: {node: '>=18.12.0'}
    hasBin: true
    dependencies:
      '@csstools/css-parser-algorithms': 2.5.0(@csstools/css-tokenizer@2.2.3)
      '@csstools/css-tokenizer': 2.2.3
      '@csstools/media-query-list-parser': 2.1.7(@csstools/css-parser-algorithms@2.5.0)(@csstools/css-tokenizer@2.2.3)
      '@csstools/selector-specificity': 3.0.1(postcss-selector-parser@6.0.15)
      balanced-match: 2.0.0
      colord: 2.9.3
      cosmiconfig: 9.0.0(typescript@5.2.2)
      css-functions-list: 3.2.1
      css-tree: 2.3.1
      debug: 4.3.4(supports-color@5.5.0)
      fast-glob: 3.3.2
      fastest-levenshtein: 1.0.16
      file-entry-cache: 8.0.0
      global-modules: 2.0.0
      globby: 11.1.0
      globjoin: 0.1.4
      html-tags: 3.3.1
      ignore: 5.3.0
      imurmurhash: 0.1.4
      is-plain-object: 5.0.0
      known-css-properties: 0.29.0
      mathml-tag-names: 2.1.3
      meow: 13.1.0
      micromatch: 4.0.5
      normalize-path: 3.0.0
      picocolors: 1.0.0
      postcss: 8.4.33
      postcss-resolve-nested-selector: 0.1.1
      postcss-safe-parser: 7.0.0(postcss@8.4.33)
      postcss-selector-parser: 6.0.15
      postcss-value-parser: 4.2.0
      resolve-from: 5.0.0
      string-width: 4.2.3
      strip-ansi: 7.1.0
      supports-hyperlinks: 3.0.0
      svg-tags: 1.0.0
      table: 6.8.1
      write-file-atomic: 5.0.1
    transitivePeerDependencies:
      - supports-color
      - typescript
    dev: true

  /sucrase@3.34.0:
    resolution: {integrity: sha512-70/LQEZ07TEcxiU2dz51FKaE6hCTWC6vr7FOk3Gr0U60C3shtAN+H+BFr9XlYe5xqf3RA8nrc+VIwzCfnxuXJw==}
    engines: {node: '>=8'}
    hasBin: true
    dependencies:
      '@jridgewell/gen-mapping': 0.3.3
      commander: 4.1.1
      glob: 7.1.6
      lines-and-columns: 1.2.4
      mz: 2.7.0
      pirates: 4.0.6
      ts-interface-checker: 0.1.13
    dev: true

  /sumchecker@3.0.1:
    resolution: {integrity: sha512-MvjXzkz/BOfyVDkG0oFOtBxHX2u3gKbMHIF/dXblZsgD3BWOFLmHovIpZY7BykJdAjcqRCBi1WYBNdEC9yI7vg==}
    engines: {node: '>= 8.0'}
    dependencies:
      debug: 4.3.4(supports-color@5.5.0)
    transitivePeerDependencies:
      - supports-color
    dev: true

  /supports-color@5.5.0:
    resolution: {integrity: sha512-QjVjwdXIt408MIiAqCX4oUKsgU2EqAGzs2Ppkm4aQYbjm+ZEWEcW4SfFNTr4uMNZma0ey4f5lgLrkB0aX0QMow==}
    engines: {node: '>=4'}
    dependencies:
      has-flag: 3.0.0

  /supports-color@7.2.0:
    resolution: {integrity: sha512-qpCAvRl9stuOHveKsn7HncJRvv501qIacKzQlO/+Lwxc9+0q2wLyv4Dfvt80/DPn2pqOBsJdDiogXGR9+OvwRw==}
    engines: {node: '>=8'}
    dependencies:
      has-flag: 4.0.0

  /supports-color@8.1.1:
    resolution: {integrity: sha512-MpUEN2OodtUzxvKQl72cUF7RQ5EiHsGvSsVG0ia9c5RbWGL2CI4C7EpPS8UTBIplnlzZiNuV56w+FuNxy3ty2Q==}
    engines: {node: '>=10'}
    dependencies:
      has-flag: 4.0.0

  /supports-hyperlinks@3.0.0:
    resolution: {integrity: sha512-QBDPHyPQDRTy9ku4URNGY5Lah8PAaXs6tAAwp55sL5WCsSW7GIfdf6W5ixfziW+t7wh3GVvHyHHyQ1ESsoRvaA==}
    engines: {node: '>=14.18'}
    dependencies:
      has-flag: 4.0.0
      supports-color: 7.2.0
    dev: true

  /supports-preserve-symlinks-flag@1.0.0:
    resolution: {integrity: sha512-ot0WnXS9fgdkgIcePe6RHNk1WA8+muPa6cSjeR3V8K27q9BB1rTE3R1p7Hv0z1ZyAc8s6Vvv8DIyWf681MAt0w==}
    engines: {node: '>= 0.4'}

  /svelte@4.2.9:
    resolution: {integrity: sha512-hsoB/WZGEPFXeRRLPhPrbRz67PhP6sqYgvwcAs+gWdSQSvNDw+/lTeUJSWe5h2xC97Fz/8QxAOqItwBzNJPU8w==}
    engines: {node: '>=16'}
    dependencies:
      '@ampproject/remapping': 2.2.1
      '@jridgewell/sourcemap-codec': 1.4.15
      '@jridgewell/trace-mapping': 0.3.20
      '@types/estree': 1.0.5
      acorn: 8.11.3
      aria-query: 5.3.0
      axobject-query: 4.0.0
      code-red: 1.0.4
      css-tree: 2.3.1
      estree-walker: 3.0.3
      is-reference: 3.0.2
      locate-character: 3.0.0
      magic-string: 0.30.5
      periscopic: 3.1.0
    dev: false

  /svg-tags@1.0.0:
    resolution: {integrity: sha512-ovssysQTa+luh7A5Weu3Rta6FJlFBBbInjOh722LIt6klpU2/HtdUbszju/G4devcvk8PGt7FCLv5wftu3THUA==}
    dev: true

  /symbol-tree@3.2.4:
    resolution: {integrity: sha512-9QNk5KwDF+Bvz+PyObkmSYjI5ksVUYtjW7AU22r2NKcfLJcXp96hkDWU3+XndOsUb+AQ9QhfzfCT2O+CNWT5Tw==}
    dev: true

  /synckit@0.6.2:
    resolution: {integrity: sha512-Vhf+bUa//YSTYKseDiiEuQmhGCoIF3CVBhunm3r/DQnYiGT4JssmnKQc44BIyOZRK2pKjXXAgbhfmbeoC9CJpA==}
    engines: {node: '>=12.20'}
    dependencies:
      tslib: 2.6.2
    dev: true

  /synckit@0.8.6:
    resolution: {integrity: sha512-laHF2savN6sMeHCjLRkheIU4wo3Zg9Ln5YOjOo7sZ5dVQW8yF5pPE5SIw1dsPhq3TRp1jisKRCdPhfs/1WMqDA==}
    engines: {node: ^14.18.0 || >=16.0.0}
    dependencies:
      '@pkgr/utils': 2.4.2
      tslib: 2.6.2
    dev: true

  /table@6.8.1:
    resolution: {integrity: sha512-Y4X9zqrCftUhMeH2EptSSERdVKt/nEdijTOacGD/97EKjhQ/Qs8RTlEGABSJNNN8lac9kheH+af7yAkEWlgneA==}
    engines: {node: '>=10.0.0'}
    dependencies:
      ajv: 8.12.0
      lodash.truncate: 4.4.2
      slice-ansi: 4.0.0
      string-width: 4.2.3
      strip-ansi: 6.0.1
    dev: true

  /tailwindcss@3.4.1(ts-node@10.9.2):
    resolution: {integrity: sha512-qAYmXRfk3ENzuPBakNK0SRrUDipP8NQnEY6772uDhflcQz5EhRdD7JNZxyrFHVQNCwULPBn6FNPp9brpO7ctcA==}
    engines: {node: '>=14.0.0'}
    hasBin: true
    dependencies:
      '@alloc/quick-lru': 5.2.0
      arg: 5.0.2
      chokidar: 3.5.3
      didyoumean: 1.2.2
      dlv: 1.1.3
      fast-glob: 3.3.2
      glob-parent: 6.0.2
      is-glob: 4.0.3
      jiti: 1.21.0
      lilconfig: 2.1.0
      micromatch: 4.0.5
      normalize-path: 3.0.0
      object-hash: 3.0.0
      picocolors: 1.0.0
      postcss: 8.4.33
      postcss-import: 15.1.0(postcss@8.4.33)
      postcss-js: 4.0.1(postcss@8.4.33)
      postcss-load-config: 4.0.2(postcss@8.4.33)(ts-node@10.9.2)
      postcss-nested: 6.0.1(postcss@8.4.33)
      postcss-selector-parser: 6.0.13
      resolve: 1.22.8
      sucrase: 3.34.0
    transitivePeerDependencies:
      - ts-node
    dev: true

  /tapable@2.2.1:
    resolution: {integrity: sha512-GNzQvQTOIP6RyTfE2Qxb8ZVlNmw0n88vp1szwWRimP02mnTsx3Wtn5qRdqY9w2XduFNUgvOwhNnQsjwCp+kqaQ==}
    engines: {node: '>=6'}
    requiresBuild: true
    dev: false
    optional: true

  /tar@6.2.0:
    resolution: {integrity: sha512-/Wo7DcT0u5HUV486xg675HtjNd3BXZ6xDbzsCUZPt5iw8bTQ63bP0Raut3mvro9u+CUyq7YQd8Cx55fsZXxqLQ==}
    engines: {node: '>=10'}
    dependencies:
      chownr: 2.0.0
      fs-minipass: 2.1.0
      minipass: 5.0.0
      minizlib: 2.1.2
      mkdirp: 1.0.4
      yallist: 4.0.0
    dev: true

  /tasklist@5.0.0:
    resolution: {integrity: sha512-qPB4J6pseXRqdxAFT1GhlvDPv4FHxWkXs8QVYQWIqusGwn7UXVKOoYu09DZuYWe1K7T5iusHfSoKrv8k9+RfxA==}
    engines: {node: ^12.20.0 || ^14.13.1 || >=16.0.0}
    dependencies:
      csv: 5.5.3
      sec: 2.0.0
    dev: false

  /temp-dir@2.0.0:
    resolution: {integrity: sha512-aoBAniQmmwtcKp/7BzsH8Cxzv8OL736p7v1ihGb5e9DJ9kTwGWHrQrVB5+lfVDzfGrdRzXch+ig7LHaY1JTOrg==}
    engines: {node: '>=8'}
    dev: true

  /temp-file@3.4.0:
    resolution: {integrity: sha512-C5tjlC/HCtVUOi3KWVokd4vHVViOmGjtLwIh4MuzPo/nMYTV/p1urt3RnMz2IWXDdKEGJH3k5+KPxtqRsUYGtg==}
    dependencies:
      async-exit-hook: 2.0.1
      fs-extra: 10.1.0
    dev: true

  /tempy@0.6.0:
    resolution: {integrity: sha512-G13vtMYPT/J8A4X2SjdtBTphZlrp1gKv6hZiOjw14RCWg6GbHuQBGtjlx75xLbYV/wEc0D7G5K4rxKP/cXk8Bw==}
    engines: {node: '>=10'}
    dependencies:
      is-stream: 2.0.1
      temp-dir: 2.0.0
      type-fest: 0.16.0
      unique-string: 2.0.0
    dev: true

  /terser-webpack-plugin@5.3.10(webpack@5.90.0):
    resolution: {integrity: sha512-BKFPWlPDndPs+NGGCr1U59t0XScL5317Y0UReNrHaw9/FwhPENlq6bfgs+4yPfyP51vqC1bQ4rp1EfXW5ZSH9w==}
    engines: {node: '>= 10.13.0'}
    requiresBuild: true
    peerDependencies:
      '@swc/core': '*'
      esbuild: '*'
      uglify-js: '*'
      webpack: ^5.1.0
    peerDependenciesMeta:
      '@swc/core':
        optional: true
      esbuild:
        optional: true
      uglify-js:
        optional: true
    dependencies:
      '@jridgewell/trace-mapping': 0.3.20
      jest-worker: 27.5.1
      schema-utils: 3.3.0
      serialize-javascript: 6.0.1
      terser: 5.26.0
      webpack: 5.90.0
    dev: false
    optional: true

  /terser@5.26.0:
    resolution: {integrity: sha512-dytTGoE2oHgbNV9nTzgBEPaqAWvcJNl66VZ0BkJqlvp71IjO8CxdBx/ykCNb47cLnCmCvRZ6ZR0tLkqvZCdVBQ==}
    engines: {node: '>=10'}
    hasBin: true
    dependencies:
      '@jridgewell/source-map': 0.3.5
      acorn: 8.11.3
      commander: 2.20.3
      source-map-support: 0.5.21

  /test-exclude@6.0.0:
    resolution: {integrity: sha512-cAGWPIyOHU6zlmg88jwm7VRyXnMN7iV68OGAbYDk/Mh/xC/pzVPlQtY6ngoIH/5/tciuhGfvESU8GrHrcxD56w==}
    engines: {node: '>=8'}
    dependencies:
      '@istanbuljs/schema': 0.1.3
      glob: 7.2.3
      minimatch: 3.1.2

  /text-table@0.2.0:
    resolution: {integrity: sha512-N+8UisAXDGk8PFXP4HAzVR9nbfmVJ3zYLAWiTIoqC5v5isinhr+r5uaO8+7r3BMfuNIufIsA7RdpVgacC2cSpw==}

  /theme-colors@0.1.0:
    resolution: {integrity: sha512-6gTEHQqWlQNiOEGHCSSQmU//E5SnXHJ4H7oHQOD8x77CvNYNQAmt73dqR71mzw5ULV87zaHLxK5pIBnsToFuZw==}
    dev: false

  /thenify-all@1.6.0:
    resolution: {integrity: sha512-RNxQH/qI8/t3thXJDwcstUO4zeqo64+Uy/+sNVRBx4Xn2OX+OZ9oP+iJnNFqplFra2ZUVeKCSa2oVWi3T4uVmA==}
    engines: {node: '>=0.8'}
    dependencies:
      thenify: 3.3.1
    dev: true

  /thenify@3.3.1:
    resolution: {integrity: sha512-RVZSIV5IG10Hk3enotrhvz0T9em6cyHBLkH/YAZuKqd8hRkKhSfCGIcP2KUY0EPxndzANBmNllzWPwak+bheSw==}
    dependencies:
      any-promise: 1.3.0
    dev: true

  /throttleit@1.0.1:
    resolution: {integrity: sha512-vDZpf9Chs9mAdfY046mcPt8fg5QSZr37hEH4TXYBnDF+izxgrbRGUAAaBvIk/fJm9aOFCGFd1EsNg5AZCbnQCQ==}

  /through@2.3.8:
    resolution: {integrity: sha512-w89qg7PI8wAdvX60bMDP+bFoD5Dvhm9oLheFp5O4a2QF0cSBGsBX4qZmadPMvVqlLJBBci+WqGGOAPvcDeNSVg==}

  /tiny-invariant@1.3.1:
    resolution: {integrity: sha512-AD5ih2NlSssTCwsMznbvwMZpJ1cbhkGd2uueNxzv2jDlEeZdU04JQfRnggJQ8DrcVBGjAsCKwFBbDlVNtEMlzw==}
    dev: true

  /tiny-typed-emitter@2.1.0:
    resolution: {integrity: sha512-qVtvMxeXbVej0cQWKqVSSAHmKZEHAvxdF8HEUBFWts8h+xEo5m/lEiPakuyZ3BnCBjOD8i24kzNOiOLLgsSxhA==}
    dev: false

  /tinybench@2.5.1:
    resolution: {integrity: sha512-65NKvSuAVDP/n4CqH+a9w2kTlLReS9vhsAP06MWx+/89nMinJyB2icyl58RIcqCmIggpojIGeuJGhjU1aGMBSg==}
    dev: true

  /tinypool@0.7.0:
    resolution: {integrity: sha512-zSYNUlYSMhJ6Zdou4cJwo/p7w5nmAH17GRfU/ui3ctvjXFErXXkruT4MWW6poDeXgCaIBlGLrfU6TbTXxyGMww==}
    engines: {node: '>=14.0.0'}
    dev: true

  /tinyspy@2.2.0:
    resolution: {integrity: sha512-d2eda04AN/cPOR89F7Xv5bK/jrQEhmcLFe6HFldoeO9AJtps+fqEnh486vnT/8y4bw38pSyxDcTCAq+Ks2aJTg==}
    engines: {node: '>=14.0.0'}
    dev: true

  /titleize@3.0.0:
    resolution: {integrity: sha512-KxVu8EYHDPBdUYdKZdKtU2aj2XfEx9AfjXxE/Aj0vT06w2icA09Vus1rh6eSu1y01akYg6BjIK/hxyLJINoMLQ==}
    engines: {node: '>=12'}
    dev: true

  /tmp-promise@3.0.3:
    resolution: {integrity: sha512-RwM7MoPojPxsOBYnyd2hy0bxtIlVrihNs9pj5SUvY8Zz1sQcQG2tG1hSr8PDxfgEB8RNKDhqbIlroIarSNDNsQ==}
    dependencies:
      tmp: 0.2.1
    dev: true

  /tmp@0.0.33:
    resolution: {integrity: sha512-jRCJlojKnZ3addtTOjdIqoRuPEKBvNXcGYqzO6zWZX8KfKEpnGY5jfggJQ3EjKuu8D4bJRr0y+cYJFmYbImXGw==}
    engines: {node: '>=0.6.0'}
    dependencies:
      os-tmpdir: 1.0.2
    dev: true

  /tmp@0.2.1:
    resolution: {integrity: sha512-76SUhtfqR2Ijn+xllcI5P1oyannHNHByD80W1q447gU3mp9G9PSpGdWmjUOHRDPiHYacIk66W7ubDTuPF3BEtQ==}
    engines: {node: '>=8.17.0'}
    dependencies:
      rimraf: 3.0.2

  /to-fast-properties@2.0.0:
    resolution: {integrity: sha512-/OaKK0xYrs3DmxRYqL/yDc+FxFUVYhDlXMhRmv3z915w2HF1tnN1omB354j8VUGO/hbRzyD6Y3sA7v7GS/ceog==}
    engines: {node: '>=4'}
    requiresBuild: true

  /to-regex-range@5.0.1:
    resolution: {integrity: sha512-65P7iz6X5yEr1cwcgvQxbbIw7Uk3gOy5dIdtZ4rDveLqhrdJP+Li/Hx6tyK0NEb+2GCyneCMJiGqrADCSNk8sQ==}
    engines: {node: '>=8.0'}
    dependencies:
      is-number: 7.0.0

  /toidentifier@1.0.1:
    resolution: {integrity: sha512-o5sSPKEkg/DIQNmH43V0/uerLrpzVedkUh8tGNvaeXpfpuwjKenlSox/2O/BTlZUtEe+JG7s5YhEz608PlAHRA==}
    engines: {node: '>=0.6'}
    dev: false

  /touch@3.1.0:
    resolution: {integrity: sha512-WBx8Uy5TLtOSRtIq+M03/sKDrXCLHxwDcquSP2c43Le03/9serjQBIztjRz6FkJez9D/hleyAXTBGLwwZUw9lA==}
    hasBin: true
    dependencies:
      nopt: 1.0.10
    dev: true

  /tough-cookie@4.1.3:
    resolution: {integrity: sha512-aX/y5pVRkfRnfmuX+OdbSdXvPe6ieKX/G2s7e98f4poJHnqH3281gDPm/metm6E/WRamfx7WC4HUqkWHfQHprw==}
    engines: {node: '>=6'}
    dependencies:
      psl: 1.9.0
      punycode: 2.3.1
      universalify: 0.2.0
      url-parse: 1.5.10

  /tr46@1.0.1:
    resolution: {integrity: sha512-dTpowEjclQ7Kgx5SdBkqRzVhERQXov8/l9Ft9dVM9fmg0W0KQSVaXX9T4i6twCPNtYiZM53lpSSUAwJbFPOHxA==}
    dependencies:
      punycode: 2.3.1
    dev: true

  /tr46@5.0.0:
    resolution: {integrity: sha512-tk2G5R2KRwBd+ZN0zaEXpmzdKyOYksXwywulIX95MBODjSzMIuQnQ3m8JxgbhnL1LeVo7lqQKsYa1O3Htl7K5g==}
    engines: {node: '>=18'}
    dependencies:
      punycode: 2.3.1
    dev: true

  /truncate-utf8-bytes@1.0.2:
    resolution: {integrity: sha512-95Pu1QXQvruGEhv62XCMO3Mm90GscOCClvrIUwCM0PYOXK3kaF3l3sIHxx71ThJfcbM2O5Au6SO3AWCSEfW4mQ==}
    dependencies:
      utf8-byte-length: 1.0.4
    dev: true

  /ts-api-utils@1.0.3(typescript@5.2.2):
    resolution: {integrity: sha512-wNMeqtMz5NtwpT/UZGY5alT+VoKdSsOOP/kqHFcUW1P/VRhH2wJ48+DN2WwUliNbQ976ETwDL0Ifd2VVvgonvg==}
    engines: {node: '>=16.13.0'}
    peerDependencies:
      typescript: '>=4.2.0'
    dependencies:
      typescript: 5.2.2
    dev: true

  /ts-interface-checker@0.1.13:
    resolution: {integrity: sha512-Y/arvbn+rrz3JCKl9C4kVNfTfSm2/mEp5FSz5EsZSANGPSlQrpRI5M4PKF+mJnE52jOO90PnPSc3Ur3bTQw0gA==}
    dev: true

  /ts-node@10.9.2(@types/node@18.19.10)(typescript@5.2.2):
    resolution: {integrity: sha512-f0FFpIdcHgn8zcPSbf1dRevwt047YMnaiJM3u2w2RewrB+fob/zePZcrOyQoLMMO7aBIddLcQIEK5dYjkLnGrQ==}
    hasBin: true
    peerDependencies:
      '@swc/core': '>=1.2.50'
      '@swc/wasm': '>=1.2.50'
      '@types/node': '*'
      typescript: '>=2.7'
    peerDependenciesMeta:
      '@swc/core':
        optional: true
      '@swc/wasm':
        optional: true
    dependencies:
      '@cspotcode/source-map-support': 0.8.1
      '@tsconfig/node10': 1.0.9
      '@tsconfig/node12': 1.0.11
      '@tsconfig/node14': 1.0.3
      '@tsconfig/node16': 1.0.4
      '@types/node': 18.19.10
      acorn: 8.11.2
      acorn-walk: 8.3.1
      arg: 4.1.3
      create-require: 1.1.1
      diff: 4.0.2
      make-error: 1.3.6
      typescript: 5.2.2
      v8-compile-cache-lib: 3.0.1
      yn: 3.1.1
    dev: true

  /tslib@2.6.2:
    resolution: {integrity: sha512-AEYxH93jGFPn/a2iVAwW87VuUIkR1FVUKB77NwMF7nBTDkDrrT/Hpt/IrCJ0QXhW27jTBDcf5ZY7w6RiqTMw2Q==}

  /tunnel-agent@0.6.0:
    resolution: {integrity: sha512-McnNiV1l8RYeY8tBgEpuodCC1mLUdbSN+CYBL7kJsJNInOP8UjDDEwdk6Mw60vdLLrr5NHKZhMAOSrR2NZuQ+w==}
    dependencies:
      safe-buffer: 5.2.1

  /tweetnacl@0.14.5:
    resolution: {integrity: sha512-KXXFFdAbFXY4geFIwoyNK+f5Z1b7swfXABfL7HXCmoIWMKU3dmS26672A4EeQtDzLKy7SXmfBu51JolvEKwtGA==}

  /type-check@0.4.0:
    resolution: {integrity: sha512-XleUoc9uwGXqjWwXaUTZAmzMcFZ5858QA2vvx1Ur5xIcixXIP+8LnFDgRplU30us6teqdlskFfu+ae4K79Ooew==}
    engines: {node: '>= 0.8.0'}
    dependencies:
      prelude-ls: 1.2.1

  /type-detect@4.0.8:
    resolution: {integrity: sha512-0fr/mIH1dlO+x7TlcMy+bIDqKPsw/70tVyeHW787goQjhmqaZe10uwLujubK9q9Lg6Fiho1KUKDYz0Z7k7g5/g==}
    engines: {node: '>=4'}
    dev: true

  /type-fest@0.13.1:
    resolution: {integrity: sha512-34R7HTnG0XIJcBSn5XhDd7nNFPRcXYRZrBB2O2jdKqYODldSzBAqzsWoZYYvduky73toYS/ESqxPvkDf/F0XMg==}
    engines: {node: '>=10'}
    requiresBuild: true
    dev: true
    optional: true

  /type-fest@0.16.0:
    resolution: {integrity: sha512-eaBzG6MxNzEn9kiwvtre90cXaNLkmadMWa1zQMs3XORCXNbsH/OewwbxC5ia9dCxIxnTAsSxXJaa/p5y8DlvJg==}
    engines: {node: '>=10'}
    dev: true

  /type-fest@0.20.2:
    resolution: {integrity: sha512-Ne+eE4r0/iWnpAxD852z3A+N0Bt5RN//NjJwRd2VFHEmrywxf5vsZlh4R6lixl6B+wz/8d+maTSAkN1FIkI3LQ==}
    engines: {node: '>=10'}

  /type-fest@0.21.3:
    resolution: {integrity: sha512-t0rzBq87m3fVcduHDUFhKmyyX+9eo6WQjZvf51Ea/M0Q7+T374Jp1aUiyUl0GKxp8M/OETVHSDvmkyPgvX+X2w==}
    engines: {node: '>=10'}

  /type-fest@0.6.0:
    resolution: {integrity: sha512-q+MB8nYR1KDLrgr4G5yemftpMC7/QLqVndBmEEdqzmNj5dcFOO4Oo8qlwZE3ULT3+Zim1F8Kq4cBnikNhlCMlg==}
    engines: {node: '>=8'}
    dev: true

  /type-fest@0.8.1:
    resolution: {integrity: sha512-4dbzIzqvjtgiM5rw1k5rEHtBANKmdudhGyBEajN01fEyhaAIhsoKNy6y7+IN93IfpFtwY9iqi7kD+xwKhQsNJA==}
    engines: {node: '>=8'}

  /type-fest@2.19.0:
    resolution: {integrity: sha512-RAH822pAdBgcNMAfWnCBU3CFZcfZ/i1eZjwFU/dsLKumyuuP3niueg2UAukXYF0E2AAoc82ZSSf9J0WQBinzHA==}
    engines: {node: '>=12.20'}
    dev: true

  /type-fest@3.13.1:
    resolution: {integrity: sha512-tLq3bSNx+xSpwvAJnzrK0Ep5CLNWjvFTOp71URMaAEWBfRb9nnJiBoUe0tF8bI4ZFO3omgBR6NvnbzVUT3Ly4g==}
    engines: {node: '>=14.16'}
    dev: true

  /type-fest@4.9.0:
    resolution: {integrity: sha512-KS/6lh/ynPGiHD/LnAobrEFq3Ad4pBzOlJ1wAnJx9N4EYoqFhMfLIBjUT2UEx4wg5ZE+cC1ob6DCSpppVo+rtg==}
    engines: {node: '>=16'}
    dev: true

  /type-is@1.6.18:
    resolution: {integrity: sha512-TkRKr9sUTxEH8MdfuCSP7VizJyzRNMjj2J2do2Jr3Kym598JVdEksuzPQCnlFPW4ky9Q+iA+ma9BGm06XQBy8g==}
    engines: {node: '>= 0.6'}
    dependencies:
      media-typer: 0.3.0
      mime-types: 2.1.35
    dev: false

  /typed-array-buffer@1.0.0:
    resolution: {integrity: sha512-Y8KTSIglk9OZEr8zywiIHG/kmQ7KWyjseXs1CbSo8vC42w7hg2HgYTxSWwP0+is7bWDc1H+Fo026CpHFwm8tkw==}
    engines: {node: '>= 0.4'}
    dependencies:
      call-bind: 1.0.5
      get-intrinsic: 1.2.2
      is-typed-array: 1.1.12
    dev: true

  /typed-array-byte-length@1.0.0:
    resolution: {integrity: sha512-Or/+kvLxNpeQ9DtSydonMxCx+9ZXOswtwJn17SNLvhptaXYDJvkFFP5zbfU/uLmvnBJlI4yrnXRxpdWH/M5tNA==}
    engines: {node: '>= 0.4'}
    dependencies:
      call-bind: 1.0.5
      for-each: 0.3.3
      has-proto: 1.0.1
      is-typed-array: 1.1.12
    dev: true

  /typed-array-byte-offset@1.0.0:
    resolution: {integrity: sha512-RD97prjEt9EL8YgAgpOkf3O4IF9lhJFr9g0htQkm0rchFp/Vx7LW5Q8fSXXub7BXAODyUQohRMyOc3faCPd0hg==}
    engines: {node: '>= 0.4'}
    dependencies:
      available-typed-arrays: 1.0.5
      call-bind: 1.0.5
      for-each: 0.3.3
      has-proto: 1.0.1
      is-typed-array: 1.1.12
    dev: true

  /typed-array-length@1.0.4:
    resolution: {integrity: sha512-KjZypGq+I/H7HI5HlOoGHkWUUGq+Q0TPhQurLbyrVrvnKTBgzLhIJ7j6J/XTQOi0d1RjyZ0wdas8bKs2p0x3Ng==}
    dependencies:
      call-bind: 1.0.5
      for-each: 0.3.3
      is-typed-array: 1.1.12
    dev: true

  /typedarray-to-buffer@3.1.5:
    resolution: {integrity: sha512-zdu8XMNEDepKKR+XYOXAVPtWui0ly0NtohUscw+UmaHiAWT8hrV1rr//H6V+0DvJ3OQ19S979M0laLfX8rm82Q==}
    requiresBuild: true
    dependencies:
      is-typedarray: 1.0.0
    dev: false
    optional: true

  /typeface-roboto-mono@1.1.13:
    resolution: {integrity: sha512-pnzDc70b7ywJHin/BUFL7HZX8DyOTBLT2qxlJ92eH1UJOFcENIBXa9IZrxsJX/gEKjbEDKhW5vz/TKRBNk/ufQ==}
    dev: false

  /typescript@4.9.5:
    resolution: {integrity: sha512-1FXk9E2Hm+QzZQ7z+McJiHL4NW1F2EzMu9Nq9i3zAaGqibafqYwCVU6WyWAuyQRRzOlxou8xZSyXLEN8oKj24g==}
    engines: {node: '>=4.2.0'}
    hasBin: true
    dev: true

  /typescript@5.2.2:
    resolution: {integrity: sha512-mI4WrpHsbCIcwT9cF4FZvr80QUeKvsUsUvKDoR+X/7XHQH98xYD8YHZg7ANtz2GtZt/CBq2QJ0thkGJMHfqc1w==}
    engines: {node: '>=14.17'}
    hasBin: true

  /ufo@1.3.2:
    resolution: {integrity: sha512-o+ORpgGwaYQXgqGDwd+hkS4PuZ3QnmqMMxRuajK/a38L6fTpcE5GPIfrf+L/KemFzfUpeUQc1rRS1iDBozvnFA==}
    dev: true

  /unbox-primitive@1.0.2:
    resolution: {integrity: sha512-61pPlCD9h51VoreyJ0BReideM3MDKMKnh6+V9L08331ipq6Q8OFXZYiqP6n/tbHx4s5I9uRhcye6BrbkizkBDw==}
    dependencies:
      call-bind: 1.0.5
      has-bigints: 1.0.2
      has-symbols: 1.0.3
      which-boxed-primitive: 1.0.2
    dev: true

  /undefsafe@2.0.5:
    resolution: {integrity: sha512-WxONCrssBM8TSPRqN5EmsjVrsv4A8X12J4ArBiiayv3DyyG3ZlIg6yysuuSYdZsVz3TKcTg2fd//Ujd4CHV1iA==}
    dev: true

  /undici-types@5.26.5:
    resolution: {integrity: sha512-JlCMO+ehdEIKqlFxk6IfVoAUVmgz7cU7zD/h9XZ0qzeosSHmUJVOzSQvvYSYWXkFXC+IfLKSIffhv0sVZup6pA==}

  /unicode-canonical-property-names-ecmascript@2.0.0:
    resolution: {integrity: sha512-yY5PpDlfVIU5+y/BSCxAJRBIS1Zc2dDG3Ujq+sR0U+JjUevW2JhocOF+soROYDSaAezOzOKuyyixhD6mBknSmQ==}
    engines: {node: '>=4'}
    requiresBuild: true

  /unicode-match-property-ecmascript@2.0.0:
    resolution: {integrity: sha512-5kaZCrbp5mmbz5ulBkDkbY0SsPOjKqVS35VpL9ulMPfSl0J0Xsm+9Evphv9CoIZFwre7aJoa94AY6seMKGVN5Q==}
    engines: {node: '>=4'}
    requiresBuild: true
    dependencies:
      unicode-canonical-property-names-ecmascript: 2.0.0
      unicode-property-aliases-ecmascript: 2.1.0

  /unicode-match-property-value-ecmascript@2.1.0:
    resolution: {integrity: sha512-qxkjQt6qjg/mYscYMC0XKRn3Rh0wFPlfxB0xkt9CfyTvpX1Ra0+rAmdX2QyAobptSEvuy4RtpPRui6XkV+8wjA==}
    engines: {node: '>=4'}
    requiresBuild: true

  /unicode-property-aliases-ecmascript@2.1.0:
    resolution: {integrity: sha512-6t3foTQI9qne+OZoVQB/8x8rk2k1eVy1gRXhV3oFQ5T6R1dqQ1xtin3XqSlx3+ATBkliTaR/hHyJBm+LVPNM8w==}
    engines: {node: '>=4'}
    requiresBuild: true

  /unimport@3.7.1(rollup@2.79.1):
    resolution: {integrity: sha512-V9HpXYfsZye5bPPYUgs0Otn3ODS1mDUciaBlXljI4C2fTwfFpvFZRywmlOu943puN9sncxROMZhsZCjNXEpzEQ==}
    dependencies:
      '@rollup/pluginutils': 5.1.0(rollup@2.79.1)
      acorn: 8.11.3
      escape-string-regexp: 5.0.0
      estree-walker: 3.0.3
      fast-glob: 3.3.2
      local-pkg: 0.5.0
      magic-string: 0.30.5
      mlly: 1.4.2
      pathe: 1.1.1
      pkg-types: 1.0.3
      scule: 1.2.0
      strip-literal: 1.3.0
      unplugin: 1.6.0
    transitivePeerDependencies:
      - rollup
    dev: true

  /unique-string@2.0.0:
    resolution: {integrity: sha512-uNaeirEPvpZWSgzwsPGtU2zVSTrn/8L5q/IexZmH0eH6SA73CmAA5U4GwORTxQAZs95TAXLNqeLoPPNO5gZfWg==}
    engines: {node: '>=8'}
    dependencies:
      crypto-random-string: 2.0.0
    dev: true

  /unist-util-stringify-position@2.0.3:
    resolution: {integrity: sha512-3faScn5I+hy9VleOq/qNbAd6pAx7iH5jYBMS9I1HgQVijz/4mv5Bvw5iw1sC/90CODiKo81G/ps8AJrISn687g==}
    dependencies:
      '@types/unist': 2.0.10
    dev: true

  /universalify@0.1.2:
    resolution: {integrity: sha512-rBJeI5CXAlmy1pV+617WB9J63U6XcazHHF2f2dbJix4XzpUF0RS3Zbj0FGIOCAva5P/d/GBOYaACQ1w+0azUkg==}
    engines: {node: '>= 4.0.0'}
    dev: true

  /universalify@0.2.0:
    resolution: {integrity: sha512-CJ1QgKmNg3CwvAv/kOFmtnEN05f0D/cn9QntgNOQlQF9dgvVTHj3t+8JPdjqawCHk7V/KA+fbUqzZ9XWhcqPUg==}
    engines: {node: '>= 4.0.0'}

  /universalify@2.0.1:
    resolution: {integrity: sha512-gptHNQghINnc/vTGIk0SOFGFNXw7JVrlRUtConJRlvaw6DuX0wO5Jeko9sWrMBhh+PsYAZ7oXAiOnf/UKogyiw==}
    engines: {node: '>= 10.0.0'}

  /unpipe@1.0.0:
    resolution: {integrity: sha512-pjy2bYhSsufwWlKwPc+l3cN7+wuJlK6uz0YdJEOlQDbl6jo/YlPi4mb8agUkVC8BF7V8NuzeyPNqRksA3hztKQ==}
    engines: {node: '>= 0.8'}
    dev: false

  /unplugin-auto-import@0.17.5(@vueuse/core@10.7.2)(rollup@2.79.1):
    resolution: {integrity: sha512-fHNDkDSxv3PGagX1wmKBYBkgaM4AKAgZmdJw/bxjhNljx9KSXSgHpGfX0MwUrq9qw6q1bhHIZVWyOwoY2koo4w==}
    engines: {node: '>=14'}
    peerDependencies:
      '@nuxt/kit': ^3.2.2
      '@vueuse/core': '*'
    peerDependenciesMeta:
      '@nuxt/kit':
        optional: true
      '@vueuse/core':
        optional: true
    dependencies:
      '@antfu/utils': 0.7.7
      '@rollup/pluginutils': 5.1.0(rollup@2.79.1)
      '@vueuse/core': 10.7.2(vue@2.7.16)
      fast-glob: 3.3.2
      local-pkg: 0.5.0
      magic-string: 0.30.5
      minimatch: 9.0.3
      unimport: 3.7.1(rollup@2.79.1)
      unplugin: 1.6.0
    transitivePeerDependencies:
      - rollup
    dev: true

  /unplugin-vue-components@0.26.0(rollup@2.79.1)(vue@2.7.16):
    resolution: {integrity: sha512-s7IdPDlnOvPamjunVxw8kNgKNK8A5KM1YpK5j/p97jEKTjlPNrA0nZBiSfAKKlK1gWZuyWXlKL5dk3EDw874LQ==}
    engines: {node: '>=14'}
    peerDependencies:
      '@babel/parser': ^7.15.8
      '@nuxt/kit': ^3.2.2
      vue: 2 || 3
    peerDependenciesMeta:
      '@babel/parser':
        optional: true
      '@nuxt/kit':
        optional: true
    dependencies:
      '@antfu/utils': 0.7.7
      '@rollup/pluginutils': 5.1.0(rollup@2.79.1)
      chokidar: 3.5.3
      debug: 4.3.4(supports-color@5.5.0)
      fast-glob: 3.3.2
      local-pkg: 0.4.3
      magic-string: 0.30.5
      minimatch: 9.0.3
      resolve: 1.22.8
      unplugin: 1.5.1
      vue: 2.7.16
    transitivePeerDependencies:
      - rollup
      - supports-color
    dev: true

  /unplugin-vue-define-options@1.4.2(rollup@2.79.1)(vue@2.7.16):
    resolution: {integrity: sha512-jQ3nJ1olC107QUA67UEB1CWJXnbVA7SF4UibKQF+jvME7UZ/XomctISHtAkJSJ9YHn0eqnqqzyNkng/KnLUZBw==}
    engines: {node: '>=16.14.0'}
    dependencies:
      '@vue-macros/common': 1.10.1(rollup@2.79.1)(vue@2.7.16)
      ast-walker-scope: 0.5.0(rollup@2.79.1)
      unplugin: 1.6.0
    transitivePeerDependencies:
      - rollup
      - vue
    dev: true

  /unplugin@1.5.1:
    resolution: {integrity: sha512-0QkvG13z6RD+1L1FoibQqnvTwVBXvS4XSPwAyinVgoOCl2jAgwzdUKmEj05o4Lt8xwQI85Hb6mSyYkcAGwZPew==}
    dependencies:
      acorn: 8.11.2
      chokidar: 3.5.3
      webpack-sources: 3.2.3
      webpack-virtual-modules: 0.6.1
    dev: true

  /unplugin@1.6.0:
    resolution: {integrity: sha512-BfJEpWBu3aE/AyHx8VaNE/WgouoQxgH9baAiH82JjX8cqVyi3uJQstqwD5J+SZxIK326SZIhsSZlALXVBCknTQ==}
    dependencies:
      acorn: 8.11.2
      chokidar: 3.5.3
      webpack-sources: 3.2.3
      webpack-virtual-modules: 0.6.1
    dev: true

  /untildify@4.0.0:
    resolution: {integrity: sha512-KK8xQ1mkzZeg9inewmFVDNkg3l5LUhoq9kN6iWYB/CC9YMG8HA+c1Q8HwDe6dEX7kErrEVNVBO3fWsVq5iDgtw==}
    engines: {node: '>=8'}

  /unzip-crx-3@0.2.0:
    resolution: {integrity: sha512-0+JiUq/z7faJ6oifVB5nSwt589v1KCduqIJupNVDoWSXZtWDmjDGO3RAEOvwJ07w90aoXoP4enKsR7ecMrJtWQ==}
    dependencies:
      jszip: 3.10.1
      mkdirp: 0.5.6
      yaku: 0.16.7
    dev: true

  /upath@1.2.0:
    resolution: {integrity: sha512-aZwGpamFO61g3OlfT7OQCHqhGnW43ieH9WZeP7QxN/G/jS4jfqUkZxoryvJgVPEcrl5NL/ggHsSmLMHuH64Lhg==}
    engines: {node: '>=4'}
    dev: true

  /update-browserslist-db@1.0.13(browserslist@4.22.2):
    resolution: {integrity: sha512-xebP81SNcPuNpPP3uzeW1NYXxI3rxyJzF3pD6sH4jE7o/IX+WtSpwnVU+qIsDPyk0d3hmFQ7mjqc6AtV604hbg==}
    hasBin: true
    requiresBuild: true
    peerDependencies:
      browserslist: '>= 4.21.0'
    dependencies:
      browserslist: 4.22.2
      escalade: 3.1.1
      picocolors: 1.0.0

  /uri-js@4.4.1:
    resolution: {integrity: sha512-7rKUyy33Q1yc98pQ1DAmLtwX109F7TIfWlW1Ydo8Wl1ii1SeHieeh0HHfPeL2fMXK6z0s8ecKs9frCuLJvndBg==}
    dependencies:
      punycode: 2.3.1

  /url-parse@1.5.10:
    resolution: {integrity: sha512-WypcfiRhfeUP9vvF0j6rw0J3hrWrw6iZv3+22h6iRMJ/8z1Tj6XfLP4DsUix5MhMPnXpiHDoKyoZ/bdCkwBCiQ==}
    dependencies:
      querystringify: 2.2.0
      requires-port: 1.0.0

  /utf8-byte-length@1.0.4:
    resolution: {integrity: sha512-4+wkEYLBbWxqTahEsWrhxepcoVOJ+1z5PGIjPZxRkytcdSUaNjIjBM7Xn8E+pdSuV7SzvWovBFA54FO0JSoqhA==}
    dev: true

  /util-deprecate@1.0.2:
    resolution: {integrity: sha512-EPD5q1uXyFxJpCrLnCc1nHnq3gOa6DZBocAIiI2TaSCA7VCJ1UJDMagCzIkXNsUYfD1daK//LTEQ8xiIbrHtcw==}
    dev: true

  /utils-merge@1.0.1:
    resolution: {integrity: sha512-pMZTvIkT1d+TFGvDOqodOclx0QWkkgi6Tdoa8gC8ffGAAqz9pzPTZWAybbsHHoED/ztMtkv/VoYTYyShUn81hA==}
    engines: {node: '>= 0.4.0'}
    dev: false

  /uuid@8.3.2:
    resolution: {integrity: sha512-+NYs2QeMWy+GWFOEm9xnn6HCDp0l7QBD7ml8zLUmJ+93Q5NF0NocErnwkTkXVFNiX3/fpC6afS8Dhb/gz7R7eg==}
    hasBin: true

  /v8-compile-cache-lib@3.0.1:
    resolution: {integrity: sha512-wa7YjyUGfNZngI/vtK0UHAN+lgDCxBPCylVXGp0zu59Fz5aiGtNXaq3DhIov063MorB+VfufLh3JlF2KdTK3xg==}
    dev: true

  /v8-to-istanbul@9.2.0:
    resolution: {integrity: sha512-/EH/sDgxU2eGxajKdwLCDmQ4FWq+kpi3uCmBGpw1xJtnAxEjlD8j8PEiGWpCIMIs3ciNAgH0d3TTJiUkYzyZjA==}
    engines: {node: '>=10.12.0'}
    dependencies:
      '@jridgewell/trace-mapping': 0.3.20
      '@types/istanbul-lib-coverage': 2.0.6
      convert-source-map: 2.0.0
    dev: true

  /validate-npm-package-license@3.0.4:
    resolution: {integrity: sha512-DpKm2Ui/xN7/HQKCtpZxoRWBhZ9Z0kqtygG8XCgNQ8ZlDnxuQmWhj566j8fN4Cu3/JmbhsDo7fcAJq4s9h27Ew==}
    dependencies:
      spdx-correct: 3.2.0
      spdx-expression-parse: 3.0.1
    dev: true

  /vanilla-jsoneditor@0.21.4(@lezer/common@1.1.2):
    resolution: {integrity: sha512-uhvF7IZbd/QM6yPznZ4IxF/FbOj3T85euc0jerjD65uExVV9qDihEpNg7hjaazj1njtRkao83aBRJZdaGCA/Sw==}
    dependencies:
      '@codemirror/autocomplete': 6.12.0(@codemirror/language@6.10.0)(@codemirror/state@6.4.0)(@codemirror/view@6.23.1)(@lezer/common@1.1.2)
      '@codemirror/commands': 6.3.3
      '@codemirror/lang-json': 6.0.1
      '@codemirror/language': 6.10.0
      '@codemirror/lint': 6.4.2
      '@codemirror/search': 6.5.5
      '@codemirror/state': 6.4.0
      '@codemirror/view': 6.23.1
      '@fortawesome/free-regular-svg-icons': 6.5.1
      '@fortawesome/free-solid-svg-icons': 6.5.1
      '@lezer/highlight': 1.2.0
      '@replit/codemirror-indentation-markers': 6.5.0(@codemirror/language@6.10.0)(@codemirror/state@6.4.0)(@codemirror/view@6.23.1)
      ajv: 8.12.0
      codemirror-wrapped-line-indent: 1.0.3(@codemirror/language@6.10.0)(@codemirror/state@6.4.0)(@codemirror/view@6.23.1)
      diff-sequences: 29.6.3
      immutable-json-patch: 6.0.1
      jmespath: 0.16.0
      json-source-map: 0.6.1
      jsonrepair: 3.5.1
      lodash-es: 4.17.21
      memoize-one: 6.0.0
      natural-compare-lite: 1.4.0
      sass: 1.70.0
      svelte: 4.2.9
      vanilla-picker: 2.12.2
    transitivePeerDependencies:
      - '@lezer/common'
    dev: false

  /vanilla-picker@2.12.2:
    resolution: {integrity: sha512-dk0gNeNL9fQFGd1VEhNDQfFlbCqAiksRh1H2tVPlavkH88n/a/y30rXi9PPKrYPTK5kEfPO4xcldt4ts/1wIAg==}
    dependencies:
      '@sphinxxxx/color-conversion': 2.2.2
    dev: false

  /vary@1.1.2:
    resolution: {integrity: sha512-BNGbWLfd0eUPabhkXUVm0j8uuvREyTh5ovRa/dyow/BqAbZJyC+5fU+IzQOzmAKzYqYRAISoRhdQr3eIZ/PXqg==}
    engines: {node: '>= 0.8'}
    dev: false

  /verror@1.10.0:
    resolution: {integrity: sha512-ZZKSmDAEFOijERBLkmYfJ+vmk3w+7hOLYDNkRCuRuMJGEmqYNCNLyBBFwWKVMhfwaEF3WOd0Zlw86U/WC/+nYw==}
    engines: {'0': node >=0.6.0}
    dependencies:
      assert-plus: 1.0.0
      core-util-is: 1.0.2
      extsprintf: 1.3.0

  /verror@1.10.1:
    resolution: {integrity: sha512-veufcmxri4e3XSrT0xwfUR7kguIkaxBeosDg00yDWhk49wdwkSUrvvsm7nc75e1PUyvIeZj6nS8VQRYz2/S4Xg==}
    engines: {node: '>=0.6.0'}
    dependencies:
      assert-plus: 1.0.0
      core-util-is: 1.0.2
      extsprintf: 1.4.1
    dev: true

  /vite-node@0.34.6(@types/node@18.19.10)(sass@1.32.13):
    resolution: {integrity: sha512-nlBMJ9x6n7/Amaz6F3zJ97EBwR2FkzhBRxF5e+jE6LA3yi6Wtc2lyTij1OnDMIr34v5g/tVQtsVAzhT0jc5ygA==}
    engines: {node: '>=v14.18.0'}
    hasBin: true
    dependencies:
      cac: 6.7.14
      debug: 4.3.4(supports-color@5.5.0)
      mlly: 1.4.2
      pathe: 1.1.1
      picocolors: 1.0.0
      vite: 4.5.2(@types/node@18.19.10)(sass@1.32.13)
    transitivePeerDependencies:
      - '@types/node'
      - less
      - lightningcss
      - sass
      - stylus
      - sugarss
      - supports-color
      - terser
    dev: true

  /vite-plugin-checker@0.6.2(eslint@8.56.0)(stylelint@16.2.0)(typescript@5.2.2)(vite@4.5.2)(vue-tsc@1.8.19):
    resolution: {integrity: sha512-YvvvQ+IjY09BX7Ab+1pjxkELQsBd4rPhWNw8WLBeFVxu/E7O+n6VYAqNsKdK/a2luFlX/sMpoWdGFfg4HvwdJQ==}
    engines: {node: '>=14.16'}
    peerDependencies:
      eslint: '>=7'
      meow: ^9.0.0
      optionator: ^0.9.1
      stylelint: '>=13'
      typescript: '*'
      vite: '>=2.0.0'
      vls: '*'
      vti: '*'
      vue-tsc: '>=1.3.9'
    peerDependenciesMeta:
      eslint:
        optional: true
      meow:
        optional: true
      optionator:
        optional: true
      stylelint:
        optional: true
      typescript:
        optional: true
      vls:
        optional: true
      vti:
        optional: true
      vue-tsc:
        optional: true
    dependencies:
      '@babel/code-frame': 7.23.5
      ansi-escapes: 4.3.2
      chalk: 4.1.2
      chokidar: 3.5.3
      commander: 8.3.0
      eslint: 8.56.0
      fast-glob: 3.3.2
      fs-extra: 11.2.0
      lodash.debounce: 4.0.8
      lodash.pick: 4.4.0
      npm-run-path: 4.0.1
      semver: 7.5.4
      strip-ansi: 6.0.1
      stylelint: 16.2.0(typescript@5.2.2)
      tiny-invariant: 1.3.1
      typescript: 5.2.2
      vite: 4.5.2(@types/node@18.19.10)(sass@1.32.13)
      vscode-languageclient: 7.0.0
      vscode-languageserver: 7.0.0
      vscode-languageserver-textdocument: 1.0.11
      vscode-uri: 3.0.8
      vue-tsc: 1.8.19(typescript@5.2.2)
    dev: true

  /vite-plugin-istanbul@5.0.0(vite@4.5.2):
    resolution: {integrity: sha512-Tg9zDmm/u4SdEDFbEWHBz7mmFe7jhLRmArA2XCmw5yydEFCARU9r4TxqFFnBFWCL63D9A7XA7VELulOO5T5o/g==}
    peerDependencies:
      vite: '>=2.9.1 <= 5'
    dependencies:
      '@istanbuljs/load-nyc-config': 1.1.0
      espree: 9.6.1
      istanbul-lib-instrument: 5.2.1
      picocolors: 1.0.0
      test-exclude: 6.0.0
      vite: 4.5.2(@types/node@18.19.10)(sass@1.32.13)
    transitivePeerDependencies:
      - supports-color
    dev: true

  /vite-plugin-pwa@0.17.5(vite@4.5.2)(workbox-build@7.0.0)(workbox-window@7.0.0):
    resolution: {integrity: sha512-UxRNPiJBzh4tqU/vc8G2TxmrUTzT6BqvSzhszLk62uKsf+npXdvLxGDz9C675f4BJi6MbD2tPnJhi5txlMzxbQ==}
    engines: {node: '>=16.0.0'}
    peerDependencies:
      vite: ^3.1.0 || ^4.0.0 || ^5.0.0
      workbox-build: ^7.0.0
      workbox-window: ^7.0.0
    dependencies:
      debug: 4.3.4(supports-color@5.5.0)
      fast-glob: 3.3.2
      pretty-bytes: 6.1.1
      vite: 4.5.2(@types/node@18.19.10)(sass@1.32.13)
      workbox-build: 7.0.0
      workbox-window: 7.0.0
    transitivePeerDependencies:
      - supports-color
    dev: true

  /vite-plugin-vue-layouts@0.8.0(vite@4.5.2)(vue-router@3.6.5)(vue@2.7.16):
    resolution: {integrity: sha512-UZW2nSV2LraTSe7gsAL46hfdi7a0X1RvkGGoJVtA2O8beu7anzpXFwQLou8+kHy31CzVycT4gIPySBsHhtBN5g==}
    peerDependencies:
      vite: ^2.5.0 || ^3.0.0-0 || ^4.0.0
      vue: ^2.6.12 || ^3.2.4
      vue-router: ^3.5.1 || ^4.0.11
    dependencies:
      '@vue/compiler-sfc': 3.3.11
      debug: 4.3.4(supports-color@5.5.0)
      fast-glob: 3.3.2
      vite: 4.5.2(@types/node@18.19.10)(sass@1.32.13)
      vue: 2.7.16
      vue-router: 3.6.5(vue@2.7.16)
    transitivePeerDependencies:
      - supports-color
    dev: true

  /vite@4.5.2(@types/node@18.19.10)(sass@1.32.13):
    resolution: {integrity: sha512-tBCZBNSBbHQkaGyhGCDUGqeo2ph8Fstyp6FMSvTtsXeZSPpSMGlviAOav2hxVTqFcx8Hj/twtWKsMJXNY0xI8w==}
    engines: {node: ^14.18.0 || >=16.0.0}
    hasBin: true
    peerDependencies:
      '@types/node': '>= 14'
      less: '*'
      lightningcss: ^1.21.0
      sass: '*'
      stylus: '*'
      sugarss: '*'
      terser: ^5.4.0
    peerDependenciesMeta:
      '@types/node':
        optional: true
      less:
        optional: true
      lightningcss:
        optional: true
      sass:
        optional: true
      stylus:
        optional: true
      sugarss:
        optional: true
      terser:
        optional: true
    dependencies:
      '@types/node': 18.19.10
      esbuild: 0.18.20
      postcss: 8.4.33
      rollup: 3.29.4
      sass: 1.32.13
    optionalDependencies:
      fsevents: 2.3.3
    dev: true

  /vitest@0.34.6(jsdom@23.2.0)(sass@1.32.13):
    resolution: {integrity: sha512-+5CALsOvbNKnS+ZHMXtuUC7nL8/7F1F2DnHGjSsszX8zCjWSSviphCb/NuS9Nzf4Q03KyyDRBAXhF/8lffME4Q==}
    engines: {node: '>=v14.18.0'}
    hasBin: true
    peerDependencies:
      '@edge-runtime/vm': '*'
      '@vitest/browser': '*'
      '@vitest/ui': '*'
      happy-dom: '*'
      jsdom: '*'
      playwright: '*'
      safaridriver: '*'
      webdriverio: '*'
    peerDependenciesMeta:
      '@edge-runtime/vm':
        optional: true
      '@vitest/browser':
        optional: true
      '@vitest/ui':
        optional: true
      happy-dom:
        optional: true
      jsdom:
        optional: true
      playwright:
        optional: true
      safaridriver:
        optional: true
      webdriverio:
        optional: true
    dependencies:
      '@types/chai': 4.3.11
      '@types/chai-subset': 1.3.5
      '@types/node': 18.19.10
      '@vitest/expect': 0.34.6
      '@vitest/runner': 0.34.6
      '@vitest/snapshot': 0.34.6
      '@vitest/spy': 0.34.6
      '@vitest/utils': 0.34.6
      acorn: 8.11.2
      acorn-walk: 8.3.1
      cac: 6.7.14
      chai: 4.3.10
      debug: 4.3.4(supports-color@5.5.0)
      jsdom: 23.2.0
      local-pkg: 0.4.3
      magic-string: 0.30.5
      pathe: 1.1.1
      picocolors: 1.0.0
      std-env: 3.6.0
      strip-literal: 1.3.0
      tinybench: 2.5.1
      tinypool: 0.7.0
      vite: 4.5.2(@types/node@18.19.10)(sass@1.32.13)
      vite-node: 0.34.6(@types/node@18.19.10)(sass@1.32.13)
      why-is-node-running: 2.2.2
    transitivePeerDependencies:
      - less
      - lightningcss
      - sass
      - stylus
      - sugarss
      - supports-color
      - terser
    dev: true

  /vscode-jsonrpc@6.0.0:
    resolution: {integrity: sha512-wnJA4BnEjOSyFMvjZdpiOwhSq9uDoK8e/kpRJDTaMYzwlkrhG1fwDIZI94CLsLzlCK5cIbMMtFlJlfR57Lavmg==}
    engines: {node: '>=8.0.0 || >=10.0.0'}
    dev: true

  /vscode-languageclient@7.0.0:
    resolution: {integrity: sha512-P9AXdAPlsCgslpP9pRxYPqkNYV7Xq8300/aZDpO35j1fJm/ncize8iGswzYlcvFw5DQUx4eVk+KvfXdL0rehNg==}
    engines: {vscode: ^1.52.0}
    dependencies:
      minimatch: 3.1.2
      semver: 7.5.4
      vscode-languageserver-protocol: 3.16.0
    dev: true

  /vscode-languageserver-protocol@3.16.0:
    resolution: {integrity: sha512-sdeUoAawceQdgIfTI+sdcwkiK2KU+2cbEYA0agzM2uqaUy2UpnnGHtWTHVEtS0ES4zHU0eMFRGN+oQgDxlD66A==}
    dependencies:
      vscode-jsonrpc: 6.0.0
      vscode-languageserver-types: 3.16.0
    dev: true

  /vscode-languageserver-textdocument@1.0.11:
    resolution: {integrity: sha512-X+8T3GoiwTVlJbicx/sIAF+yuJAqz8VvwJyoMVhwEMoEKE/fkDmrqUgDMyBECcM2A2frVZIUj5HI/ErRXCfOeA==}
    dev: true

  /vscode-languageserver-types@3.16.0:
    resolution: {integrity: sha512-k8luDIWJWyenLc5ToFQQMaSrqCHiLwyKPHKPQZ5zz21vM+vIVUSvsRpcbiECH4WR88K2XZqc4ScRcZ7nk/jbeA==}
    dev: true

  /vscode-languageserver@7.0.0:
    resolution: {integrity: sha512-60HTx5ID+fLRcgdHfmz0LDZAXYEV68fzwG0JWwEPBode9NuMYTIxuYXPg4ngO8i8+Ou0lM7y6GzaYWbiDL0drw==}
    hasBin: true
    dependencies:
      vscode-languageserver-protocol: 3.16.0
    dev: true

  /vscode-uri@3.0.8:
    resolution: {integrity: sha512-AyFQ0EVmsOZOlAnxoFOGOq1SQDWAB7C6aqMGS23svWAllfOaxbuFvcT8D1i8z3Gyn8fraVeZNNmN6e9bxxXkKw==}
    dev: true

  /vue-demi@0.13.11(vue@2.7.16):
    resolution: {integrity: sha512-IR8HoEEGM65YY3ZJYAjMlKygDQn25D5ajNFNoKh9RSDMQtlzCxtfQjdQgv9jjK+m3377SsJXY8ysq8kLCZL25A==}
    engines: {node: '>=12'}
    hasBin: true
    requiresBuild: true
    peerDependencies:
      '@vue/composition-api': ^1.0.0-rc.1
      vue: ^3.0.0-0 || ^2.6.0
    peerDependenciesMeta:
      '@vue/composition-api':
        optional: true
    dependencies:
      vue: 2.7.16
    dev: false

  /vue-demi@0.14.6(vue@2.7.16):
    resolution: {integrity: sha512-8QA7wrYSHKaYgUxDA5ZC24w+eHm3sYCbp0EzcDwKqN3p6HqtTCGR/GVsPyZW92unff4UlcSh++lmqDWN3ZIq4w==}
    engines: {node: '>=12'}
    hasBin: true
    requiresBuild: true
    peerDependencies:
      '@vue/composition-api': ^1.0.0-rc.1
      vue: ^3.0.0-0 || ^2.6.0
    peerDependenciesMeta:
      '@vue/composition-api':
        optional: true
    dependencies:
      vue: 2.7.16

  /vue-eslint-parser@7.11.0(eslint@8.56.0):
    resolution: {integrity: sha512-qh3VhDLeh773wjgNTl7ss0VejY9bMMa0GoDG2fQVyDzRFdiU3L7fw74tWZDHNQXdZqxO3EveQroa9ct39D2nqg==}
    engines: {node: '>=8.10'}
    peerDependencies:
      eslint: '>=5.0.0'
    dependencies:
      debug: 4.3.4(supports-color@5.5.0)
      eslint: 8.56.0
      eslint-scope: 5.1.1
      eslint-visitor-keys: 1.3.0
      espree: 6.2.1
      esquery: 1.5.0
      lodash: 4.17.21
      semver: 6.3.1
    transitivePeerDependencies:
      - supports-color
    dev: true

  /vue-eslint-parser@9.4.0(eslint@8.56.0):
    resolution: {integrity: sha512-7KsNBb6gHFA75BtneJsoK/dbZ281whUIwFYdQxA68QrCrGMXYzUMbPDHGcOQ0OocIVKrWSKWXZ4mL7tonCXoUw==}
    engines: {node: ^14.17.0 || >=16.0.0}
    peerDependencies:
      eslint: '>=6.0.0'
    dependencies:
      debug: 4.3.4(supports-color@5.5.0)
      eslint: 8.56.0
      eslint-scope: 7.2.2
      eslint-visitor-keys: 3.4.3
      espree: 9.6.1
      esquery: 1.5.0
      lodash: 4.17.21
      semver: 7.5.4
    transitivePeerDependencies:
      - supports-color
    dev: true

  /vue-eslint-parser@9.4.2(eslint@8.56.0):
    resolution: {integrity: sha512-Ry9oiGmCAK91HrKMtCrKFWmSFWvYkpGglCeFAIqDdr9zdXmMMpJOmUJS7WWsW7fX81h6mwHmUZCQQ1E0PkSwYQ==}
    engines: {node: ^14.17.0 || >=16.0.0}
    peerDependencies:
      eslint: '>=6.0.0'
    dependencies:
      debug: 4.3.4(supports-color@5.5.0)
      eslint: 8.56.0
      eslint-scope: 7.2.2
      eslint-visitor-keys: 3.4.3
      espree: 9.6.1
      esquery: 1.5.0
      lodash: 4.17.21
      semver: 7.5.4
    transitivePeerDependencies:
      - supports-color
    dev: true

  /vue-i18n-bridge@9.9.0(vue@2.7.16):
    resolution: {integrity: sha512-Odb602VpyNBbv5aYkVelukJhamgkQ22JAC9C1TbK3HZKwuApCTEZSsEiGrnOtDgNl6Ics9vhk+EfXpmlpQx7Gg==}
    engines: {node: '>= 16'}
    peerDependencies:
      '@vue/composition-api': ^1.0.0-rc.1
    peerDependenciesMeta:
      '@vue/composition-api':
        optional: true
    dependencies:
      '@intlify/core-base': 9.9.0
      '@intlify/shared': 9.9.0
      '@intlify/vue-devtools': 9.9.0
      '@vue/devtools-api': 6.5.1
      vue-demi: 0.14.6(vue@2.7.16)
    transitivePeerDependencies:
      - vue
    dev: false

  /vue-i18n-extract@2.0.7:
    resolution: {integrity: sha512-i1NW5R58S720iQ1BEk+6ILo3hT6UA8mtYNNolSH4rt9345qvXdvA6GHy2+jHozdDAKHwlu9VvS/+vIMKs1UYQw==}
    hasBin: true
    dependencies:
      cac: 6.7.14
      dot-object: 2.1.4
      glob: 8.1.0
      is-valid-glob: 1.0.0
      js-yaml: 4.1.0
    dev: true

  /vue-i18n@8.28.2(vue@2.7.16):
    resolution: {integrity: sha512-C5GZjs1tYlAqjwymaaCPDjCyGo10ajUphiwA922jKt9n7KPpqR7oM1PCwYzhB/E7+nT3wfdG3oRre5raIT1rKA==}
    peerDependencies:
      vue: ^2
    dependencies:
      vue: 2.7.16
    dev: false

  /vue-router@3.6.5(vue@2.7.16):
    resolution: {integrity: sha512-VYXZQLtjuvKxxcshuRAwjHnciqZVoXAjTjcqBTz4rKc8qih9g9pI3hbDjmqXaHdgL3v8pV6P8Z335XvHzESxLQ==}
    peerDependencies:
      vue: ^2
    dependencies:
      vue: 2.7.16

  /vue-template-compiler@2.7.16:
    resolution: {integrity: sha512-AYbUWAJHLGGQM7+cNTELw+KsOG9nl2CnSv467WobS5Cv9uk3wFcnr1Etsz2sEIHEZvw1U+o9mRlEO6QbZvUPGQ==}
    dependencies:
      de-indent: 1.0.2
      he: 1.2.0
    dev: true

  /vue-tsc@1.8.19(typescript@5.2.2):
    resolution: {integrity: sha512-tacMQLQ0CXAfbhRycCL5sWIy1qujXaIEtP1hIQpzHWOUuICbtTj9gJyFf91PvzG5KCNIkA5Eg7k2Fmgt28l5DQ==}
    hasBin: true
    peerDependencies:
      typescript: '*'
    dependencies:
      '@vue/language-core': 1.8.19(typescript@5.2.2)
      '@vue/typescript': 1.8.19(typescript@5.2.2)
      semver: 7.5.4
      typescript: 5.2.2
    dev: true

  /vue@2.7.16:
    resolution: {integrity: sha512-4gCtFXaAA3zYZdTp5s4Hl2sozuySsgz4jy1EnpBHNfpMa9dK1ZCG7viqBPCwXtmgc8nHqUsAu3G4gtmXkkY3Sw==}
    deprecated: Vue 2 has reached EOL and is no longer actively maintained. See https://v2.vuejs.org/eol/ for more details.
    dependencies:
      '@vue/compiler-sfc': 2.7.16
      csstype: 3.1.3

  /vuetify@2.7.1(patch_hash=vihau2wdvfujwz4iade7ryoudi)(vue@2.7.16):
    resolution: {integrity: sha512-DVFmRsDtYrITw9yuGLwpFWngFYzEgk0KwloDCIV3+vhZw+NBFJOSzdbttbYmOwtqvQlhDxUyIRQolrRbSFAKlg==}
    peerDependencies:
      vue: ^2.6.4
    dependencies:
      vue: 2.7.16
    patched: true

  /w3c-keyname@2.2.8:
    resolution: {integrity: sha512-dpojBhNsCNN7T82Tm7k26A6G9ML3NkhDsnw9n/eoxSRlVBB4CEtIQ/KTCLI2Fwf3ataSXRhYFkQi3SlnFwPvPQ==}
    dev: false

  /w3c-xmlserializer@5.0.0:
    resolution: {integrity: sha512-o8qghlI8NZHU1lLPrpi2+Uq7abh4GGPpYANlalzWxyWteJOCsr/P+oPBA49TOLu5FTZO4d3F9MnWJfiMo4BkmA==}
    engines: {node: '>=18'}
    dependencies:
      xml-name-validator: 5.0.0
    dev: true

  /wait-on@7.2.0(debug@4.3.4):
    resolution: {integrity: sha512-wCQcHkRazgjG5XoAq9jbTMLpNIjoSlZslrJ2+N9MxDsGEv1HnFoVjOCexL0ESva7Y9cu350j+DWADdk54s4AFQ==}
    engines: {node: '>=12.0.0'}
    hasBin: true
    dependencies:
      axios: 1.6.7(debug@4.3.4)
      joi: 17.11.0
      lodash: 4.17.21
      minimist: 1.2.8
      rxjs: 7.8.1
    transitivePeerDependencies:
      - debug
    dev: true

  /watchpack@2.4.0:
    resolution: {integrity: sha512-Lcvm7MGST/4fup+ifyKi2hjyIAwcdI4HRgtvTpIUxBRhB+RFtUh8XtDOxUfctVCnhVi+QQj49i91OyvzkJl6cg==}
    engines: {node: '>=10.13.0'}
    requiresBuild: true
    dependencies:
      glob-to-regexp: 0.4.1
      graceful-fs: 4.2.11
    dev: false
    optional: true

  /wcwidth@1.0.1:
    resolution: {integrity: sha512-XHPEwS0q6TaxcvG85+8EYkbiCux2XtWG2mkc47Ng2A77BQu9+DqIOJldST4HgPkuea7dvKSj5VgX3P1d4rW8Tg==}
    dependencies:
      defaults: 1.0.4
    dev: true

  /webidl-conversions@4.0.2:
    resolution: {integrity: sha512-YQ+BmxuTgd6UXZW3+ICGfyqRyHXVlD5GtQr5+qjiNW7bF0cqrzX500HVXPBOvgXb5YnzDd+h0zqyv61KUD7+Sg==}
    dev: true

  /webidl-conversions@7.0.0:
    resolution: {integrity: sha512-VwddBukDzu71offAQR975unBIGqfKZpM+8ZX6ySk8nYhVoo5CYaZyzt3YBvYtRtO+aoGlqxPg/B87NGVZ/fu6g==}
    engines: {node: '>=12'}
    dev: true

  /webpack-sources@3.2.3:
    resolution: {integrity: sha512-/DyMEOrDgLKKIG0fmvtz+4dUX/3Ghozwgm6iPp8KRhvn+eQf9+Q7GWxVNMk3+uCPWfdXYC4ExGBckIXdFEfH1w==}
    engines: {node: '>=10.13.0'}

  /webpack-virtual-modules@0.6.1:
    resolution: {integrity: sha512-poXpCylU7ExuvZK8z+On3kX+S8o/2dQ/SVYueKA0D4WEMXROXgY8Ez50/bQEUmvoSMMrWcrJqCHuhAbsiwg7Dg==}
    dev: true

  /webpack@5.90.0:
    resolution: {integrity: sha512-bdmyXRCXeeNIePv6R6tGPyy20aUobw4Zy8r0LUS2EWO+U+Ke/gYDgsCh7bl5rB6jPpr4r0SZa6dPxBxLooDT3w==}
    engines: {node: '>=10.13.0'}
    hasBin: true
    requiresBuild: true
    peerDependencies:
      webpack-cli: '*'
    peerDependenciesMeta:
      webpack-cli:
        optional: true
    dependencies:
      '@types/eslint-scope': 3.7.7
      '@types/estree': 1.0.5
      '@webassemblyjs/ast': 1.11.6
      '@webassemblyjs/wasm-edit': 1.11.6
      '@webassemblyjs/wasm-parser': 1.11.6
      acorn: 8.11.3
      acorn-import-assertions: 1.9.0(acorn@8.11.3)
      browserslist: 4.22.2
      chrome-trace-event: 1.0.3
      enhanced-resolve: 5.15.0
      es-module-lexer: 1.4.1
      eslint-scope: 5.1.1
      events: 3.3.0
      glob-to-regexp: 0.4.1
      graceful-fs: 4.2.11
      json-parse-even-better-errors: 2.3.1
      loader-runner: 4.3.0
      mime-types: 2.1.35
      neo-async: 2.6.2
      schema-utils: 3.3.0
      tapable: 2.2.1
      terser-webpack-plugin: 5.3.10(webpack@5.90.0)
      watchpack: 2.4.0
      webpack-sources: 3.2.3
    transitivePeerDependencies:
      - '@swc/core'
      - esbuild
      - uglify-js
    dev: false
    optional: true

  /whatwg-encoding@3.1.1:
    resolution: {integrity: sha512-6qN4hJdMwfYBtE3YBTTHhoeuUrDBPZmbQaxWAqSALV/MeEnR5z1xd8UKud2RAkFoPkmB+hli1TZSnyi84xz1vQ==}
    engines: {node: '>=18'}
    dependencies:
      iconv-lite: 0.6.3
    dev: true

  /whatwg-mimetype@4.0.0:
    resolution: {integrity: sha512-QaKxh0eNIi2mE9p2vEdzfagOKHCcj1pJ56EEHGQOVxp8r9/iszLUUV7v89x9O1p/T+NlTM5W7jW6+cz4Fq1YVg==}
    engines: {node: '>=18'}
    dev: true

  /whatwg-url@14.0.0:
    resolution: {integrity: sha512-1lfMEm2IEr7RIV+f4lUNPOqfFL+pO+Xw3fJSqmjX9AbXcXcYOkCe1P6+9VBZB6n94af16NfZf+sSk0JCBZC9aw==}
    engines: {node: '>=18'}
    dependencies:
      tr46: 5.0.0
      webidl-conversions: 7.0.0
    dev: true

  /whatwg-url@7.1.0:
    resolution: {integrity: sha512-WUu7Rg1DroM7oQvGWfOiAK21n74Gg+T4elXEQYkOhtyLeWiJFoOGLXPKI/9gzIie9CtwVLm8wtw6YJdKyxSjeg==}
    dependencies:
      lodash.sortby: 4.7.0
      tr46: 1.0.1
      webidl-conversions: 4.0.2
    dev: true

  /which-boxed-primitive@1.0.2:
    resolution: {integrity: sha512-bwZdv0AKLpplFY2KZRX6TvyuN7ojjr7lwkg6ml0roIy9YeuSr7JS372qlNW18UQYzgYK9ziGcerWqZOmEn9VNg==}
    dependencies:
      is-bigint: 1.0.4
      is-boolean-object: 1.1.2
      is-number-object: 1.0.7
      is-string: 1.0.7
      is-symbol: 1.0.4
    dev: true

  /which-module@2.0.1:
    resolution: {integrity: sha512-iBdZ57RDvnOR9AGBhML2vFZf7h8vmBjhoaZqODJBFWHVtKkDmKuHai3cx5PgVMrX5YDNp27AofYbAwctSS+vhQ==}
    requiresBuild: true
    dev: false
    optional: true

  /which-typed-array@1.1.13:
    resolution: {integrity: sha512-P5Nra0qjSncduVPEAr7xhoF5guty49ArDTwzJ/yNuPIbZppyRxFQsRCWrocxIY+CnMVG+qfbU2FmDKyvSGClow==}
    engines: {node: '>= 0.4'}
    dependencies:
      available-typed-arrays: 1.0.5
      call-bind: 1.0.5
      for-each: 0.3.3
      gopd: 1.0.1
      has-tostringtag: 1.0.0
    dev: true

  /which@1.3.1:
    resolution: {integrity: sha512-HxJdYWq1MTIQbJ3nw0cqssHoTNU267KlrDuGZ1WYlxDStUtKUhOaJmh112/TZmHxxUfuJqPXSOm7tDyas0OSIQ==}
    hasBin: true
    dependencies:
      isexe: 2.0.0
    dev: true

  /which@2.0.2:
    resolution: {integrity: sha512-BLI3Tl1TW3Pvl70l3yq3Y64i+awpwXqsGBYWkkqMtnbXgrMD+yj7rhW0kuEDxzJaYXGjEW5ogapKNMEKNMjibA==}
    engines: {node: '>= 8'}
    hasBin: true
    dependencies:
      isexe: 2.0.0

  /why-is-node-running@2.2.2:
    resolution: {integrity: sha512-6tSwToZxTOcotxHeA+qGCq1mVzKR3CwcJGmVcY+QE8SHy6TnpFnh8PAvPNHYr7EcuVeG0QSMxtYCuO1ta/G/oA==}
    engines: {node: '>=8'}
    hasBin: true
    dependencies:
      siginfo: 2.0.0
      stackback: 0.0.2
    dev: true

  /workbox-background-sync@7.0.0:
    resolution: {integrity: sha512-S+m1+84gjdueM+jIKZ+I0Lx0BDHkk5Nu6a3kTVxP4fdj3gKouRNmhO8H290ybnJTOPfBDtTMXSQA/QLTvr7PeA==}
    dependencies:
      idb: 7.1.1
      workbox-core: 7.0.0
    dev: true

  /workbox-broadcast-update@7.0.0:
    resolution: {integrity: sha512-oUuh4jzZrLySOo0tC0WoKiSg90bVAcnE98uW7F8GFiSOXnhogfNDGZelPJa+6KpGBO5+Qelv04Hqx2UD+BJqNQ==}
    dependencies:
      workbox-core: 7.0.0
    dev: true

  /workbox-build@7.0.0:
    resolution: {integrity: sha512-CttE7WCYW9sZC+nUYhQg3WzzGPr4IHmrPnjKiu3AMXsiNQKx+l4hHl63WTrnicLmKEKHScWDH8xsGBdrYgtBzg==}
    engines: {node: '>=16.0.0'}
    dependencies:
      '@apideck/better-ajv-errors': 0.3.6(ajv@8.12.0)
      '@babel/core': 7.23.9
      '@babel/preset-env': 7.23.9(@babel/core@7.23.9)
      '@babel/runtime': 7.23.6
      '@rollup/plugin-babel': 5.3.1(@babel/core@7.23.9)(rollup@2.79.1)
      '@rollup/plugin-node-resolve': 11.2.1(rollup@2.79.1)
      '@rollup/plugin-replace': 2.4.2(rollup@2.79.1)
      '@surma/rollup-plugin-off-main-thread': 2.2.3
      ajv: 8.12.0
      common-tags: 1.8.2
      fast-json-stable-stringify: 2.1.0
      fs-extra: 9.1.0
      glob: 7.2.3
      lodash: 4.17.21
      pretty-bytes: 5.6.0
      rollup: 2.79.1
      rollup-plugin-terser: 7.0.2(rollup@2.79.1)
      source-map: 0.8.0-beta.0
      stringify-object: 3.3.0
      strip-comments: 2.0.1
      tempy: 0.6.0
      upath: 1.2.0
      workbox-background-sync: 7.0.0
      workbox-broadcast-update: 7.0.0
      workbox-cacheable-response: 7.0.0
      workbox-core: 7.0.0
      workbox-expiration: 7.0.0
      workbox-google-analytics: 7.0.0
      workbox-navigation-preload: 7.0.0
      workbox-precaching: 7.0.0
      workbox-range-requests: 7.0.0
      workbox-recipes: 7.0.0
      workbox-routing: 7.0.0
      workbox-strategies: 7.0.0
      workbox-streams: 7.0.0
      workbox-sw: 7.0.0
      workbox-window: 7.0.0
    transitivePeerDependencies:
      - '@types/babel__core'
      - supports-color
    dev: true

  /workbox-cacheable-response@7.0.0:
    resolution: {integrity: sha512-0lrtyGHn/LH8kKAJVOQfSu3/80WDc9Ma8ng0p2i/5HuUndGttH+mGMSvOskjOdFImLs2XZIimErp7tSOPmu/6g==}
    dependencies:
      workbox-core: 7.0.0
    dev: true

  /workbox-core@7.0.0:
    resolution: {integrity: sha512-81JkAAZtfVP8darBpfRTovHg8DGAVrKFgHpOArZbdFd78VqHr5Iw65f2guwjE2NlCFbPFDoez3D3/6ZvhI/rwQ==}
    dev: true

  /workbox-expiration@7.0.0:
    resolution: {integrity: sha512-MLK+fogW+pC3IWU9SFE+FRStvDVutwJMR5if1g7oBJx3qwmO69BNoJQVaMXq41R0gg3MzxVfwOGKx3i9P6sOLQ==}
    dependencies:
      idb: 7.1.1
      workbox-core: 7.0.0
    dev: true

  /workbox-google-analytics@7.0.0:
    resolution: {integrity: sha512-MEYM1JTn/qiC3DbpvP2BVhyIH+dV/5BjHk756u9VbwuAhu0QHyKscTnisQuz21lfRpOwiS9z4XdqeVAKol0bzg==}
    deprecated: It is not compatible with newer versions of GA starting with v4, as long as you are using GAv3 it should be ok, but the package is not longer being maintained
    dependencies:
      workbox-background-sync: 7.0.0
      workbox-core: 7.0.0
      workbox-routing: 7.0.0
      workbox-strategies: 7.0.0
    dev: true

  /workbox-navigation-preload@7.0.0:
    resolution: {integrity: sha512-juWCSrxo/fiMz3RsvDspeSLGmbgC0U9tKqcUPZBCf35s64wlaLXyn2KdHHXVQrb2cqF7I0Hc9siQalainmnXJA==}
    dependencies:
      workbox-core: 7.0.0
    dev: true

  /workbox-precaching@7.0.0:
    resolution: {integrity: sha512-EC0vol623LJqTJo1mkhD9DZmMP604vHqni3EohhQVwhJlTgyKyOkMrZNy5/QHfOby+39xqC01gv4LjOm4HSfnA==}
    dependencies:
      workbox-core: 7.0.0
      workbox-routing: 7.0.0
      workbox-strategies: 7.0.0
    dev: true

  /workbox-range-requests@7.0.0:
    resolution: {integrity: sha512-SxAzoVl9j/zRU9OT5+IQs7pbJBOUOlriB8Gn9YMvi38BNZRbM+RvkujHMo8FOe9IWrqqwYgDFBfv6sk76I1yaQ==}
    dependencies:
      workbox-core: 7.0.0
    dev: true

  /workbox-recipes@7.0.0:
    resolution: {integrity: sha512-DntcK9wuG3rYQOONWC0PejxYYIDHyWWZB/ueTbOUDQgefaeIj1kJ7pdP3LZV2lfrj8XXXBWt+JDRSw1lLLOnww==}
    dependencies:
      workbox-cacheable-response: 7.0.0
      workbox-core: 7.0.0
      workbox-expiration: 7.0.0
      workbox-precaching: 7.0.0
      workbox-routing: 7.0.0
      workbox-strategies: 7.0.0
    dev: true

  /workbox-routing@7.0.0:
    resolution: {integrity: sha512-8YxLr3xvqidnbVeGyRGkaV4YdlKkn5qZ1LfEePW3dq+ydE73hUUJJuLmGEykW3fMX8x8mNdL0XrWgotcuZjIvA==}
    dependencies:
      workbox-core: 7.0.0
    dev: true

  /workbox-strategies@7.0.0:
    resolution: {integrity: sha512-dg3qJU7tR/Gcd/XXOOo7x9QoCI9nk74JopaJaYAQ+ugLi57gPsXycVdBnYbayVj34m6Y8ppPwIuecrzkpBVwbA==}
    dependencies:
      workbox-core: 7.0.0
    dev: true

  /workbox-streams@7.0.0:
    resolution: {integrity: sha512-moVsh+5to//l6IERWceYKGiftc+prNnqOp2sgALJJFbnNVpTXzKISlTIsrWY+ogMqt+x1oMazIdHj25kBSq/HQ==}
    dependencies:
      workbox-core: 7.0.0
      workbox-routing: 7.0.0
    dev: true

  /workbox-sw@7.0.0:
    resolution: {integrity: sha512-SWfEouQfjRiZ7GNABzHUKUyj8pCoe+RwjfOIajcx6J5mtgKkN+t8UToHnpaJL5UVVOf5YhJh+OHhbVNIHe+LVA==}
    dev: true

  /workbox-window@7.0.0:
    resolution: {integrity: sha512-j7P/bsAWE/a7sxqTzXo3P2ALb1reTfZdvVp6OJ/uLr/C2kZAMvjeWGm8V4htQhor7DOvYg0sSbFN2+flT5U0qA==}
    dependencies:
      '@types/trusted-types': 2.0.7
      workbox-core: 7.0.0
    dev: true

  /wrap-ansi@6.2.0:
    resolution: {integrity: sha512-r6lPcBGxZXlIcymEu7InxDMhdW0KDxpLgoFLcguasxCaJ/SOIZwINatK9KY/tf+ZrlywOKU0UDj3ATXUBfxJXA==}
    engines: {node: '>=8'}
    dependencies:
      ansi-styles: 4.3.0
      string-width: 4.2.3
      strip-ansi: 6.0.1

  /wrap-ansi@7.0.0:
    resolution: {integrity: sha512-YVGIj2kamLSTxw6NsZjoBxfSwsn0ycdesmc4p+Q21c5zPuZ1pl+NfxVdxPtdHvmNVOQ6XSYG4AUtyt/Fi7D16Q==}
    engines: {node: '>=10'}
    dependencies:
      ansi-styles: 4.3.0
      string-width: 4.2.3
      strip-ansi: 6.0.1

  /wrap-ansi@8.1.0:
    resolution: {integrity: sha512-si7QWI6zUMq56bESFvagtmzMdGOtoxfR+Sez11Mobfc7tm+VkUckk9bW2UeffTGVUbOksxmSw0AA2gs8g71NCQ==}
    engines: {node: '>=12'}
    dependencies:
      ansi-styles: 6.2.1
      string-width: 5.1.2
      strip-ansi: 7.1.0
    dev: true

  /wrap-ansi@9.0.0:
    resolution: {integrity: sha512-G8ura3S+3Z2G+mkgNRq8dqaFZAuxfsxpBB8OCTGRTCtp+l/v9nbFNmCUP1BZMts3G1142MsZfn6eeUKrr4PD1Q==}
    engines: {node: '>=18'}
    dependencies:
      ansi-styles: 6.2.1
      string-width: 7.0.0
      strip-ansi: 7.1.0
    dev: true

  /wrappy@1.0.2:
    resolution: {integrity: sha512-l4Sp/DRseor9wL6EvV2+TuQn63dMkPjZ/sp9XkghTEbV9KlPS1xUsZ3u7/IQO4wxtcFB4bgpQPRcR3QCvezPcQ==}

  /write-file-atomic@3.0.3:
    resolution: {integrity: sha512-AvHcyZ5JnSfq3ioSyjrBkH9yW4m7Ayk8/9My/DD9onKeu/94fwrMocemO2QAJFAlnnDN+ZDS+ZjAR5ua1/PV/Q==}
    requiresBuild: true
    dependencies:
      imurmurhash: 0.1.4
      is-typedarray: 1.0.0
      signal-exit: 3.0.7
      typedarray-to-buffer: 3.1.5
    dev: false
    optional: true

  /write-file-atomic@5.0.1:
    resolution: {integrity: sha512-+QU2zd6OTD8XWIJCbffaiQeH9U73qIqafo1x6V1snCWYGJf6cVE0cDR4D8xRzcEnfI21IFrUPzPGtcPf8AC+Rw==}
    engines: {node: ^14.17.0 || ^16.13.0 || >=18.0.0}
    dependencies:
      imurmurhash: 0.1.4
      signal-exit: 4.1.0
    dev: true

  /ws@8.16.0:
    resolution: {integrity: sha512-HS0c//TP7Ina87TfiPUz1rQzMhHrl/SG2guqRcTOIUYD2q8uhUdNHZYJUaQ8aTGPzCh+c6oawMKW35nFl1dxyQ==}
    engines: {node: '>=10.0.0'}
    peerDependencies:
      bufferutil: ^4.0.1
      utf-8-validate: '>=5.0.2'
    peerDependenciesMeta:
      bufferutil:
        optional: true
      utf-8-validate:
        optional: true
    dev: true

  /xml-name-validator@4.0.0:
    resolution: {integrity: sha512-ICP2e+jsHvAj2E2lIHxa5tjXRlKDJo4IdvPvCXbXQGdzSfmSpNVyIKMvoZHjDY9DP0zV17iI85o90vRFXNccRw==}
    engines: {node: '>=12'}
    dev: true

  /xml-name-validator@5.0.0:
    resolution: {integrity: sha512-EvGK8EJ3DhaHfbRlETOWAS5pO9MZITeauHKJyb8wyajUfQUenkIg2MvLDTZ4T/TgIcm3HU0TFBgWWboAZ30UHg==}
    engines: {node: '>=18'}
    dev: true

  /xmlbuilder@15.1.1:
    resolution: {integrity: sha512-yMqGBqtXyeN1e3TGYvgNgDVZ3j84W4cwkOXQswghol6APgZWaff9lnbvN7MHYJOiXsvGPXtjTYJEiC9J2wv9Eg==}
    engines: {node: '>=8.0'}
    dev: true

  /xmlchars@2.2.0:
    resolution: {integrity: sha512-JZnDKK8B0RCDw84FNdDAIpZK+JuJw+s7Lz8nksI7SIuU3UXJJslUthsi+uWBUYOwPFwW7W7PRLRfUKpxjtjFCw==}
    dev: true

  /y18n@4.0.3:
    resolution: {integrity: sha512-JKhqTOwSrqNA1NY5lSztJ1GrBiUodLMmIZuLiDaMRJ+itFd+ABVE8XBjOvIWL+rSqNDC74LCSFmlb/U4UZ4hJQ==}
    requiresBuild: true
    dev: false
    optional: true

  /y18n@5.0.8:
    resolution: {integrity: sha512-0pfFzegeDWJHJIAmTLRP2DwHjdF5s7jo9tuztdQxAhINCdvS+3nGINqPd00AphqJR/0LhANUS6/+7SCb98YOfA==}
    engines: {node: '>=10'}
    dev: true

  /yaku@0.16.7:
    resolution: {integrity: sha512-Syu3IB3rZvKvYk7yTiyl1bo/jiEFaaStrgv1V2TIJTqYPStSMQVO8EQjg/z+DRzLq/4LIIharNT3iH1hylEIRw==}
    dev: true

  /yallist@3.1.1:
    resolution: {integrity: sha512-a4UGQaWPH59mOXUYnAG2ewncQS4i4F43Tv3JoAM+s2VDAmS9NsK8GpDMLrCHPksFT7h3K6TOoUNn2pb7RoXx4g==}
    requiresBuild: true

  /yallist@4.0.0:
    resolution: {integrity: sha512-3wdGidZyq5PB084XLES5TpOSRA3wjXAlIWMhum2kRcv/41Sn2emQ0dycQW4uZXLejwKvg6EsvbdlVL+FYEct7A==}

  /yaml-eslint-parser@1.2.2:
    resolution: {integrity: sha512-pEwzfsKbTrB8G3xc/sN7aw1v6A6c/pKxLAkjclnAyo5g5qOh6eL9WGu0o3cSDQZKrTNk4KL4lQSwZW+nBkANEg==}
    engines: {node: ^14.17.0 || >=16.0.0}
    dependencies:
      eslint-visitor-keys: 3.4.3
      lodash: 4.17.21
      yaml: 2.3.4
    dev: true

  /yaml@2.3.4:
    resolution: {integrity: sha512-8aAvwVUSHpfEqTQ4w/KMlf3HcRdt50E5ODIQJBw1fQ5RL34xabzxtUlzTXVqc4rkZsPbvrXKWnABCD7kWSmocA==}
    engines: {node: '>= 14'}
    dev: true

  /yargs-parser@18.1.3:
    resolution: {integrity: sha512-o50j0JeToy/4K6OZcaQmW6lyXXKhq7csREXcDwk2omFPJEwUNOVtJKvmDr9EI1fAJZUyZcRF7kxGBWmRXudrCQ==}
    engines: {node: '>=6'}
    requiresBuild: true
    dependencies:
      camelcase: 5.3.1
      decamelize: 1.2.0
    dev: false
    optional: true

  /yargs-parser@21.1.1:
    resolution: {integrity: sha512-tVpsJW7DdjecAiFpbIB1e3qxIQsE6NoPc5/eTdrbbIC4h0LVsWhnoa3g+m2HclBIujHzsxZ4VJVA+GUuc2/LBw==}
    engines: {node: '>=12'}
    dev: true

  /yargs@15.4.1:
    resolution: {integrity: sha512-aePbxDmcYW++PaqBsJ+HYUFwCdv4LVvdnhBy78E57PIor8/OVvhMrADFFEDh8DHDFRv/O9i3lPhsENjO7QX0+A==}
    engines: {node: '>=8'}
    requiresBuild: true
    dependencies:
      cliui: 6.0.0
      decamelize: 1.2.0
      find-up: 4.1.0
      get-caller-file: 2.0.5
      require-directory: 2.1.1
      require-main-filename: 2.0.0
      set-blocking: 2.0.0
      string-width: 4.2.3
      which-module: 2.0.1
      y18n: 4.0.3
      yargs-parser: 18.1.3
    dev: false
    optional: true

  /yargs@17.7.2:
    resolution: {integrity: sha512-7dSzzRQ++CKnNI/krKnYRV7JKKPUXMEh61soaHKg9mrWEhzFWhFnxPxGl+69cD1Ou63C13NUPCnmIcrvqCuM6w==}
    engines: {node: '>=12'}
    dependencies:
      cliui: 8.0.1
      escalade: 3.1.1
      get-caller-file: 2.0.5
      require-directory: 2.1.1
      string-width: 4.2.3
      y18n: 5.0.8
      yargs-parser: 21.1.1
    dev: true

  /yauzl@2.10.0:
    resolution: {integrity: sha512-p4a9I6X6nu6IhoGmBqAcbJy1mlC4j27vEPZX9F4L4/vZT3Lyq1VkFHw/V/PUcB9Buo+DG3iHkT0x3Qya58zc3g==}
    dependencies:
      buffer-crc32: 0.2.13
      fd-slicer: 1.1.0

  /yn@3.1.1:
    resolution: {integrity: sha512-Ux4ygGWsu2c7isFWe8Yu1YluJmqVhxqK2cLXNQA5AcC3QfbGNpM7fu0Y8b/z16pXLnFxZYvWhd3fhBY9DLmC6Q==}
    engines: {node: '>=6'}
    dev: true

  /yocto-queue@0.1.0:
    resolution: {integrity: sha512-rVksvsnNCdJ/ohGc6xgPwyN8eheCxsiLM8mxuE/t/mOVqJewPuO1miLpTHQiRgTKCLexL4MeAFVagts7HmNZ2Q==}
    engines: {node: '>=10'}

  /yocto-queue@1.0.0:
    resolution: {integrity: sha512-9bnSc/HEW2uRy67wc+T8UwauLuPJVn28jb+GtJY16iiKWyvmYJRXVT4UamsAEGQfPohgr2q4Tq0sQbQlxTfi1g==}
    engines: {node: '>=12.20'}
    dev: true

  /zod@3.22.4:
    resolution: {integrity: sha512-iC+8Io04lddc+mVqQ9AZ7OQ2MrUKGN+oIQyq1vemgt46jwCwLfhq7/pwnBnNXXXZb8VTVLKwp9EDkx+ryxIWmg==}
    dev: false<|MERGE_RESOLUTION|>--- conflicted
+++ resolved
@@ -65,13 +65,8 @@
         specifier: workspace:*
         version: link:../common
       '@rotki/ui-library-compat':
-<<<<<<< HEAD
-        specifier: 0.19.0
-        version: 0.19.0(@vueuse/core@10.7.2)(@vueuse/shared@10.7.2)(vue@2.7.16)
-=======
         specifier: 0.20.0
         version: 0.20.0(@vueuse/core@10.7.2)(@vueuse/shared@10.7.2)(vue@2.7.16)
->>>>>>> 84b44400
       '@types/lodash-es':
         specifier: 4.17.12
         version: 4.17.12
@@ -2689,13 +2684,8 @@
       - typescript
     dev: true
 
-<<<<<<< HEAD
-  /@rotki/ui-library-compat@0.19.0(@vueuse/core@10.7.2)(@vueuse/shared@10.7.2)(vue@2.7.16):
-    resolution: {integrity: sha512-lGXrCVXwBZHiwIqxCi67wREy2Xx7Z0cUPWefAiSK5DUK1aPPB/zRCh4q7tHwFPU6SLO8NZk0DGJPl6JJDARE6A==}
-=======
   /@rotki/ui-library-compat@0.20.0(@vueuse/core@10.7.2)(@vueuse/shared@10.7.2)(vue@2.7.16):
     resolution: {integrity: sha512-/FH7YDtp43ecn3HPiZWXlU3mXx+PkEe2mXlffRyatDLXV/C2GEcHjl5xQNyFL7CyMMr9dV+3NCKzQ5leIsQNAA==}
->>>>>>> 84b44400
     engines: {pnpm: '>=8 <9'}
     peerDependencies:
       '@vueuse/core': '>10.0.0'
